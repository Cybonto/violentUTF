#!/usr/bin/env python3
<<<<<<< HEAD
# # Copyright (c) 2024 ViolentUTF Project
# # Licensed under MIT License
=======
# Copyright (c) 2025 ViolentUTF Contributors.
# Licensed under the MIT License.
#
# This file is part of ViolentUTF - An AI Red Teaming Platform.
# See LICENSE file in the project root for license information.
>>>>>>> 27377bc4

"""Generate dependency report from outdated package info."""

import argparse
import glob
import json
import sys
from datetime import datetime
from pathlib import Path


def main() -> int:
<<<<<<< HEAD
    """Generate dependency report from package information."""
=======
    """Generate dependency vulnerability and outdated package report."""
>>>>>>> 27377bc4
    parser = argparse.ArgumentParser(description="Generate dependency report")
    parser.add_argument("--outdated-files", help="Pattern for outdated JSON files")
    parser.add_argument("--safety-file", help="Safety report JSON file")
    parser.add_argument("--output", help="Output report file", default="dependency-report.md")
    args = parser.parse_args()

    report_content = ["# Dependency Report", ""]
    report_content.append(f"Generated: {datetime.now().strftime('%Y-%m-%d %H:%M:%S')}")
    report_content.append("")

    # Process outdated dependencies
    if args.outdated_files:
        outdated_count = 0
        report_content.append("## Outdated Dependencies")
        report_content.append("")

        for pattern in args.outdated_files.split():
            for file_path in glob.glob(pattern):
                try:
                    with open(file_path, "r", encoding="utf-8") as f:
                        outdated_data = json.load(f)
                    outdated_count += len(outdated_data)
                    report_content.append(f"- Found {len(outdated_data)} outdated packages in {file_path}")
                except (FileNotFoundError, json.JSONDecodeError, OSError) as e:
                    report_content.append(f"- Error processing {file_path}: {e}")
                except Exception as e:
                    report_content.append(f"- Unexpected error processing {file_path}: {e}")

        if outdated_count == 0:
            report_content.append("All dependencies are up to date!")
        report_content.append("")

    # Process safety vulnerabilities
    if args.safety_file and Path(args.safety_file).exists():
        report_content.append("## Security Vulnerabilities")
        report_content.append("")
        try:
            with open(args.safety_file, "r", encoding="utf-8") as f:
                safety_data = json.load(f)

            if isinstance(safety_data, list) and len(safety_data) > 0:
                report_content.append(f"Found {len(safety_data)} security vulnerabilities:")
                for vuln in safety_data[:5]:  # Show first 5
                    report_content.append(
                        f"- {vuln.get('package', 'Unknown')}: {vuln.get('vulnerability', 'Unknown issue')}"
                    )
                if len(safety_data) > 5:
                    report_content.append(f"- ... and {len(safety_data) - 5} more")
            else:
                report_content.append("No security vulnerabilities found!")
        except (FileNotFoundError, json.JSONDecodeError, OSError) as e:
            report_content.append(f"Error processing safety report: {e}")
        except Exception as e:
            report_content.append(f"Unexpected error processing safety report: {e}")
        report_content.append("")

    # Add recommendations
    report_content.append("## Recommendations")
    report_content.append("")
    report_content.append("1. Review and update outdated dependencies regularly")
    report_content.append("2. Address security vulnerabilities immediately")
    report_content.append("3. Consider using pip-compile for reproducible builds")
    report_content.append("4. Enable Dependabot for automated updates")

    # Write report
    with open(args.output, "w", encoding="utf-8") as f:
        f.write("\n".join(report_content))

    print(f"Dependency report written to {args.output}")
    return 0


if __name__ == "__main__":
    sys.exit(main())<|MERGE_RESOLUTION|>--- conflicted
+++ resolved
@@ -1,14 +1,9 @@
 #!/usr/bin/env python3
-<<<<<<< HEAD
-# # Copyright (c) 2024 ViolentUTF Project
-# # Licensed under MIT License
-=======
 # Copyright (c) 2025 ViolentUTF Contributors.
 # Licensed under the MIT License.
 #
 # This file is part of ViolentUTF - An AI Red Teaming Platform.
 # See LICENSE file in the project root for license information.
->>>>>>> 27377bc4
 
 """Generate dependency report from outdated package info."""
 
@@ -21,11 +16,7 @@
 
 
 def main() -> int:
-<<<<<<< HEAD
-    """Generate dependency report from package information."""
-=======
     """Generate dependency vulnerability and outdated package report."""
->>>>>>> 27377bc4
     parser = argparse.ArgumentParser(description="Generate dependency report")
     parser.add_argument("--outdated-files", help="Pattern for outdated JSON files")
     parser.add_argument("--safety-file", help="Safety report JSON file")
