#!/usr/bin/env python3
<<<<<<< HEAD
# # Copyright (c) 2024 ViolentUTF Project
# # Licensed under MIT License
=======
# Copyright (c) 2025 ViolentUTF Contributors.
# Licensed under the MIT License.
#
# This file is part of ViolentUTF - An AI Red Teaming Platform.
# See LICENSE file in the project root for license information.
>>>>>>> 27377bc4

"""Generate performance report from benchmark results."""

import argparse
import json
import sys
from datetime import datetime
from pathlib import Path


def main() -> int:
<<<<<<< HEAD
    """Generate performance report from benchmark data."""
=======
    """Generate performance report from benchmark and memory profile data."""
>>>>>>> 27377bc4
    parser = argparse.ArgumentParser(description="Generate performance report")
    parser.add_argument("--benchmark-file", help="Benchmark JSON file")
    parser.add_argument("--memory-file", help="Memory profile file")
    parser.add_argument("--output", help="Output report file", default="performance_report.md")
    args = parser.parse_args()

    report_content = ["# Performance Report", ""]
    report_content.append(f"Generated: {datetime.now().strftime('%Y-%m-%d %H:%M:%S')}")
    report_content.append("")

    # Process benchmark results if available
    if args.benchmark_file and Path(args.benchmark_file).exists():
        try:
            with open(args.benchmark_file, "r", encoding="utf-8") as f:
                benchmark_data = json.load(f)
            report_content.append("## Benchmark Results")
            report_content.append("")
            report_content.append(f"Benchmark data loaded: {len(benchmark_data)} entries")
            report_content.append("")
        except Exception as e:
            report_content.append(f"Error loading benchmark data: {e}")
            report_content.append("")

    # Process memory profile if available
    if args.memory_file and Path(args.memory_file).exists():
        report_content.append("## Memory Profile")
        report_content.append("")
        try:
            with open(args.memory_file, "r", encoding="utf-8") as f:
                memory_data = f.read()
            report_content.append(f"Memory profiling data loaded: {len(memory_data)} bytes")
            report_content.append("")
        except Exception as e:
            report_content.append(f"Error loading memory data: {e}")
            report_content.append("")

    # If no data available, add placeholder
    if not (args.benchmark_file or args.memory_file):
        report_content.append("No performance data available yet.")
        report_content.append("")
        report_content.append("This report will be populated when benchmark and memory profiling data is available.")

    # Write report
    with open(args.output, "w", encoding="utf-8") as f:
        f.write("\n".join(report_content))

    print(f"Performance report written to {args.output}")
    return 0


if __name__ == "__main__":
    sys.exit(main())<|MERGE_RESOLUTION|>--- conflicted
+++ resolved
@@ -1,14 +1,9 @@
 #!/usr/bin/env python3
-<<<<<<< HEAD
-# # Copyright (c) 2024 ViolentUTF Project
-# # Licensed under MIT License
-=======
 # Copyright (c) 2025 ViolentUTF Contributors.
 # Licensed under the MIT License.
 #
 # This file is part of ViolentUTF - An AI Red Teaming Platform.
 # See LICENSE file in the project root for license information.
->>>>>>> 27377bc4
 
 """Generate performance report from benchmark results."""
 
@@ -20,11 +15,7 @@
 
 
 def main() -> int:
-<<<<<<< HEAD
-    """Generate performance report from benchmark data."""
-=======
     """Generate performance report from benchmark and memory profile data."""
->>>>>>> 27377bc4
     parser = argparse.ArgumentParser(description="Generate performance report")
     parser.add_argument("--benchmark-file", help="Benchmark JSON file")
     parser.add_argument("--memory-file", help="Memory profile file")
