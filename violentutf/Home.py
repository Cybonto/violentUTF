<<<<<<< HEAD
# /Home.py
=======
#!/Home.py
>>>>>>> 2e1518b4

import logging  # Import base logging for potential direct use if needed
import os

import streamlit as st

# Load environment variables from .env file
from dotenv import load_dotenv
from utils.logging import get_logger, setup_logging

app_version = "0.1"
app_title = "ViolentUTF - Home"
app_description = "Welcome Red-teamers to Vi-Tuff! Please use the tools wisely."
app_icon = "	:house:"

load_dotenv()

# Get a logger for this specific file (Home.py)
logger = get_logger(__name__)

# Have to call Streamlit page config before anything else
st.set_page_config(page_title=app_title, page_icon=app_icon, layout="wide", initial_sidebar_state="collapsed")

# --- Setup Logging (Call this ONCE per session) ---
# Ensure this block runs before any other code that might log,
# and definitely before any other Streamlit elements are rendered.
if "logging_setup_done" not in st.session_state:
    try:
        # You can adjust the desired log levels here if needed
        setup_logging(log_level=logging.DEBUG, console_level=logging.INFO)
        st.session_state["logging_setup_done"] = True
        # Log that setup is complete (using the logger from the logging module itself)
        logging.getLogger("utils.logging").info("Central logging setup completed for Streamlit session.")
    except Exception as e:
        # Display error in Streamlit if setup fails critically
        st.error(f"CRITICAL ERROR: Failed to initialize application logging: {e}")
        # Optionally stop the app if logging is essential
        st.stop()
# --- End Setup Logging ---

# Hide the default Streamlit menu and footer, and remove the default sidebar navigation
st.markdown(
    """
    <style>
    #MainMenu {visibility: hidden;}
    footer {visibility: hidden;}
    [data-testid="collapsedControl"] {display: none;}
    [data-testid="stSidebarNav"] {display: none;}

    </style>
    """,
    unsafe_allow_html=True,
)

# CSS to position the logout button at the bottom of the sidebar
st.markdown(
    """
    <style>
    [data-testid="stSidebar"] > div:first-child {
        display: flex;
        flex-direction: column;
    }
    [data-testid="stSidebar"] button {
        margin-top: auto;
    }
    </style>
    """,
    unsafe_allow_html=True,
)

# Global button styling to ensure proper contrast
st.markdown(
    """
    <style>
    /* Ensure primary buttons have proper contrast */
    .stButton > button[kind="primary"] {
        background-color: #1f77b4 !important;
        color: white !important;
        border: 1px solid #1f77b4 !important;
    }
    .stButton > button[kind="primary"]:hover {
        background-color: #1565c0 !important;
        border-color: #1565c0 !important;
    }
    .stButton > button[kind="primary"]:disabled {
        background-color: #cccccc !important;
        color: #666666 !important;
        border-color: #cccccc !important;
    }

    /* Ensure secondary buttons have proper contrast */
    .stButton > button[kind="secondary"] {
        background-color: #f8f9fa !important;
        color: #212529 !important;
        border: 1px solid #dee2e6 !important;
    }
    .stButton > button[kind="secondary"]:hover {
        background-color: #e9ecef !important;
        color: #212529 !important;
        border-color: #adb5bd !important;
    }
    .stButton > button[kind="secondary"]:disabled {
        background-color: #f8f9fa !important;
        color: #6c757d !important;
        border-color: #dee2e6 !important;
    }

    /* Default button styling for better contrast */
    .stButton > button {
        background-color: #f8f9fa !important;
        color: #212529 !important;
        border: 1px solid #dee2e6 !important;
    }
    .stButton > button:hover {
        background-color: #e9ecef !important;
        color: #212529 !important;
        border-color: #adb5bd !important;
    }

    /* Form submit buttons */
    .stFormSubmitButton > button {
        background-color: #1f77b4 !important;
        color: white !important;
        border: 1px solid #1f77b4 !important;
    }
    .stFormSubmitButton > button:hover {
        background-color: #1565c0 !important;
        border-color: #1565c0 !important;
    }
    .stFormSubmitButton > button:disabled {
        background-color: #cccccc !important;
        color: #666666 !important;
        border-color: #cccccc !important;
    }
    </style>
    """,
    unsafe_allow_html=True,
)

# Streamlit application code
st.title(app_title)
st.write(app_description)
st.text("")


# Function to extract variables from page files
def extract_variables(file_path):
    variables = {}
    with open(file_path, "r", encoding="utf-8") as f:
        for line in f:
            line = line.strip()
            if line.startswith("app_version"):
                variables["app_version"] = line.split("=", 1)[1].strip().strip("'\"")
            elif line.startswith("app_title"):
                variables["app_title"] = line.split("=", 1)[1].strip().strip("'\"")
            elif line.startswith("app_description"):
                variables["app_description"] = line.split("=", 1)[1].strip().strip("'\"")
            elif line.startswith("app_icon"):
                variables["app_icon"] = line.split("=", 1)[1].strip().strip("'\"")
            if len(variables) == 4:
                break
    return variables


# Directory containing the page files
pages_dir = "pages"
page_files = [f for f in os.listdir(pages_dir) if f.endswith(".py") and f != "__init__.py"]

# Sort page_files to ensure consistent order
# page_files.sort()

# Define the number of tiles per row
tiles_per_row = 2
cols = st.columns(tiles_per_row)

for idx, file_name in enumerate(page_files):
    file_path = os.path.join(pages_dir, file_name)
    variables = extract_variables(file_path)
    if len(variables) > 3:
        page_name = os.path.splitext(file_name)[0]
        app_icon = variables.get("app_icon", "")
        app_title = variables.get("app_title", "")
        app_version = variables.get("app_version", "")
        app_description = variables.get("app_description", "")

        # Use the emoji short code directly in the button label
        icon = f"{app_icon} " if app_icon else ""
        button_label = f"""{icon}\n**{app_title}** (v. {app_version})\n
        {app_description}"""

        with cols[idx % tiles_per_row]:
            if st.button(button_label, key=page_name):
                st.switch_page(f"pages/{file_name}")<|MERGE_RESOLUTION|>--- conflicted
+++ resolved
@@ -1,8 +1,13 @@
-<<<<<<< HEAD
-# /Home.py
-=======
 #!/Home.py
->>>>>>> 2e1518b4
+
+import logging  # Import base logging for potential direct use if needed
+import os
+
+import streamlit as st
+
+# Load environment variables from .env file
+from dotenv import load_dotenv
+from utils.logging import get_logger, setup_logging
 
 import logging  # Import base logging for potential direct use if needed
 import os
