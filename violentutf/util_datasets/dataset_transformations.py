<<<<<<< HEAD
# # Copyright (c) 2024 ViolentUTF Project
# # Licensed under MIT License

# datasets/dataset_transformations.py

"""
Module: Dataset Transformations.
=======
# Copyright (c) 2025 ViolentUTF Contributors.
# Licensed under the MIT License.
#
# This file is part of ViolentUTF - An AI Red Teaming Platform.
# See LICENSE file in the project root for license information.

"""Dataset Transformations module.

# datasets/dataset_transformations.py
Module: Dataset Transformations
>>>>>>> 27377bc4

Contains functions for combining and transforming datasets.

Key Functions:
- combine_datasets(datasets_list): Combines multiple SeedPromptDatasets into one.
- transform_dataset_with_template(dataset, template_content): Applies a prompt template to a dataset.
- apply_template_to_prompt(prompt, template): Applies the template to a single prompt.

Dependencies:
- pyrit.models (SeedPrompt, SeedPromptDataset)
- Jinja2 for templating
- utils.error_handling
- utils.logging

"""

from typing import List

from jinja2 import Environment, Template, exceptions, select_autoescape
from pyrit.models import SeedPrompt, SeedPromptDataset
from utils.error_handling import TemplateError
from utils.logging import get_logger

logger = get_logger(__name__)


def combine_datasets(datasets_list: List[SeedPromptDataset]) -> SeedPromptDataset:
    """Combine multiple SeedPromptDatasets into one dataset.

    Parameters:
        datasets_list (list): A list of SeedPromptDataset objects to combine.

    Returns:
        combined_dataset (SeedPromptDataset): The combined SeedPromptDataset.

    Raises:
        ValueError: If datasets cannot be combined due to incompatibility.

    Upstream functions:
        - flow_combine_datasets() in 'pages/3_ConfigureDatasets.py'

    Downstream functions:
        - None

    Dependencies:
        - pyrit.models.SeedPromptDataset

    """
    try:

        combined_prompts = []
        for dataset in datasets_list:
            if not isinstance(dataset, SeedPromptDataset):
                logger.error("All items in datasets_list must be SeedPromptDataset instances.")
                raise ValueError("All items in datasets_list must be SeedPromptDataset instances.")
            combined_prompts.extend(dataset.prompts)
        combined_dataset = SeedPromptDataset(prompts=combined_prompts)
        logger.info(
            "Combined %s datasets into one with %s prompts.",
            len(datasets_list),
            len(combined_prompts),
        )
        return combined_dataset
    except Exception as e:
        logger.exception("Error combining datasets: %s", e)
        raise ValueError(f"Error combining datasets: {e}") from e


def transform_dataset_with_template(dataset: SeedPromptDataset, template_content: str) -> SeedPromptDataset:
    """Apply prompt template to the given dataset.

    Parameters:
        dataset (SeedPromptDataset): The dataset to transform.
        template_content (str): The content of the prompt template.

    Returns:
        transformed_dataset (SeedPromptDataset): The transformed dataset.

    Raises:
        TemplateError: If the template is invalid.

    Upstream functions:
        - flow_transform_datasets() in 'pages/3_ConfigureDatasets.py'

    Downstream functions:
        - apply_template_to_prompt()

    Dependencies:
        - Jinja2
        - utils.error_handling
    """
    try:

        env = Environment(
            autoescape=select_autoescape(
                enabled_extensions=["html", "xml", "j2", "jinja", "jinja2"],
                default_for_string=True,
                default=True,
            )
        )
        template = env.from_string(template_content)
        transformed_prompts = []
        for prompt in dataset.prompts:
            transformed_prompt = apply_template_to_prompt(prompt, template)
            transformed_prompts.append(transformed_prompt)
        transformed_dataset = SeedPromptDataset(prompts=transformed_prompts)
        logger.info(
            "Transformed dataset with template. Total transformed prompts: %s",
            len(transformed_prompts),
        )
        return transformed_dataset
    except exceptions.TemplateError as e:
        logger.exception("Error in template: %s", e)
        raise TemplateError(f"Error in template: {e}") from e
    except Exception as e:
        logger.exception("Error transforming dataset with template: %s", e)
        raise TemplateError(f"Error transforming dataset with template: {e}") from e


def apply_template_to_prompt(prompt: SeedPrompt, template: Template) -> SeedPrompt:
    """Apply the prompt template to a single SeedPrompt.

    Parameters:
        prompt (SeedPrompt): The original prompt.
        template (Template): Compiled Jinja2 Template object.

    Returns:
        transformed_prompt (SeedPrompt): The transformed SeedPrompt.

    Raises:
        TemplateError: If rendering the template fails.

    Upstream functions:
        - transform_dataset_with_template()

    Downstream functions:
        - None

    Dependencies:
        - Jinja2
        - pyrit.models.SeedPrompt
    """
    try:

        # Prepare context for the template rendering
        context = prompt.__dict__
        context = {k: v for k, v in context.items() if not k.startswith("_")}
        # Render the template
        rendered_value = template.render(**context)
        # Create a new SeedPrompt with the transformed value
        transformed_prompt = SeedPrompt(
            value=rendered_value,
            data_type=prompt.data_type,
            metadata=prompt.metadata,
            # Copy other necessary attributes
            id=prompt.id,
            name=prompt.name,
            dataset_name=prompt.dataset_name,
            harm_categories=prompt.harm_categories,
            description=prompt.description,
            authors=prompt.authors,
            groups=prompt.groups,
            source=prompt.source,
            date_added=prompt.date_added,
            added_by=prompt.added_by,
            parameters=prompt.parameters,
            prompt_group_id=prompt.prompt_group_id,
            prompt_group_alias=prompt.prompt_group_alias,
            sequence=prompt.sequence,
        )
        logger.debug("Applied template to prompt ID %s", prompt.id)
        return transformed_prompt
    except exceptions.TemplateError as e:
        logger.exception("Error rendering template for prompt ID %s: %s", prompt.id, e)
        raise TemplateError(f"Error rendering template for prompt ID {prompt.id}: {e}") from e
    except Exception as e:
        logger.exception("Error applying template to prompt ID %s: %s", prompt.id, e)
        raise TemplateError(f"Error applying template to prompt ID {prompt.id}: {e}") from e<|MERGE_RESOLUTION|>--- conflicted
+++ resolved
@@ -1,12 +1,3 @@
-<<<<<<< HEAD
-# # Copyright (c) 2024 ViolentUTF Project
-# # Licensed under MIT License
-
-# datasets/dataset_transformations.py
-
-"""
-Module: Dataset Transformations.
-=======
 # Copyright (c) 2025 ViolentUTF Contributors.
 # Licensed under the MIT License.
 #
@@ -17,7 +8,6 @@
 
 # datasets/dataset_transformations.py
 Module: Dataset Transformations
->>>>>>> 27377bc4
 
 Contains functions for combining and transforming datasets.
 
