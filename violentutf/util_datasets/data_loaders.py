<<<<<<< HEAD
# # Copyright (c) 2024 ViolentUTF Project
# # Licensed under MIT License

# datasets/data_loaders.py

"""
Module: Data Loaders.
=======
# Copyright (c) 2025 ViolentUTF Contributors.
# Licensed under the MIT License.
#
# This file is part of ViolentUTF - An AI Red Teaming Platform.
# See LICENSE file in the project root for license information.

"""
Data Loaders module.

Module: Data Loaders
>>>>>>> 27377bc4

Contains functions for loading datasets from various sources.

Key Functions:
- get_pyrit_datasets(): Retrieves a list of PyRIT native datasets.
- get_garak_probes(): Retrieves a list of Garak's probes.
- load_dataset(dataset_name, config): Loads a dataset based on the name and configuration.
- parse_local_dataset_file(uploaded_file): Parses an uploaded local dataset file.
- fetch_online_dataset(url): Downloads and parses a dataset from an online source.
- map_dataset_fields(dataframe, mappings): Maps dataset fields to SeedPrompt attributes.
- create_seed_prompt_dataset(prompts): Creates a SeedPromptDataset from a list of SeedPrompts.

Dependencies:
- pyrit.datasets
- pyrit.models (SeedPrompt, SeedPromptDataset)
- pandas
- PyYAML
- requests
- utils.error_handling
- utils.logging

"""

# Copyright (c) 2025 ViolentUTF Contributors.

# Licensed under the MIT License.
#
# This file is part of ViolentUTF - An AI Red Teaming Platform.
# See LICENSE file in the project root for license information.

import json
from io import StringIO
from pathlib import Path
from typing import Any, Dict, List, Optional, cast
from urllib.parse import urlparse

import pandas as pd
import requests
import yaml
from pyrit.datasets import (  # Add other datasets as needed
    fetch_adv_bench_dataset,
    fetch_aya_redteaming_dataset,
    fetch_decoding_trust_stereotypes_dataset,
    fetch_forbidden_questions_dataset,
    fetch_harmbench_dataset,
    fetch_seclists_bias_testing_dataset,
    fetch_xstest_dataset,
)
from pyrit.models import SeedPrompt, SeedPromptDataset
from utils.error_handling import DatasetLoadingError, DatasetParsingError
from utils.logging import get_logger

logger = get_logger(__name__)

# Mapping of dataset names to their corresponding fetch functions
PYRIT_DATASETS = {
    "decoding_trust_stereotypes": fetch_decoding_trust_stereotypes_dataset,
    "harmbench": fetch_harmbench_dataset,
    # 'many_shot_jailbreaking': fetch_many_shot_jailbreaking_dataset,
    "adv_bench": fetch_adv_bench_dataset,
    "aya_redteaming": fetch_aya_redteaming_dataset,
    "seclists_bias_testing": fetch_seclists_bias_testing_dataset,
    "xstest": fetch_xstest_dataset,
    # 'pku_safe_rlhf': fetch_pku_safe_rlhf_dataset,
    # 'wmdp': fetch_wmdp_dataset,
    "forbidden_questions": fetch_forbidden_questions_dataset,
    # Add other datasets as needed
}


def get_pyrit_datasets() -> List[str]:
    """Retrieve list of natively supported datasets for PyRIT.

    Parameters:
        None

    Returns:
        datasets_list (list): A list of dataset names supported by PyRIT.

    Raises:
        None

    Upstream functions:
        - display_native_datasets() in 'pages/3_ConfigureDatasets.py'

    Downstream functions:
        None

    Dependencies:
        - PYRIT_DATASETS (dict)
    """
    datasets_list = list(PYRIT_DATASETS.keys())

    logger.debug("Retrieved PyRIT datasets: %s", datasets_list)
    return datasets_list


def get_garak_probes() -> List[str]:
    """Retrieve list of natively supported probes for Garak.

    Parameters:
        None

    Returns:
        probes_list (list): A list of probe names or identifiers supported by Garak.

    Raises:
        NotImplementedError: If Garak integration is not yet implemented.

    Upstream functions:
        - display_native_datasets() in 'pages/3_ConfigureDatasets.py'

    Downstream functions:
        None

    Dependencies:
        - garak (when implemented)
    """
    logger.warning("get_garak_probes() is not yet implemented.")

    raise NotImplementedError("get_garak_probes() is not implemented yet.")


def load_dataset(dataset_name: str, config: Dict[str, object]) -> Optional[SeedPromptDataset]:
    """Load dataset by name and returns a SeedPromptDataset object.

    Parameters:
        dataset_name (str): The name or identifier of the dataset to load.
        config (dict): Configuration parameters for dataset loading.

    Returns:
        dataset (SeedPromptDataset): The loaded dataset object, or None if loading fails.

    Raises:
        DatasetLoadingError: If loading the dataset fails.

    Upstream functions:
        - load_dataset() in 'pages/3_ConfigureDatasets.py'

    Downstream functions:
        None

    Dependencies:
        - PYRIT_DATASETS
        - utils.error_handling
    """
    try:

        if dataset_name in PYRIT_DATASETS:
            fetch_function = PYRIT_DATASETS[dataset_name]
            # Remove None values from config
            config = {k: v for k, v in config.items() if v is not None}
            logger.info(f"Loading dataset '{dataset_name}' with config: {config}")
            dataset = fetch_function(**config)
            if dataset:
                logger.info(f"Dataset '{dataset_name}' loaded successfully.")
                return dataset
            else:
                logger.error(f"Dataset '{dataset_name}' returned None.")
                raise DatasetLoadingError(f"Dataset '{dataset_name}' returned None.")
        else:
            logger.error(f"Dataset '{dataset_name}' not found in available datasets.")
            raise DatasetLoadingError(f"Dataset '{dataset_name}' is not supported.")
    except Exception as e:
        logger.exception(f"Error loading dataset '{dataset_name}': {e}")
        raise DatasetLoadingError(f"Error loading dataset '{dataset_name}': {e}") from e


def parse_local_dataset_file(uploaded_file: object) -> pd.DataFrame:
    """Parse an uploaded local dataset file in various formats.

    Parameters:
        uploaded_file (UploadedFile): The uploaded file object from Streamlit.

    Returns:
        dataframe (pandas.DataFrame): Parsed data as a DataFrame.

    Raises:
        DatasetParsingError: If the file format is unsupported or the content is invalid.

    Upstream functions:
        - flow_upload_local_dataset() in 'pages/3_ConfigureDatasets.py'

    Downstream functions:
        - map_dataset_fields()

    Dependencies:
        - pandas
        - utils.error_handling
    """
    try:
        # Cast uploaded_file to access its attributes (it's a Streamlit UploadedFile)
        uploaded_file_obj = cast(Any, uploaded_file)  # UploadedFile has .name and .read() methods
        file_extension = Path(uploaded_file_obj.name).suffix.lower()
        content = uploaded_file_obj.read()
        logger.info(f"Parsing uploaded file '{uploaded_file_obj.name}' with extension '{file_extension}'")
        if file_extension in [".csv", ".tsv"]:
            delimiter = "," if file_extension == ".csv" else "\t"
            dataframe = pd.read_csv(StringIO(content.decode("utf-8")), delimiter=delimiter)
        elif file_extension in [".json", ".jsonl"]:
            lines = content.decode("utf-8").splitlines()
            if len(lines) == 1:
                json_data = json.loads(lines[0])
            else:
                json_data = [json.loads(line) for line in lines]
            dataframe = pd.json_normalize(json_data)
        elif file_extension in [".yaml", ".yml"]:
            yaml_data = yaml.safe_load(content.decode("utf-8"))
            dataframe = pd.json_normalize(yaml_data)
        elif file_extension in [".txt"]:
            text = content.decode("utf-8")
            lines = text.strip().split("\n")
            dataframe = pd.DataFrame(lines, columns=["text"])
        else:
            logger.error(f"Unsupported file type: '{file_extension}'")
            raise DatasetParsingError(f"Unsupported file type: '{file_extension}'")
        logger.info(f"Uploaded file '{uploaded_file_obj.name}' parsed successfully.")
        return dataframe
    except Exception as e:
        # Handle case where uploaded_file_obj might not be defined due to earlier error
        file_name = getattr(cast(Any, uploaded_file), "name", "unknown file")
        logger.exception(f"Error parsing uploaded file '{file_name}': {e}")
        raise DatasetParsingError(f"Error parsing uploaded file '{file_name}': {e}") from e


def fetch_online_dataset(url: str) -> pd.DataFrame:
    """Download and parse a dataset from a given URL.

    Parameters:
        url (str): The URL of the dataset file.

    Returns:
        dataframe (pandas.DataFrame): Parsed data as a DataFrame.

    Raises:
        DatasetParsingError: If the URL is invalid or the content is invalid.
        HTTPError: If the download fails.

    Upstream functions:
        - flow_fetch_online_dataset() in 'pages/3_ConfigureDatasets.py'

    Downstream functions:
        - map_dataset_fields()

    Dependencies:
        - requests
        - pandas
        - utils.error_handling
    """
    try:

        logger.info("Fetching dataset from URL: %s", url)
        response = requests.get(url, timeout=30)
        response.raise_for_status()
        # Determine the file extension based on the URL
        parsed_url = urlparse(url)
        file_extension = Path(parsed_url.path).suffix.lower()
        content = response.content
        if file_extension not in [
            ".csv",
            ".tsv",
            ".json",
            ".jsonl",
            ".yaml",
            ".yml",
            ".txt",
        ]:
            logger.warning("Could not determine file type from URL. Assuming CSV format.")
            file_extension = ".csv"  # Default to CSV
        uploaded_file = type(
            "UploadedFile",
            (object,),
            {"name": f"downloaded{file_extension}", "read": lambda: content},
        )
        dataframe = parse_local_dataset_file(uploaded_file)
        logger.info("Dataset fetched and parsed successfully from URL: %s", url)
        return dataframe
    except requests.HTTPError as e:
        logger.exception(f"HTTP error fetching dataset from URL '{url}': {e}")
        raise DatasetParsingError(f"HTTP error fetching dataset from URL '{url}': {e}") from e
    except Exception as e:
        logger.exception(f"Error fetching dataset from URL '{url}': {e}")
        raise DatasetParsingError(f"Error fetching dataset from URL '{url}': {e}") from e


def map_dataset_fields(dataframe: pd.DataFrame, mappings: Dict[str, str]) -> List[SeedPrompt]:
    """Map fields from the dataframe to the required SeedPrompt attributes.

    Parameters:
        dataframe (pandas.DataFrame): The DataFrame containing dataset data.
        mappings (dict): A dictionary mapping DataFrame columns to SeedPrompt attributes.

    Returns:
        seed_prompts (list): A list of SeedPrompt objects.

    Raises:
        DatasetParsingError: If required fields are missing or mapping is invalid.

    Upstream functions:
        - flow_upload_local_dataset()
        - flow_fetch_online_dataset()

    Downstream functions:
        - create_seed_prompt_dataset()

    Dependencies:
        - pyrit.models.SeedPrompt
        - utils.error_handling
    """
    try:

        required_attributes = ["value"]
        seed_prompts = []
        for index, row in dataframe.iterrows():
            seed_prompt_data = {}
            for dataframe_column, prompt_attr in mappings.items():
                if dataframe_column not in dataframe.columns:
                    logger.error(f"Column '{dataframe_column}' not found in DataFrame")
                    raise DatasetParsingError(f"Column '{dataframe_column}' not found in dataset.")
                seed_prompt_data[prompt_attr] = row[dataframe_column]
            # Ensure required attributes are present
            if not all(attr in seed_prompt_data for attr in required_attributes):
                missing_attrs = [attr for attr in required_attributes if attr not in seed_prompt_data]
                logger.error("Missing required attributes: %s in row %s", missing_attrs, index)
                raise DatasetParsingError(f"Missing required attributes: {missing_attrs}")
            # Create SeedPrompt object
            seed_prompt = SeedPrompt(**seed_prompt_data)
            seed_prompts.append(seed_prompt)
        logger.info("Mapped dataset fields successfully. Total prompts: %s", len(seed_prompts))
        return seed_prompts
    except Exception as e:
        logger.exception("Error mapping dataset fields: %s", e)
        raise DatasetParsingError(f"Error mapping dataset fields: {e}") from e


def create_seed_prompt_dataset(seed_prompts: List[SeedPrompt]) -> SeedPromptDataset:
    """Create a SeedPromptDataset from a list of SeedPrompts.

    Parameters:
        seed_prompts (list): A list of SeedPrompt objects.

    Returns:
        dataset (SeedPromptDataset): The created SeedPromptDataset object.

    Raises:
        ValueError: If seed_prompts list is empty.

    Upstream functions:
        - map_dataset_fields()

    Downstream functions:
        - Used in dataset configuration steps.

    Dependencies:
        - pyrit.models.SeedPromptDataset
    """
    if not seed_prompts:

        logger.error("Seed prompts list is empty. Cannot create dataset.")
        raise ValueError("Cannot create SeedPromptDataset with an empty seed prompts list.")
    dataset = SeedPromptDataset(prompts=seed_prompts)
    logger.info("Created SeedPromptDataset with %s prompts.", len(seed_prompts))
    return dataset<|MERGE_RESOLUTION|>--- conflicted
+++ resolved
@@ -1,12 +1,3 @@
-<<<<<<< HEAD
-# # Copyright (c) 2024 ViolentUTF Project
-# # Licensed under MIT License
-
-# datasets/data_loaders.py
-
-"""
-Module: Data Loaders.
-=======
 # Copyright (c) 2025 ViolentUTF Contributors.
 # Licensed under the MIT License.
 #
@@ -17,7 +8,6 @@
 Data Loaders module.
 
 Module: Data Loaders
->>>>>>> 27377bc4
 
 Contains functions for loading datasets from various sources.
 
