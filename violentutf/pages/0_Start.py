<<<<<<< HEAD
# # Copyright (c) 2024 ViolentUTF Project
# # Licensed under MIT License

import hashlib
import json
=======
# Copyright (c) 2025 ViolentUTF Contributors.
# Licensed under the MIT License.
#
# This file is part of ViolentUTF - An AI Red Teaming Platform.
# See LICENSE file in the project root for license information.

"""0 Start module."""

>>>>>>> 27377bc4
import os
import pathlib
from typing import Any, Dict, Optional, cast

import pandas as pd
import requests
import streamlit as st

# Load environment variables from .env file
from dotenv import load_dotenv
from utils.auth_utils import handle_authentication_and_sidebar

# Import utilities
from utils.logging import get_logger

# Get the path to the .env file relative to this script
env_path = pathlib.Path(__file__).parent.parent / ".env"
load_dotenv(dotenv_path=env_path)

logger = get_logger(__name__)

# App configuration
app_version = "0.2"
app_title = "ViolentUTF"
app_description = "Configure and launch AI red-teaming"
app_icon = "🚀"

# API Configuration - MUST go through APISIX Gateway
# Fix the API base URL - remove any trailing /api path
_raw_api_url = os.getenv("VIOLENTUTF_API_URL", "http://localhost:9080")
API_BASE_URL = _raw_api_url.rstrip("/api").rstrip("/")  # Remove /api suffix if present
if not API_BASE_URL:
    API_BASE_URL = "http://localhost:9080"  # Fallback if URL becomes empty
API_ENDPOINTS = {
    "auth_token_info": f"{API_BASE_URL}/api/v1/auth/token/info",
    "auth_token_validate": f"{API_BASE_URL}/api/v1/auth/token/validate",
    "database_initialize": f"{API_BASE_URL}/api/v1/database/initialize",
    "database_status": f"{API_BASE_URL}/api/v1/database/status",
    "database_stats": f"{API_BASE_URL}/api/v1/database/stats",
    "database_reset": f"{API_BASE_URL}/api/v1/database/reset",
    "sessions": f"{API_BASE_URL}/api/v1/sessions",
    "sessions_reset": f"{API_BASE_URL}/api/v1/sessions/reset",
    "config_parameters": f"{API_BASE_URL}/api/v1/config/parameters",
    "config_environment": f"{API_BASE_URL}/api/v1/config/environment",
    "config_generate_salt": f"{API_BASE_URL}/api/v1/config/environment/generate-salt",
    "files_upload": f"{API_BASE_URL}/api/v1/files/upload",
    "files_list": f"{API_BASE_URL}/api/v1/files",
}

# Initialize session state for API-backed parameters
if "api_config_params" not in st.session_state:
    st.session_state.api_config_params = {}
if "api_db_initialized" not in st.session_state:
    st.session_state.api_db_initialized = False
if "api_token" not in st.session_state:
    st.session_state.api_token = None
if "api_user_info" not in st.session_state:
    st.session_state.api_user_info = {}
if "api_session_data" not in st.session_state:
    st.session_state.api_session_data = {}

# --- API Helper Functions ---


def get_auth_headers() -> Dict[str, str]:
<<<<<<< HEAD
    """Get authentication headers for API requests through APISIX Gateway."""
=======
    """Get authentication header for API requests through APISIX Gateway."""
>>>>>>> 27377bc4
    try:

        from utils.jwt_manager import jwt_manager

        # Get valid token (automatically handles refresh if needed)
        token = jwt_manager.get_valid_token()

        # If no valid JWT token, try to create one
        if not token and st.session_state.get("access_token"):
            token = create_compatible_api_token()

        if not token:
            return {}

        headers = {
            "Authorization": f"Bearer {token}",
            "Content-Type": "application/json",
            # SECURITY FIX: Remove hardcoded IP headers that can be used for spoofing
            # Only include gateway identification header
            "X-API-Gateway": "APISIX",
        }

        # Add APISIX API key for AI model access
        apisix_api_key = (
            os.getenv("VIOLENTUTF_API_KEY") or os.getenv("APISIX_API_KEY") or os.getenv("AI_GATEWAY_API_KEY")
        )
        if apisix_api_key:
            headers["apikey"] = apisix_api_key

        return headers
    except Exception as e:
        logger.error("Failed to get auth headers: %s", e)
        return {}


<<<<<<< HEAD
def api_request(method: str, url: str, **kwargs) -> Optional[Dict[str, Any]]:
    """Make an authenticated API request through APISIX Gateway."""
=======
def api_request(method: str, url: str, **kwargs: Any) -> Optional[Dict[str, object]]:  # noqa: ANN401
    """Make an authenticated API request through APISIX Gateway"""
>>>>>>> 27377bc4
    headers = get_auth_headers()

    if not headers.get("Authorization"):
        st.error("No authentication token available. Please log in.")
        return None

    try:
        logger.debug("Making %s request to %s through APISIX Gateway", method, url)
        response = requests.request(method, url, headers=headers, timeout=30, **kwargs)
        if response.status_code == 200:
            return cast(Dict[str, object], response.json())
        elif response.status_code == 401:
            # Attempt to refresh token and retry once
            logger.warning("401 Unauthorized - attempting token refresh")
            try:
                # Clear existing tokens
                if "api_token" in st.session_state:
                    del st.session_state["api_token"]

                # Force JWT manager to refresh secret from environment
                from utils.jwt_manager import jwt_manager

                jwt_manager._cached_secret = None  # pylint: disable=protected-access  # Clear cached secret
                jwt_manager._secret_cache_time = None  # pylint: disable=protected-access
                jwt_manager._load_environment()  # pylint: disable=protected-access  # Reload environment variables

                # Create new token
                new_token = create_compatible_api_token()
                if new_token:
                    st.session_state["api_token"] = new_token

                    # Retry the request with new token
                    fresh_headers = get_auth_headers()
                    if fresh_headers.get("Authorization"):
                        logger.info("Retrying request with refreshed token")
                        retry_response = requests.request(method, url, headers=fresh_headers, timeout=30, **kwargs)
                        if retry_response.status_code == 200:
                            st.success("🔄 Token refreshed successfully!")
                            return cast(Dict[str, object], retry_response.json())
                        else:
                            logger.error(
                                "Retry failed with status %s",
                                retry_response.status_code,
                            )

            except Exception as e:
                logger.error("Token refresh failed: %s", e)

            st.error("Authentication failed. Please refresh your token.")
            logger.error("401 Unauthorized: %s", response.text)
            return None
        elif response.status_code == 403:
            st.error("Access forbidden. Check your permissions or APISIX routing.")
            logger.error("403 Forbidden: %s", response.text)
            return None
        elif response.status_code == 404:
            st.error("Endpoint not found. Check APISIX routing configuration.")
            logger.error("404 Not Found: %s - %s", url, response.text)
            return None
        elif response.status_code == 502:
            st.error("Bad Gateway. APISIX cannot reach the FastAPI service.")
            logger.error("502 Bad Gateway: %s", response.text)
            return None
        elif response.status_code == 503:
            st.error("Service Unavailable. FastAPI service may be down.")
            logger.error("503 Service Unavailable: %s", response.text)
            return None
        else:
            st.error(f"API request failed: {response.status_code} - {response.text}")
            logger.error("API Error %s: %s - %s", response.status_code, url, response.text)
            return None
    except requests.exceptions.ConnectionError as e:
        st.error(f"Connection error: Cannot reach APISIX Gateway at {API_BASE_URL}. Is it running?")
        logger.error("Connection error to %s: %s", url, e)
        return None
    except requests.exceptions.Timeout as e:
        st.error("Request timeout. APISIX Gateway or backend service is slow to respond.")
        logger.error("Timeout error to %s: %s", url, e)
        return None
    except requests.exceptions.RequestException as e:
        st.error(f"API request error: {e}")
        logger.error("Request exception to %s: %s", url, e)
        return None


<<<<<<< HEAD
def load_user_session_from_api() -> Any:
    """Load user session data from API."""
=======
def load_user_session_from_api() -> bool:
    """Load user session data from API"""
>>>>>>> 27377bc4
    data = api_request("GET", API_ENDPOINTS["sessions"])

    if data:
        st.session_state.api_session_data = data
        return True
    return False


<<<<<<< HEAD
def save_user_session_to_api(session_update: Dict[str, Any]) -> Any:
    """Save user session data to API."""
=======
def save_user_session_to_api(session_update: Dict[str, object]) -> bool:
    """Save user session data to API"""
>>>>>>> 27377bc4
    data = api_request("PUT", API_ENDPOINTS["sessions"], json=session_update)

    if data:
        st.session_state.api_session_data = data
        return True
    return False


<<<<<<< HEAD
def create_compatible_api_token() -> None:
    """Create a FastAPI-compatible token using JWT manager."""
=======
def create_compatible_api_token() -> Optional[str]:
    """Create a FastAPI-compatible token using JWT manager"""
>>>>>>> 27377bc4
    try:

        from utils.jwt_manager import jwt_manager
        from utils.user_context import get_user_context_for_token

        # Get consistent user context regardless of authentication source
        user_context = get_user_context_for_token()
        logger.info(f"Creating API token for consistent user: {user_context['preferred_username']}")

        # Create token with consistent user context
        api_token = jwt_manager.create_token(user_context)

        if api_token:
            logger.info("Successfully created API token using JWT manager")
            return cast(str, api_token)
        else:
            st.error("🚨 Security Error: JWT secret key not configured. Please set JWT_SECRET_KEY environment variable.")
            logger.error("Failed to create API token - JWT secret key not available")
            return None

    except Exception as e:
        st.error("❌ Failed to generate API token. Please try refreshing the page.")
        logger.error("Token creation failed: %s", e)
        return None


<<<<<<< HEAD
def get_token_info_from_api() -> None:
    """Get token information from API."""
=======
def get_token_info_from_api() -> Optional[Dict[str, object]]:
    """Get token information from API"""
>>>>>>> 27377bc4
    data = api_request("GET", API_ENDPOINTS["auth_token_info"])

    if data:
        st.session_state.api_user_info = data
        return data
    return None


<<<<<<< HEAD
def get_database_status_from_api() -> Any:
    """Get database status from API."""
    return api_request("GET", API_ENDPOINTS["database_status"])


def initialize_database_via_api(custom_salt: Optional[str] = None) -> Any:
    """Initialize database via API."""
    payload = {"force_recreate": False, "backup_existing": True}
=======
def get_database_status_from_api() -> Optional[Dict[str, object]]:
    """Get database statu from API."""
    return api_request("GET", API_ENDPOINTS["database_status"])


def initialize_database_via_api(
    custom_salt: Optional[str] = None,
) -> Optional[Dict[str, object]]:
    """Initialize database via API"""
    payload: Dict[str, object] = {"force_recreate": False, "backup_existing": True}

>>>>>>> 27377bc4
    if custom_salt:
        payload["custom_salt"] = custom_salt

    return api_request("POST", API_ENDPOINTS["database_initialize"], json=payload)


<<<<<<< HEAD
def reset_database_via_api() -> Any:
    """Reset database via API."""
    payload = {"confirmation": True, "backup_before_reset": True, "preserve_user_data": False}
    return api_request("POST", API_ENDPOINTS["database_reset"], json=payload)


def get_database_stats_from_api() -> Any:
    """Get database statistics from API."""
    return api_request("GET", API_ENDPOINTS["database_stats"])


def load_config_from_api() -> Any:
    """Load configuration parameters from API."""
    return api_request("GET", API_ENDPOINTS["config_parameters"])


def get_environment_config_from_api() -> Any:
    """Get environment configuration from API."""
    return api_request("GET", API_ENDPOINTS["config_environment"])


def generate_salt_via_api() -> Any:
    """Generate new salt via API."""
    return api_request("POST", API_ENDPOINTS["config_generate_salt"])
=======
def reset_database_via_api() -> Optional[Dict[str, object]]:
    """Reset database via API"""
    payload = {
        "confirmation": True,
        "backup_before_reset": True,
        "preserve_user_data": False,
    }

    return api_request("POST", API_ENDPOINTS["database_reset"], json=payload)


def get_database_stats_from_api() -> Optional[Dict[str, object]]:
    """Get database statistic from API."""
    return api_request("GET", API_ENDPOINTS["database_stats"])


def load_config_from_api() -> Optional[Dict[str, object]]:
    """Load configuration parameter from API."""
    return api_request("GET", API_ENDPOINTS["config_parameters"])


def get_environment_config_from_api() -> Optional[Dict[str, object]]:
    """Get environment configuration from API"""
    return api_request("GET", API_ENDPOINTS["config_environment"])


def generate_salt_via_api() -> Optional[str]:
    """Generate new salt via API"""
    result = api_request("POST", API_ENDPOINTS["config_generate_salt"])

    if result and isinstance(result, dict):
        return cast(Optional[str], result.get("salt"))
    return None
>>>>>>> 27377bc4


# --- Main Page Function ---
def main() -> None:
<<<<<<< HEAD
    """Renders the Start page content with API backend."""
=======
    """Render the Start page content with API backend.."""
>>>>>>> 27377bc4
    logger.debug("Start page (API-backed) loading.")

    st.set_page_config(
        page_title=app_title,
        page_icon=app_icon,
        layout="wide",
        initial_sidebar_state="expanded",
    )

    # --- Authentication and Sidebar ---
    handle_authentication_and_sidebar("Start (API)")

    # --- Page Content ---
    display_header()

    # Check authentication status - allow both Keycloak SSO and environment-based auth
    has_keycloak_token = bool(st.session_state.get("access_token"))
    has_env_credentials = bool(os.getenv("KEYCLOAK_USERNAME"))

    if not has_keycloak_token and not has_env_credentials:
        st.warning(
            "⚠️ Authentication required: Please log in via Keycloak SSO or configure KEYCLOAK_USERNAME in environment."
        )
        st.info("💡 For local development, you can set KEYCLOAK_USERNAME and KEYCLOAK_PASSWORD in your .env file")
        return

    # Automatically generate API token if not present
    if not st.session_state.get("api_token"):
        with st.spinner("Generating API token..."):
            api_token = create_compatible_api_token()
            if not api_token:
                st.error("❌ Failed to generate API token. Please try refreshing the page.")
                return

    # Load user information automatically on first load
    if not st.session_state.get("api_user_info"):
        get_token_info_from_api()

    # --- Load Configuration Parameters ---
    config_data = load_config_from_api()
    if config_data:
        st.session_state.api_config_params = config_data.get("parameters", {})

    # Display loaded configuration
    if st.session_state.api_config_params:
        with st.expander("View Loaded Configuration Parameters"):
            st.json(st.session_state.api_config_params)

    # --- Database Management ---
    # st.subheader("🗄️ PyRIT Memory Database")
    # st.markdown("*Manages conversation history, prompts, and scoring results*")

    # # Get database status and auto-initialize if needed
    db_status = get_database_status_from_api()

    if db_status:
        if db_status.get("is_initialized"):
            st.session_state.api_db_initialized = True
        else:
            # Auto-initialize database
            with st.spinner("Setting up database..."):
                result = initialize_database_via_api()
                if result:
                    if result.get("initialization_status") in [
                        "success",
                        "already_exists",
                    ]:
                        st.session_state.api_db_initialized = True
                    else:
                        st.session_state.api_db_initialized = False
                else:
                    st.session_state.api_db_initialized = False
    else:
        st.session_state.api_db_initialized = False

    # Database statistics button
    if st.session_state.api_db_initialized:
        if st.button(
            "📊 View DB Statistics",
            key="view_stats",
            help="Shows database usage statistics including total records, size, and table information",
        ):
            with st.spinner("Fetching database statistics..."):
                stats = get_database_stats_from_api()
                if stats:
                    st.write(f"**Total Records:** {stats.get('total_records', 0)}")
                    st.write(f"**Database Size:** {stats.get('database_size_mb', 0):.2f} MB")

                    # Display table statistics
                    tables = stats.get("tables", [])
                    if tables:
                        df = pd.DataFrame(tables)
                        st.dataframe(df, use_container_width=True)

    # --- Session Management ---
    # st.subheader("👤 Session Management")
    # st.markdown("*Preserve your workflow state and preferences across sessions*")

    col1, col2 = st.columns(2)

    with col1:
        if st.button(
            "📥 Load Session",
            key="load_session",
            help="Restores your previous session data including UI preferences, "
            "workflow state, and temporary configurations",
        ):
            with st.spinner("Loading session from API..."):
                if load_user_session_from_api():
                    st.success("Session loaded successfully!")
                    st.rerun()

    with col2:
        if st.button(
            "💾 Save Session",
            key="save_session",
            help="Saves your current session state to preserve settings and progress for future use",
        ):
            session_update = {
                "ui_preferences": {"last_page": "Start"},
                "workflow_state": {"current_step": "configuration"},
                "temporary_data": {"config_loaded": bool(st.session_state.api_config_params)},
            }
            with st.spinner("Saving session to API..."):
                if save_user_session_to_api(session_update):
                    st.success("Session saved successfully!")

    # Display session data
    if st.session_state.api_session_data:
        with st.expander("View Session Data"):
            st.json(st.session_state.api_session_data)

    # --- File Management ---
    # st.subheader("📁 File Management")
    # st.markdown("*Upload configuration files, datasets, and custom parameters for AI testing*")

    # uploaded_file = st.file_uploader(
    #     "Upload configuration files:",
    #     type=['yaml', 'yml', 'json', 'txt'],
    #     key="api_file_upload",
    #     help="Upload configuration files like YAML parameters, JSON settings, or text datasets "
    #          "that will be stored in the system"
    # )

    # if uploaded_file is not None:
    #     if st.button("📤 Upload File", key="upload_file",
    #                  help="Uploads the selected file to the ViolentUTF system storage "
    #                       "for use in configurations and datasets"):
    #         with st.spinner("Uploading file..."):
    #             files = {"file": (uploaded_file.name, uploaded_file.getvalue(), uploaded_file.type)}
    #             headers = get_auth_headers()
    #             headers.pop("Content-Type", None)  # Remove content-type for file upload

    #             try:
    #                 logger.debug("Uploading file %s", uploaded_file.name)
    #                 response = requests.post(
    #                     API_ENDPOINTS["files_upload"],
    #                     headers=headers,
    #                     files=files,
    #                     timeout=60  # Longer timeout for file uploads
    #                 )
    #                 if response.status_code == 200:
    #                     result = response.json()
    #                     st.success(f"File uploaded successfully! ID: {result.get('file_id')}")
    #                     logger.info(f"File upload successful: {result.get('file_id')}")
    #                 elif response.status_code == 413:
    #                     st.error("File too large. Check upload size limits.")
    #                 else:
    #                     st.error(f"Upload failed: {response.status_code} - {response.text}")
    #                     logger.error("File upload failed: %s - %s", response.status_code, response.text)
    #             except requests.exceptions.Timeout:
    #                 st.error("Upload timeout. File may be too large or network is slow.")
    #             except Exception as e:
    #                 st.error(f"Upload error: {e}")
    #                 logger.error("File upload exception: %s", e)

    # --- Start Button ---
    st.divider()
    start_disabled = not st.session_state.api_db_initialized

    if st.button(
        "🚀 Start Configuration Workflow",
        type="primary",
        disabled=start_disabled,
        help="Begin the AI red-teaming workflow by configuring generators, datasets, converters, and scoring engines",
    ):
        st.session_state["started"] = True
        logger.info("User clicked 'Start'. Navigating to Configure Generators.")
        st.switch_page("pages/1_Configure_Generators.py")


# --- Helper Functions ---


def display_header() -> None:
<<<<<<< HEAD
    """Displays the main header for the page."""
=======
    """Display the main header for the page.."""
>>>>>>> 27377bc4
    st.title(f"{app_icon} {app_title}")

    st.markdown(app_description)
    st.write(f"Version: {app_version}")


# --- Run Main Function ---
if __name__ == "__main__":
    main()<|MERGE_RESOLUTION|>--- conflicted
+++ resolved
@@ -1,10 +1,3 @@
-<<<<<<< HEAD
-# # Copyright (c) 2024 ViolentUTF Project
-# # Licensed under MIT License
-
-import hashlib
-import json
-=======
 # Copyright (c) 2025 ViolentUTF Contributors.
 # Licensed under the MIT License.
 #
@@ -13,7 +6,6 @@
 
 """0 Start module."""
 
->>>>>>> 27377bc4
 import os
 import pathlib
 from typing import Any, Dict, Optional, cast
@@ -79,11 +71,7 @@
 
 
 def get_auth_headers() -> Dict[str, str]:
-<<<<<<< HEAD
-    """Get authentication headers for API requests through APISIX Gateway."""
-=======
     """Get authentication header for API requests through APISIX Gateway."""
->>>>>>> 27377bc4
     try:
 
         from utils.jwt_manager import jwt_manager
@@ -119,13 +107,8 @@
         return {}
 
 
-<<<<<<< HEAD
-def api_request(method: str, url: str, **kwargs) -> Optional[Dict[str, Any]]:
-    """Make an authenticated API request through APISIX Gateway."""
-=======
 def api_request(method: str, url: str, **kwargs: Any) -> Optional[Dict[str, object]]:  # noqa: ANN401
     """Make an authenticated API request through APISIX Gateway"""
->>>>>>> 27377bc4
     headers = get_auth_headers()
 
     if not headers.get("Authorization"):
@@ -135,6 +118,7 @@
     try:
         logger.debug("Making %s request to %s through APISIX Gateway", method, url)
         response = requests.request(method, url, headers=headers, timeout=30, **kwargs)
+
         if response.status_code == 200:
             return cast(Dict[str, object], response.json())
         elif response.status_code == 401:
@@ -211,13 +195,8 @@
         return None
 
 
-<<<<<<< HEAD
-def load_user_session_from_api() -> Any:
-    """Load user session data from API."""
-=======
 def load_user_session_from_api() -> bool:
     """Load user session data from API"""
->>>>>>> 27377bc4
     data = api_request("GET", API_ENDPOINTS["sessions"])
 
     if data:
@@ -226,13 +205,8 @@
     return False
 
 
-<<<<<<< HEAD
-def save_user_session_to_api(session_update: Dict[str, Any]) -> Any:
-    """Save user session data to API."""
-=======
 def save_user_session_to_api(session_update: Dict[str, object]) -> bool:
     """Save user session data to API"""
->>>>>>> 27377bc4
     data = api_request("PUT", API_ENDPOINTS["sessions"], json=session_update)
 
     if data:
@@ -241,13 +215,8 @@
     return False
 
 
-<<<<<<< HEAD
-def create_compatible_api_token() -> None:
-    """Create a FastAPI-compatible token using JWT manager."""
-=======
 def create_compatible_api_token() -> Optional[str]:
     """Create a FastAPI-compatible token using JWT manager"""
->>>>>>> 27377bc4
     try:
 
         from utils.jwt_manager import jwt_manager
@@ -264,7 +233,9 @@
             logger.info("Successfully created API token using JWT manager")
             return cast(str, api_token)
         else:
-            st.error("🚨 Security Error: JWT secret key not configured. Please set JWT_SECRET_KEY environment variable.")
+            st.error(
+                "🚨 Security Error: JWT secret key not configured. Please set JWT_SECRET_KEY environment variable."
+            )
             logger.error("Failed to create API token - JWT secret key not available")
             return None
 
@@ -274,13 +245,8 @@
         return None
 
 
-<<<<<<< HEAD
-def get_token_info_from_api() -> None:
-    """Get token information from API."""
-=======
 def get_token_info_from_api() -> Optional[Dict[str, object]]:
     """Get token information from API"""
->>>>>>> 27377bc4
     data = api_request("GET", API_ENDPOINTS["auth_token_info"])
 
     if data:
@@ -289,16 +255,6 @@
     return None
 
 
-<<<<<<< HEAD
-def get_database_status_from_api() -> Any:
-    """Get database status from API."""
-    return api_request("GET", API_ENDPOINTS["database_status"])
-
-
-def initialize_database_via_api(custom_salt: Optional[str] = None) -> Any:
-    """Initialize database via API."""
-    payload = {"force_recreate": False, "backup_existing": True}
-=======
 def get_database_status_from_api() -> Optional[Dict[str, object]]:
     """Get database statu from API."""
     return api_request("GET", API_ENDPOINTS["database_status"])
@@ -310,39 +266,12 @@
     """Initialize database via API"""
     payload: Dict[str, object] = {"force_recreate": False, "backup_existing": True}
 
->>>>>>> 27377bc4
     if custom_salt:
         payload["custom_salt"] = custom_salt
 
     return api_request("POST", API_ENDPOINTS["database_initialize"], json=payload)
 
 
-<<<<<<< HEAD
-def reset_database_via_api() -> Any:
-    """Reset database via API."""
-    payload = {"confirmation": True, "backup_before_reset": True, "preserve_user_data": False}
-    return api_request("POST", API_ENDPOINTS["database_reset"], json=payload)
-
-
-def get_database_stats_from_api() -> Any:
-    """Get database statistics from API."""
-    return api_request("GET", API_ENDPOINTS["database_stats"])
-
-
-def load_config_from_api() -> Any:
-    """Load configuration parameters from API."""
-    return api_request("GET", API_ENDPOINTS["config_parameters"])
-
-
-def get_environment_config_from_api() -> Any:
-    """Get environment configuration from API."""
-    return api_request("GET", API_ENDPOINTS["config_environment"])
-
-
-def generate_salt_via_api() -> Any:
-    """Generate new salt via API."""
-    return api_request("POST", API_ENDPOINTS["config_generate_salt"])
-=======
 def reset_database_via_api() -> Optional[Dict[str, object]]:
     """Reset database via API"""
     payload = {
@@ -376,16 +305,11 @@
     if result and isinstance(result, dict):
         return cast(Optional[str], result.get("salt"))
     return None
->>>>>>> 27377bc4
 
 
 # --- Main Page Function ---
 def main() -> None:
-<<<<<<< HEAD
-    """Renders the Start page content with API backend."""
-=======
     """Render the Start page content with API backend.."""
->>>>>>> 27377bc4
     logger.debug("Start page (API-backed) loading.")
 
     st.set_page_config(
@@ -581,11 +505,7 @@
 
 
 def display_header() -> None:
-<<<<<<< HEAD
-    """Displays the main header for the page."""
-=======
     """Display the main header for the page.."""
->>>>>>> 27377bc4
     st.title(f"{app_icon} {app_title}")
 
     st.markdown(app_description)
