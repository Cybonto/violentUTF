<<<<<<< HEAD
# # Copyright (c) 2024 ViolentUTF Project
# # Licensed under MIT License

import asyncio
=======
# Copyright (c) 2025 ViolentUTF Contributors.
# Licensed under the MIT License.
#
# This file is part of ViolentUTF - An AI Red Teaming Platform.
# See LICENSE file in the project root for license information.

"""Dataset configuration page for ViolentUTF.

Provides interface for configuring datasets used in red-teaming and adversarial testing.
"""

>>>>>>> 27377bc4
import base64
import json
import os
import pathlib
from datetime import datetime
from typing import Any, Dict, List, Optional, cast

import requests
import streamlit as st

# Load environment variables from .env file
from dotenv import load_dotenv
from utils.auth_utils import handle_authentication_and_sidebar

# Import utilities
from utils.logging import get_logger

# Get the path to the .env file relative to this script
env_path = pathlib.Path(__file__).parent.parent / ".env"
load_dotenv(dotenv_path=env_path)

logger = get_logger(__name__)

# API Configuration - MUST go through APISIX Gateway
_raw_api_url = os.getenv("VIOLENTUTF_API_URL", "http://localhost:9080")
API_BASE_URL = _raw_api_url.rstrip("/api").rstrip("/")  # Remove /api suffix if present
if not API_BASE_URL:
    API_BASE_URL = "http://localhost:9080"  # Fallback if URL becomes empty

API_ENDPOINTS = {
    # Authentication endpoints
    "auth_token_info": f"{API_BASE_URL}/api/v1/auth/token/info",
    "auth_token_validate": f"{API_BASE_URL}/api/v1/auth/token/validate",
    # Database endpoints
    "database_status": f"{API_BASE_URL}/api/v1/database/status",
    "database_stats": f"{API_BASE_URL}/api/v1/database/stats",
    # Dataset endpoints
    "datasets": f"{API_BASE_URL}/api/v1/datasets",
    "dataset_types": f"{API_BASE_URL}/api/v1/datasets/types",
    "dataset_preview": f"{API_BASE_URL}/api/v1/datasets/preview",
    "dataset_memory": f"{API_BASE_URL}/api/v1/datasets/memory",
    "dataset_field_mapping": f"{API_BASE_URL}/api/v1/datasets/field-mapping",
    "dataset_transform": f"{API_BASE_URL}/api/v1/datasets/{{dataset_id}}/transform",
    "dataset_delete": f"{API_BASE_URL}/api/v1/datasets/{{dataset_id}}",
    # Generator endpoints (for testing datasets)
    "generators": f"{API_BASE_URL}/api/v1/generators",
    # Orchestrator endpoints
    "orchestrators": f"{API_BASE_URL}/api/v1/orchestrators",
    "orchestrator_create": f"{API_BASE_URL}/api/v1/orchestrators",
    "orchestrator_types": f"{API_BASE_URL}/api/v1/orchestrators/types",
    "orchestrator_execute": f"{API_BASE_URL}/api/v1/orchestrators/{{orchestrator_id}}/executions",
    "orchestrator_memory": f"{API_BASE_URL}/api/v1/orchestrators/{{orchestrator_id}}/memory",
    # Session endpoints
    "sessions": f"{API_BASE_URL}/api/v1/sessions",
    "sessions_update": f"{API_BASE_URL}/api/v1/sessions",
}

# Initialize session state for API-backed datasets
if "api_datasets" not in st.session_state:
    st.session_state.api_datasets = {}
if "api_dataset_types" not in st.session_state:
    st.session_state.api_dataset_types = []
if "api_token" not in st.session_state:
    st.session_state.api_token = None
if "api_user_info" not in st.session_state:
    st.session_state.api_user_info = {}
if "current_dataset" not in st.session_state:
    st.session_state.current_dataset = None
if "dataset_source_selection" not in st.session_state:
    st.session_state.dataset_source_selection = None

# --- API Helper Functions ---


def get_auth_headers() -> Dict[str, str]:
    """Get authentication headers for API requests through APISIX Gateway."""
    try:
        from utils.jwt_manager import jwt_manager

        # Get valid token (automatically handles refresh if needed)
        token = jwt_manager.get_valid_token()

        # If no valid JWT token, try to create one
        if not token:
            token = st.session_state.get("api_token") or st.session_state.get("access_token")

        if not token:
            return {}

        headers = {
            "Authorization": f"Bearer {token}",
            "Content-Type": "application/json",
            # SECURITY FIX: Remove hardcoded IP headers that can be used for spoofing
            # Only include gateway identification header
            "X-API-Gateway": "APISIX",
        }

        # Add APISIX API key for AI model access
        apisix_api_key = (
            os.getenv("VIOLENTUTF_API_KEY") or os.getenv("APISIX_API_KEY") or os.getenv("AI_GATEWAY_API_KEY")
        )
        if apisix_api_key:
            headers["apikey"] = apisix_api_key

        return headers
    except Exception as e:
        logger.error(f"Failed to get auth headers: {e}")
        return {}


<<<<<<< HEAD
def api_request(method: str, url: str, **kwargs) -> Optional[Dict[str, Any]]:
    """Make an authenticated API request through APISIX Gateway."""
=======
def api_request(method: str, url: str, **kwargs: Any) -> Optional[Dict[str, Any]]:  # noqa: ANN401
    """Make an authenticated API request through APISIX Gateway"""
>>>>>>> 27377bc4
    headers = get_auth_headers()
    if not headers.get("Authorization"):
        logger.warning("No authentication token available for API request")
        return None

    try:
        logger.debug(f"Making {method} request to {url} through APISIX Gateway")
        response = requests.request(method, url, headers=headers, timeout=30, **kwargs)
        # Debug: always log the response for troubleshooting
        logger.info(f"API Request: {method} {url} -> {response.status_code}")
        if response.status_code not in [200, 201]:
            logger.error(f"API Error Response: {response.text}")

        if response.status_code == 200:
            result = response.json()

            return cast(Dict[str, Any], result)
        elif response.status_code == 201:
            return cast(Dict[str, Any], response.json())
        elif response.status_code == 401:
            logger.error(f"401 Unauthorized: {response.text}")
            return None
        elif response.status_code == 403:
            logger.error(f"403 Forbidden: {response.text}")
            return None
        elif response.status_code == 404:
            logger.error(f"404 Not Found: {url} - {response.text}")
            return None
        elif response.status_code == 502:
            logger.error(f"502 Bad Gateway: {response.text}")
            return None
        elif response.status_code == 503:
            logger.error(f"503 Service Unavailable: {response.text}")
            return None
        else:
            logger.error(f"API Error {response.status_code}: {url} - {response.text}")
            return None
    except requests.exceptions.ConnectionError as e:
        logger.error(f"Connection error to {url}: {e}")
        return None
    except requests.exceptions.Timeout as e:
        logger.error(f"Timeout error to {url}: {e}")
        return None
    except requests.exceptions.RequestException as e:
        logger.error(f"Request exception to {url}: {e}")
        return None


<<<<<<< HEAD
def create_compatible_api_token() -> None:
    """Create a FastAPI-compatible token using JWT manager."""
=======
def create_compatible_api_token() -> Optional[str]:
    """Create a FastAPI-compatible token using JWT manager"""
>>>>>>> 27377bc4
    try:
        from utils.jwt_manager import jwt_manager
        from utils.user_context import get_user_context_for_token

        # Get consistent user context regardless of authentication source
        user_context = get_user_context_for_token()
        logger.info(f"Creating API token for consistent user: {user_context['preferred_username']}")

        # Create token with consistent user context
        api_token = jwt_manager.create_token(user_context)

        if api_token:
            logger.info("Successfully created API token using JWT manager")
            # Store the token in session state for API calls
            st.session_state["api_token"] = api_token
            return cast(str, api_token)
        else:
            st.error("🚨 Security Error: JWT secret key not configured. Please set JWT_SECRET_KEY environment variable.")
            logger.error("Failed to create API token - JWT secret key not available")
            return None

    except Exception as e:
        st.error("❌ Failed to generate API token. Please try refreshing the page.")
        logger.error(f"Token creation failed: {e}")
        return None


# --- API Backend Functions ---


<<<<<<< HEAD
def load_dataset_types_from_api() -> Any:
    """Load available dataset types from API."""
=======
def load_dataset_types_from_api() -> List[str]:
    """Load available dataset types from API"""
>>>>>>> 27377bc4
    data = api_request("GET", API_ENDPOINTS["dataset_types"])
    if data:
        st.session_state.api_dataset_types = data.get("dataset_types", [])
        return cast(List[str], data.get("dataset_types", []))
    return []


<<<<<<< HEAD
def load_datasets_from_api() -> None:
    """Load existing datasets from API."""
=======
def load_datasets_from_api() -> List[Dict[str, Any]]:
    """Load existing datasets from API"""
>>>>>>> 27377bc4
    data = api_request("GET", API_ENDPOINTS["datasets"])
    if data:
        datasets_list = cast(List[Dict[str, Any]], data.get("datasets", []))
        datasets_dict = {ds["name"]: ds for ds in datasets_list}
        st.session_state.api_datasets = datasets_dict
        return datasets_list
    return []


<<<<<<< HEAD
def create_dataset_via_api(name: str, source_type: str, config: Dict[str, Any]) -> Any:
    """Create a new dataset via API."""
=======
def create_dataset_via_api(name: str, source_type: str, config: Dict[str, Any]) -> bool:
    """Create a new dataset via API"""
>>>>>>> 27377bc4
    payload = {"name": name, "source_type": source_type, "config": config}

    # Add source-specific fields
    if source_type == "native" and "dataset_type" in config:
        payload["dataset_type"] = config["dataset_type"]
    elif source_type == "online" and "url" in config:
        payload["url"] = config["url"]
    elif source_type == "local" and "file_content" in config:
        payload["file_content"] = config["file_content"]
        payload["file_type"] = config.get("file_type", "csv")
        payload["field_mappings"] = config.get("field_mappings", {})

    data = api_request("POST", API_ENDPOINTS["datasets"], json=payload)
    if data:
        # Update local state
        dataset_info = data.get("dataset", {})
        st.session_state.api_datasets[name] = dataset_info
        st.session_state.current_dataset = dataset_info
        return True
    return False


<<<<<<< HEAD
def load_memory_datasets_from_api() -> Any:
    """Load datasets from PyRIT memory via API."""
=======
def load_memory_datasets_from_api() -> List[Dict[str, Any]]:
    """Load datasets from PyRIT memory via API"""
>>>>>>> 27377bc4
    data = api_request("GET", API_ENDPOINTS["dataset_memory"])
    if data:
        return cast(List[Dict[str, Any]], data.get("datasets", []))
    return []


def auto_load_datasets() -> None:
    """
    Automatically load existing datasets on page load.

    This ensures that previously configured datasets are immediately visible
    when the page loads, without requiring manual refresh.
    """
    # Only load if not already loaded or if forced reload.
    if not st.session_state.api_datasets or st.session_state.get("force_reload_datasets", False):
        with st.spinner("Loading existing datasets..."):
            datasets_data = load_datasets_from_api()
            if datasets_data:
                logger.info("Auto-loaded datasets for display")
            else:
                logger.info("No existing datasets found during auto-load")

        # Clear force reload flag
        if "force_reload_datasets" in st.session_state:
            del st.session_state["force_reload_datasets"]


def auto_load_generators() -> None:
    """
    Automatically load existing generators on page load.

    This ensures that generators are available for dataset testing
    without requiring manual refresh.
    """
    # Only load if not already loaded in session state.
    if "api_generators_cache" not in st.session_state or st.session_state.get("force_reload_generators", False):
        with st.spinner("Loading generators for testing..."):
            generators = get_generators(use_cache=False)
            if generators:
                st.session_state.api_generators_cache = generators
                logger.info(f"Auto-loaded {len(generators)} generators for dataset testing")
            else:
                st.session_state.api_generators_cache = []
                logger.info("No generators found during auto-load for dataset testing")

        # Clear force reload flag
        if "force_reload_generators" in st.session_state:
            del st.session_state["force_reload_generators"]


def get_generators(use_cache: bool = True) -> List[Dict[str, Any]]:
    """Get generators from cache or API.

    Args:
        use_cache: If True, returns cached generators if available.
                  If False, always fetches from API.

    Returns:
        List of generator configurations
    """
    if use_cache and "api_generators_cache" in st.session_state:
        return cast(List[Dict[str, Any]], st.session_state.api_generators_cache)

    # Load from API
    data = api_request("GET", API_ENDPOINTS["generators"])
    generators = data.get("generators", []) if data else []

    # Cache for future use
    st.session_state.api_generators_cache = generators
    return generators


def run_orchestrator_dataset_test(
    dataset: Dict[str, Any], generator: Dict[str, Any], num_prompts: int, test_mode: str
) -> bool:
    """
    Run dataset test using orchestrator API.

    Args:
        dataset: Selected dataset configuration
        generator: Selected generator configuration
        num_prompts: Number of prompts to test
        test_mode: Either "Quick Test" or "Detailed Test"

    Returns:
        bool: True if test successful, False otherwise
    """
    try:
        # Create orchestrator configuration

        # Prepare orchestrator parameters
        # Pass generator configuration as a reference that the orchestrator can resolve
        orchestrator_params: Dict[str, Any] = {
            "objective_target": {  # Correct parameter name for PromptSendingOrchestrator
                "type": "configured_generator",
                "generator_name": generator["name"],  # Use generator name for lookup
            }
            # Note: PromptSendingOrchestrator doesn't use scorer_configs
        }

        # Add test mode specific configurations
        if test_mode == "Detailed Test":
            orchestrator_params["verbose"] = True
            orchestrator_params["batch_size"] = 1  # Process one at a time for detailed analysis
        else:
            orchestrator_params["batch_size"] = min(num_prompts, 5)  # Process in small batches

        # Create orchestrator configuration via API
        orchestrator_payload = {
            "name": f"test_orchestrator_{dataset['name']}_{datetime.now().strftime('%Y%m%d_%H%M%S')}",
            "orchestrator_type": "PromptSendingOrchestrator",  # Basic orchestrator for dataset testing
            "description": f"Testing dataset '{dataset['name']}' with generator '{generator['name']}'",
            "parameters": orchestrator_params,
            "tags": ["dataset_test", dataset["name"], generator["name"]],
        }

        # Get current user context for generator resolution
        user_info = api_request("GET", API_ENDPOINTS["auth_token_info"])
        user_context = user_info.get("username") if user_info else "unknown_user"
        logger.info(f"Using user context for generator resolution: {user_context}")
        logger.info(f"User info from API: {user_info}")

        # Also debug the generator being tested
        logger.info(f"Generator being tested: {generator['name']}")
        logger.info(f"Generator details: {generator}")
        logger.info(f"Dataset being tested: {dataset['name']}")
        logger.info(f"Dataset details: {dataset}")

        # Add user context to orchestrator parameters for generator resolution
        orchestrator_params["user_context"] = str(user_context) if user_context else "unknown_user"

        # Make API request to create orchestrator
        logger.info(f"Creating orchestrator with payload: {orchestrator_payload}")
        logger.info(f"Orchestrator create URL: {API_ENDPOINTS['orchestrator_create']}")
        logger.info(f"Available generators for context: {[gen.get('name') for gen in get_generators()]}")

        # Show payload structure for debugging
        with st.expander("🔍 Debug Info - Orchestrator Payload", expanded=False):
            st.json(orchestrator_payload)
            st.write(f"**API Endpoint:** `{API_ENDPOINTS['orchestrator_create']}`")
            st.write(f"**User Context:** `{user_context}`")

        try:
            orchestrator_response = api_request("POST", API_ENDPOINTS["orchestrator_create"], json=orchestrator_payload)
        except Exception as e:
            logger.error(f"Exception during orchestrator creation: {e}")
            st.error(f"❌ Exception during orchestrator creation: {str(e)}")
            return False

        if not orchestrator_response:
            logger.error("Failed to create orchestrator - no response from API")
            # Try to get more detailed error information
            try:
                headers = get_auth_headers()
                debug_response = requests.post(
                    API_ENDPOINTS["orchestrator_create"], json=orchestrator_payload, headers=headers, timeout=30
                )
                logger.error(f"Debug response status: {debug_response.status_code}")
                logger.error(f"Debug response text: {debug_response.text}")

                # Try to parse JSON error for more details
                try:
                    error_details = debug_response.json()
                    error_msg = error_details.get("detail", debug_response.text)
                    st.error(f"❌ Orchestrator creation failed: {error_msg}")
                except Exception:
                    st.error(
                        f"❌ Failed to create orchestrator - API returned {debug_response.status_code}: "
                        f"{debug_response.text}"
                    )
            except Exception as debug_error:
                logger.error(f"Debug request also failed: {debug_error}")
                st.error("❌ Failed to create orchestrator - check API connectivity and authentication")
            return False

        logger.info(f"Orchestrator creation response: {orchestrator_response}")

        orchestrator_id = orchestrator_response.get("orchestrator_id")
        # st.success(f"✅ Orchestrator created: {orchestrator_id}")

        # Execute orchestrator with dataset

        # Prepare execution request
        execution_payload = {
            "execution_name": f"test_{dataset['name']}_{datetime.now().strftime('%H%M%S')}",
            "execution_type": "dataset",
            "input_data": {"dataset_id": dataset["id"], "sample_size": num_prompts, "randomize": True},
        }

        # Execute orchestrator
        with st.spinner(f"Testing {num_prompts} prompts from '{dataset['name']}' using '{generator['name']}'..."):
            execution_url = API_ENDPOINTS["orchestrator_execute"].format(orchestrator_id=orchestrator_id)
            execution_response = api_request("POST", execution_url, json=execution_payload)

        if not execution_response:
            st.error("❌ Failed to execute orchestrator")
            return False

        # Display results

        execution_status = execution_response.get("status")

        if execution_status == "completed":
            st.info("ℹ️ Orchestrator execution marked as completed. Analyzing results...")

            # Results should be at the top level (spread from **results in the API)
            results_data = execution_response

            # Display execution summary
            if "execution_summary" in results_data:
                summary = results_data["execution_summary"]

                st.markdown("### 📊 Execution Summary")
                col1, col2, col3, col4 = st.columns(4)
                with col1:
                    st.metric("Total Prompts", summary.get("total_prompts", num_prompts))
                with col2:
                    st.metric("Successful", summary.get("successful_prompts", 0))
                with col3:
                    success_rate = summary.get("success_rate", 0) * 100
                    st.metric("Success Rate", f"{success_rate:.1f}%")
                with col4:
                    avg_time = summary.get("avg_response_time_ms", 0)
                    st.metric("Avg Time", f"{avg_time:.0f}ms" if avg_time > 0 else "N/A")

                # Additional summary details
                if summary.get("total_time_seconds", 0) > 0:
                    st.info(f"⏱️ Total execution time: {summary['total_time_seconds']:.2f} seconds")
            else:
                st.warning(
                    "⚠️ No execution summary found. The orchestrator completed but didn't return summary statistics."
                )

            # Display detailed results if available
            prompt_responses = results_data.get("prompt_request_responses", [])

            if prompt_responses:
                responses = prompt_responses
                st.write("**📊 Detailed Test Results:**")

                # Show statistics
                total_responses = len(responses)
                # Calculate average response length safely
                response_lengths = []
                for r in responses:
                    content = r.get("response", {}).get("content")
                    if content and isinstance(content, str):
                        response_lengths.append(len(content))
                    else:
                        response_lengths.append(0)
                avg_response_length = sum(response_lengths) / total_responses if total_responses > 0 else 0

                col1, col2, col3 = st.columns(3)
                with col1:
                    st.metric("Total Responses", total_responses)
                with col2:
                    st.metric("Avg Response Length", f"{avg_response_length:.0f} chars")
                with col3:
                    # Calculate response time if available
                    response_times = []
                    for r in responses:
                        if "metadata" in r and r["metadata"]:
                            time_ms = r["metadata"].get("response_time_ms")
                            if time_ms is not None and isinstance(time_ms, (int, float)):
                                response_times.append(time_ms)
                    avg_response_time = sum(response_times) / len(response_times) if response_times else 0
                    st.metric("Avg Response Time", f"{avg_response_time:.0f}ms" if avg_response_time > 0 else "N/A")

                # Show only one sample result
                st.write(f"\n**📝 Sample Result (from {len(responses)} total responses):**")

                # Show only the first response
                if responses:
                    response = responses[0]
                    with st.container():
                        try:
                            # Prompt section
                            if "request" in response and response["request"]:
                                st.markdown("**📤 Prompt:**")
                                prompt_text = response["request"].get("prompt", "N/A")
                                if prompt_text is None:
                                    prompt_text = "N/A"
                                st.code(prompt_text, language="text")
                                st.caption(f"Length: {len(str(prompt_text))} characters")

                            # Response section
                            if "response" in response and response["response"]:
                                st.markdown("**📥 Response:**")
                                response_content = response["response"].get("content", "N/A")
                                if response_content is None:
                                    response_content = "No response content"

                                # Show full response in detailed mode, truncated in quick mode
                                if test_mode == "Detailed Test":
                                    st.text_area(
                                        "Full Response", response_content, height=200, disabled=True, key="response_1"
                                    )
                                else:
                                    display_content = str(response_content)[:500]
                                    if len(str(response_content)) > 500:
                                        display_content += "..."
                                    st.text(display_content)

                                st.caption(f"Length: {len(str(response_content))} characters")
                        except Exception as e:
                            st.error(f"Error displaying result: {str(e)}")

                        # Metadata section
                        if "metadata" in response and response["metadata"]:
                            st.markdown("**🔧 Metadata:**")
                            metadata = response["metadata"]

                            # Display key metadata in a formatted way
                            col1, col2 = st.columns(2)
                            with col1:
                                if "response_time_ms" in metadata:
                                    st.write(f"⏱️ **Response Time:** {metadata['response_time_ms']}ms")
                                if "model" in metadata:
                                    st.write(f"🤖 **Model:** {metadata['model']}")
                                if "provider" in metadata:
                                    st.write(f"☁️ **Provider:** {metadata['provider']}")

                            with col2:
                                if "tokens_used" in metadata:
                                    st.write(f"🎯 **Tokens Used:** {metadata['tokens_used']}")
                                if "timestamp" in metadata:
                                    st.write(f"🕐 **Timestamp:** {metadata['timestamp']}")

                            # Show full metadata in detailed mode
                            if test_mode == "Detailed Test":
                                with st.expander("View Full Metadata"):
                                    st.json(metadata)

                # Export option for detailed test
                if test_mode == "Detailed Test" and len(responses) > 0:
                    st.markdown("---")
                    st.markdown("**💾 Export Results:**")

                    # Prepare export data
                    export_data = {
                        "test_info": {
                            "dataset": dataset["name"],
                            "generator": generator["name"],
                            "num_prompts": num_prompts,
                            "test_mode": test_mode,
                            "timestamp": datetime.now().isoformat(),
                        },
                        "summary": results_data.get("execution_summary", {}),
                        "results": responses,
                    }

                    # JSON export
                    json_str = json.dumps(export_data, indent=2)
                    st.download_button(
                        label="📥 Download Results (JSON)",
                        data=json_str,
                        file_name=f"dataset_test_{dataset['name']}_{datetime.now().strftime('%Y%m%d_%H%M%S')}.json",
                        mime="application/json",
                    )
            else:
                # No prompt responses available
                st.error("❌ No prompt/response data returned by the orchestrator")

                # Show what we have
                st.markdown("**🔍 Investigation:**")

                # Check specific issues
                issues = []
                if "prompt_request_responses" not in results_data:
                    issues.append("• No 'prompt_request_responses' field in the response")
                if "execution_summary" not in results_data:
                    issues.append("• No 'execution_summary' field in the response")
                if not results_data.get("prompt_request_responses"):
                    issues.append("• 'prompt_request_responses' exists but is empty")

                if issues:
                    st.write("**Issues found:**")
                    for issue in issues:
                        st.write(issue)

                # Try to show any available data
                if execution_response:
                    st.markdown("**📋 Response Data:**")

                    # Show execution ID and status
                    if "execution_id" in execution_response:
                        st.write(f"**Execution ID:** `{execution_response['execution_id']}`")

                    # Show any error information
                    if "error" in execution_response:
                        st.error(f"**Error:** {execution_response['error']}")

                # Possible reasons
                st.markdown("**🤔 Possible reasons for missing data:**")
                st.write(
                    "1. **Orchestrator didn't execute prompts** - The orchestrator was created "
                    "but didn't actually run the dataset test"
                )
                st.write(
                    "2. **Memory synchronization issue** - Results are stored in PyRIT memory "
                    "but not returned in the response"
                )
                st.write(
                    "3. **Response serialization issue** - Results exist but weren't properly "
                    "formatted for the API response"
                )
                st.write(
                    "4. **Generator execution failure** - The generator failed to process prompts "
                    "but the error wasn't propagated"
                )

                # Next steps
                st.markdown("**🔧 Troubleshooting steps:**")
                st.write("1. Check the Docker logs: `docker compose logs fastapi --tail=100`")
                st.write("2. Verify the generator is working by testing it directly")
                st.write("3. Try with a smaller number of prompts (1-2) to isolate the issue")
                st.write("4. Check if the dataset has valid prompts")

            return True

        elif execution_status == "failed":
            st.error("❌ Dataset test failed")
            if "error" in execution_response:
                st.error(f"Error: {execution_response['error']}")
            return False

        else:
            # For async execution, we'd need to poll for results
            st.info(f"⏳ Test status: {execution_status}")
            st.info("Test is running asynchronously. Results will be available shortly.")
            return True

    except Exception as e:
        logger.error(f"Error running dataset test: {e}")
        st.error(f"❌ Test error: {str(e)}")

        # Provide helpful debugging information
        if "connection" in str(e).lower():
            st.info(
                "💡 **Connection Issue**: Check that the FastAPI service is running and "
                "accessible through APISIX gateway"
            )
        elif "404" in str(e):
            st.info(
                "💡 **Endpoint Not Found**: The orchestrator endpoints may not be fully configured. "
                "Please check the API routes."
            )
        elif "authentication" in str(e).lower() or "401" in str(e):
            st.info("💡 **Authentication Issue**: Your session may have expired. Try refreshing the page.")

        return False


# --- Main Page Function ---
def main() -> None:
<<<<<<< HEAD
    """Renders the Configure Datasets page content with API backend."""
=======
    """Render the Configure Datasets page content with API backend."""
>>>>>>> 27377bc4
    logger.debug("Configure Datasets page (API-backed) loading.")
    st.set_page_config(page_title="Configure Datasets", page_icon="📊", layout="wide", initial_sidebar_state="expanded")

    # --- Authentication and Sidebar ---
    handle_authentication_and_sidebar("Configure Datasets")

    # --- Page Content ---
    st.title("📊 Configure Datasets")
    st.markdown("*Configure datasets for red-teaming prompts and attack strategies*")

    # Check if user is authenticated
    if not st.session_state.get("access_token"):
        return

    # Clear any cached inconsistent username to force re-evaluation with corrected logic
    # The system should use 'violentutf.web' (account name) as the unique identifier
    if "consistent_username" in st.session_state:
        cached_username = st.session_state["consistent_username"]
        # Clear any display name cached as username to force account name usage
        if " " in cached_username:  # Display names like "Tam Nguyen" contain spaces
            logger.info(f"Clearing cached display name '{cached_username}' to use account name instead")
            del st.session_state["consistent_username"]

    # Automatically generate API token if not present
    if not st.session_state.get("api_token"):
        api_token = create_compatible_api_token()
        if not api_token:
            return

    # Auto-load datasets and generators
    auto_load_datasets()
    auto_load_generators()

    # Show current configuration first
    display_configured_datasets()

    # Main content in two columns
    col1, col2 = st.columns([1, 1])

    with col1:
        display_dataset_source_selection()

    with col2:
        handle_dataset_source_flow()

    # Full width sections
    test_dataset_section()
    proceed_to_next_step()


def display_dataset_source_selection() -> None:
<<<<<<< HEAD
    """Display dataset source selection options."""
=======
    """Display dataset source selection options"""
>>>>>>> 27377bc4
    st.subheader("➕ Configure a New Dataset")
    st.write("Select the source of your dataset:")

    options = [
        "Select Natively Supported Datasets",
        "Upload Local Dataset File",
        "Fetch from Online Dataset",
        "Load from PyRIT Memory",
        "Combining Datasets",
        "Transforming Dataset",
    ]

    selected_source = st.radio("Dataset Source", options, key="dataset_source_selection")

    # Map selected option to internal value
    source_mapping = {
        "Select Natively Supported Datasets": "native",
        "Upload Local Dataset File": "local",
        "Fetch from Online Dataset": "online",
        "Load from PyRIT Memory": "memory",
        "Combining Datasets": "combination",
        "Transforming Dataset": "transform",
    }

    if selected_source and selected_source in source_mapping:
        st.session_state["dataset_source"] = source_mapping[selected_source]
        logger.info(f"Dataset source selected: {st.session_state['dataset_source']}")


def display_configured_datasets() -> None:
<<<<<<< HEAD
    """Display configured datasets and generators."""
    # Display configured datasets.
=======
    """Display configured datasets and generators"""
    # Display configured datasets
>>>>>>> 27377bc4
    datasets = st.session_state.api_datasets
    if datasets:
        with st.expander(f"📁 Datasets ({len(datasets)} configured)", expanded=True):
            for name, dataset in datasets.items():
                prompt_count = dataset.get("prompt_count", 0)
                source_type = dataset.get("source_type", "unknown")
                st.write(f"• **{name}** ({prompt_count} prompts) - Source: {source_type}")

        # Manual refresh option
        if st.button("🔄 Refresh Datasets", help="Refresh dataset list from API", key="refresh_datasets_btn"):
            with st.spinner("Refreshing datasets..."):
                load_datasets_from_api()
                st.rerun()
    else:
        st.info("🆕 No datasets configured yet. Create your first dataset below.")

    st.markdown("---")


def handle_dataset_source_flow() -> None:
<<<<<<< HEAD
    """Handle the flow based on selected dataset source."""
=======
    """Handle the flow based on selected dataset source"""
>>>>>>> 27377bc4
    source = st.session_state.get("dataset_source")
    logger.debug(f"Handling dataset source flow for: {source}")

    if source == "native":
        flow_native_datasets()
    elif source == "local":
        flow_upload_local_dataset()
    elif source == "online":
        flow_fetch_online_dataset()
    elif source == "memory":
        flow_load_from_memory()
    elif source == "combination":
        flow_combine_datasets()
    elif source == "transform":
        flow_transform_datasets()
    else:
        st.error("Invalid dataset source selected.")


def flow_native_datasets() -> None:
<<<<<<< HEAD
    """Handle native dataset selection and creation."""
=======
    """Handle native dataset selection and creation"""
>>>>>>> 27377bc4
    st.subheader("Select Native Dataset")

    # Load dataset types if not already loaded
    if not st.session_state.api_dataset_types:
        with st.spinner("Loading dataset types..."):
            types = load_dataset_types_from_api()
            if not types:
                st.error("❌ Failed to load dataset types")
                return

    dataset_types = st.session_state.api_dataset_types
    type_names = [dt["name"] for dt in dataset_types]

    if not type_names:
        st.warning("No native dataset types available.")
        return

    # Dataset type selection
    selected_type = st.selectbox(
        "Select a native dataset type", ["-- Select --"] + type_names, key="native_dataset_select"
    )

    if selected_type != "-- Select --":
        # Find dataset type info
        type_info = next((dt for dt in dataset_types if dt["name"] == selected_type), None)
        if type_info:
            st.info(f"**{type_info['name']}**\n\n{type_info['description']}")

            # Configuration if required
            config = {}
            if type_info.get("config_required"):
                st.write("**Configuration Required:**")
                available_configs = type_info.get("available_configs", {})

                for config_key, options in available_configs.items():
                    if options:
                        selected_option = st.selectbox(
                            f"Select {config_key}", options, key=f"native_config_{config_key}"
                        )
                        config[config_key] = selected_option

            # Dataset name
            dataset_name = st.text_input("Dataset Name*", value=f"{selected_type}_dataset", key="native_dataset_name")

            # Create button
            if st.button("Create Dataset", key="create_native_dataset"):
                if dataset_name:
                    create_config = {"dataset_type": selected_type, **config}

                    with st.spinner(f"Creating {selected_type} dataset..."):
                        success = create_dataset_via_api(dataset_name, "native", create_config)

                    if success:
                        st.success(f"✅ Dataset '{dataset_name}' created successfully!")
                        st.rerun()
                    else:
                        st.error("❌ Failed to create dataset")
                else:
                    st.warning("Please enter a dataset name.")


def flow_upload_local_dataset() -> None:
<<<<<<< HEAD
    """Handle local file upload and dataset creation."""
=======
    """Handle local file upload and dataset creation"""
>>>>>>> 27377bc4
    st.subheader("Upload Local Dataset File")

    uploaded_file = st.file_uploader(
        "Upload Dataset File", type=["csv", "tsv", "json", "yaml", "txt"], key="local_dataset_uploader"
    )

    if uploaded_file is not None:
        st.write("**File Information:**")
        st.write(f"- Name: {uploaded_file.name}")
        st.write(f"- Size: {uploaded_file.size} bytes")
        st.write(f"- Type: {uploaded_file.type}")

        # Read and encode file content
        file_content = uploaded_file.read()
        encoded_content = base64.b64encode(file_content).decode()
        file_type = uploaded_file.name.split(".")[-1].lower()

        # Dataset name
        dataset_name = st.text_input(
            "Dataset Name*", value=f"uploaded_{uploaded_file.name.split('.')[0]}", key="local_dataset_name"
        )

        # Simple field mapping (for now, assume 'value' field exists)
        st.write("**Field Mapping:**")
        st.info(
            "Automatic field mapping will be applied. The system will look for 'prompt', 'value', or 'text' fields."
        )

        field_mappings = {"auto": "value"}  # Simplified for API

        if st.button("Create Dataset from File", key="create_local_dataset"):
            if dataset_name:
                create_config = {
                    "file_content": encoded_content,
                    "file_type": file_type,
                    "field_mappings": field_mappings,
                }

                with st.spinner("Processing uploaded file..."):
                    success = create_dataset_via_api(dataset_name, "local", create_config)

                if success:
                    st.success(f"✅ Dataset '{dataset_name}' created from uploaded file!")
                    st.rerun()
                else:
                    st.error("❌ Failed to create dataset from file")
            else:
                st.warning("Please enter a dataset name.")


def flow_fetch_online_dataset() -> None:
<<<<<<< HEAD
    """Handle online dataset fetching."""
=======
    """Handle online dataset fetching"""
>>>>>>> 27377bc4
    st.subheader("Fetch Online Dataset")

    dataset_url = st.text_input("Dataset URL*", placeholder="https://example.com/dataset.csv", key="online_dataset_url")

    dataset_name = st.text_input("Dataset Name*", value="online_dataset", key="online_dataset_name")

    if dataset_url and dataset_name:
        if st.button("Fetch Dataset", key="fetch_online_dataset"):
            create_config = {"url": dataset_url}

            with st.spinner(f"Fetching dataset from {dataset_url}..."):
                success = create_dataset_via_api(dataset_name, "online", create_config)

            if success:
                st.success(f"✅ Dataset '{dataset_name}' fetched successfully!")
                st.rerun()
            else:
                st.error("❌ Failed to fetch dataset")


def flow_load_from_memory() -> None:
<<<<<<< HEAD
    """Handle loading datasets from PyRIT memory."""
=======
    """Handle loading datasets from PyRIT memory"""
>>>>>>> 27377bc4
    st.subheader("Load from PyRIT Memory")

    if st.button("🔄 Refresh Memory Datasets", key="refresh_memory_datasets"):
        with st.spinner("Loading datasets from PyRIT memory..."):
            memory_datasets = load_memory_datasets_from_api()

        if memory_datasets:
            st.success(f"✅ Found {len(memory_datasets)} datasets in memory")

            # Display available datasets
            st.write("**Available Memory Datasets:**")
            for dataset in memory_datasets:
                with st.expander(f"📦 {dataset['dataset_name']} ({dataset['prompt_count']} prompts)"):
                    st.write(f"**Creator:** {dataset.get('created_by', 'Unknown')}")
                    if dataset.get("first_prompt_preview"):
                        st.write(f"**Preview:** {dataset['first_prompt_preview'][:100]}...")

                    if st.button(f"Load {dataset['dataset_name']}", key=f"load_memory_{dataset['dataset_name']}"):
                        # Create a dataset entry for the memory dataset
                        config = {"source_dataset_name": dataset["dataset_name"]}
                        success = create_dataset_via_api(dataset["dataset_name"], "memory", config)

                        if success:
                            st.success(f"✅ Loaded '{dataset['dataset_name']}' from memory!")
                            st.rerun()
        else:
            st.info("No datasets found in PyRIT memory.")


def flow_combine_datasets() -> None:
<<<<<<< HEAD
    """Handle dataset combination."""
=======
    """Handle dataset combination"""
>>>>>>> 27377bc4
    st.subheader("Combine Datasets")

    datasets = st.session_state.api_datasets
    if not datasets:
        st.warning("No datasets available to combine. Please create datasets first.")
        return

    dataset_names = list(datasets.keys())
    selected_datasets = st.multiselect("Select datasets to combine", dataset_names, key="combine_datasets_select")

    if len(selected_datasets) >= 2:
        combined_name = st.text_input("Combined Dataset Name*", value="combined_dataset", key="combined_dataset_name")

        if st.button("Combine Datasets", key="combine_datasets_button"):
            if combined_name:
                # Get dataset IDs
                dataset_ids = [datasets[name]["id"] for name in selected_datasets if name in datasets]

                create_config = {"dataset_ids": dataset_ids}

                with st.spinner("Combining datasets..."):
                    success = create_dataset_via_api(combined_name, "combination", create_config)

                if success:
                    st.success(f"✅ Combined dataset '{combined_name}' created!")
                    st.rerun()
                else:
                    st.error("❌ Failed to combine datasets")
            else:
                st.warning("Please enter a name for the combined dataset.")
    else:
        st.info("Select at least 2 datasets to combine.")


def flow_transform_datasets() -> None:
<<<<<<< HEAD
    """Handle dataset transformation."""
=======
    """Handle dataset transformation"""
>>>>>>> 27377bc4
    st.subheader("Transform Dataset")

    datasets = st.session_state.api_datasets
    if not datasets:
        st.warning("No datasets available to transform. Please create datasets first.")
        return

    dataset_names = list(datasets.keys())
    selected_dataset = st.selectbox(
        "Select dataset to transform", ["-- Select --"] + dataset_names, key="transform_dataset_select"
    )

    if selected_dataset != "-- Select --":
        template = st.text_area(
            "Transformation Template*",
            placeholder="Enter your template here, use {{value}} to reference the original prompt",
            height=150,
            key="transform_template",
        )

        transformed_name = st.text_input(
            "Transformed Dataset Name*", value=f"{selected_dataset}_transformed", key="transformed_dataset_name"
        )

        if template and transformed_name:
            if st.button("Apply Transformation", key="apply_transformation"):
                dataset_id = datasets[selected_dataset]["id"]

                # Use the transform endpoint
                url = API_ENDPOINTS["dataset_transform"].format(dataset_id=dataset_id)
                payload = {"template": template, "template_type": "custom"}

                with st.spinner("Applying transformation..."):
                    data = api_request("POST", url, json=payload)

                if data:
                    st.success("✅ Transformed dataset created!")
                    # Update local state with transformed dataset
                    transformed_dataset = data.get("transformed_dataset", {})
                    st.session_state.api_datasets[transformed_name] = transformed_dataset
                    st.rerun()
                else:
                    st.error("❌ Failed to apply transformation")


def test_dataset_section() -> None:
<<<<<<< HEAD
    """Section for testing datasets with generators."""
=======
    """Section for testing datasets with generators"""
>>>>>>> 27377bc4
    st.divider()
    st.subheader("🧪 Test Dataset")

    # Manual refresh option
    col1, col2 = st.columns([3, 1])
    with col1:
        st.write("Test your datasets with configured generators")
    with col2:
        if st.button("🔄 Refresh Generators", key="refresh_generators_test", help="Reload generators from API"):
            st.session_state["force_reload_generators"] = True
            auto_load_generators()
            st.rerun()

    # Get configured datasets
    datasets = st.session_state.api_datasets
    generators = get_generators()

    if not datasets:
        st.warning("📊 No datasets configured yet. Please create a dataset first.")
        return

    if not generators:
        st.warning("⚙️ No generators available for testing. Please configure a generator first.")

        # Debug information
        with st.expander("🔍 Debug Information", expanded=False):
            st.write("**Generator loading debug:**")
            st.write(f"- Cached generators: {st.session_state.get('api_generators_cache', 'Not set')}")
            st.write(f"- Session state keys: {list(st.session_state.keys())}")

            # Test API call directly
            if st.button("🔄 Test Generator API Call", key="debug_generators"):
                with st.spinner("Testing generator API..."):
                    try:
                        fresh_generators = get_generators(use_cache=False)
                        st.success(f"✅ API call successful: Found {len(fresh_generators)} generators")
                        if fresh_generators:
                            st.json(fresh_generators[0])  # Show first generator
                    except Exception as e:
                        st.error(f"❌ API call failed: {e}")
        return

    # Dataset selection for testing
    dataset_names = list(datasets.keys())
    selected_dataset_name = st.selectbox(
        "Select Dataset to Test*",
        ["-- Select Dataset --"] + dataset_names,
        key="test_dataset_select",
        help="Choose which dataset to test with a generator",
    )

    if selected_dataset_name == "-- Select Dataset --":
        st.info("👆 Please select a dataset to test.")
        return

    # Get the selected dataset
    selected_dataset = datasets[selected_dataset_name]
    st.write(f"**Selected Dataset:** {selected_dataset.get('name', 'Unknown')}")
    st.write(f"**Prompts:** {selected_dataset.get('prompt_count', 0)}")
    st.write(f"**Source:** {selected_dataset.get('source_type', 'Unknown')}")

    # Generator selection for testing
    generator_names = [gen["name"] for gen in generators]
    selected_generator_name = st.selectbox(
        "Select Generator for Testing*",
        ["-- Select Generator --"] + generator_names,
        key="test_generator_select",
        help="Choose which generator to test the dataset with",
    )

    if selected_generator_name == "-- Select Generator --":
        st.info("👆 Please select a generator for testing.")
        return

    # Get the selected generator
    selected_generator = next(gen for gen in generators if gen["name"] == selected_generator_name)
    st.write(
        f"**Selected Generator:** {selected_generator.get('name', 'Unknown')} "
        f"({selected_generator.get('type', 'Unknown')})"
    )

    # Test parameters
    col1, col2 = st.columns([1, 1])

    with col1:
        num_prompts = st.slider(
            "Number of prompts to test",
            min_value=1,
            max_value=min(10, selected_dataset.get("prompt_count", 1)),
            value=3,
            key="test_num_prompts",
            help="How many prompts from the dataset to test",
        )

    with col2:
        test_mode = st.radio(
            "Test Mode",
            ["Quick Test", "Detailed Test"],
            key="test_mode",
            help="Quick: basic functionality. Detailed: comprehensive analysis",
        )

    # Test button and results
    if st.button("🚀 Run Dataset Test", key="run_dataset_test", type="primary"):
        try:
            with st.spinner("Testing dataset with generator..."):
                success = run_orchestrator_dataset_test(selected_dataset, selected_generator, num_prompts, test_mode)

                if not success:
                    st.error("❌ Dataset test failed. Please check the configuration and try again.")
                    st.info("💡 **Common issues:**")
                    st.write(
                        "• **Generator not configured**: Go to 'Configure Generators' page to set up a generator first"
                    )
                    st.write("• **API connection issues**: Check that APISIX gateway and FastAPI service are running")
                    st.write("• **Authentication issues**: Ensure you're properly logged in with valid tokens")
        except Exception as e:
            st.error(f"❌ Test execution error: {str(e)}")
            logger.error(f"Dataset test error: {e}", exc_info=True)
            st.info(
                "💡 This error suggests there might be an issue with the response data format. "
                "Try running in 'Detailed Test' mode to see more information."
            )

    # Show available generators summary
    st.markdown("---")
    st.markdown("**📋 Testing Summary:**")
    col1, col2 = st.columns([1, 1])

    with col1:
        st.write(f"**Available Datasets:** {len(datasets)}")
        for name, dataset in list(datasets.items())[:3]:  # Show first 3
            st.write(f"• {name} ({dataset.get('prompt_count', 0)} prompts)")
        if len(datasets) > 3:
            st.write(f"• ... and {len(datasets) - 3} more")

    with col2:
        st.write(f"**Available Generators:** {len(generators)}")
        for gen in generators[:3]:  # Show first 3
            name = gen.get("name", "Unknown")
            gen_type = gen.get("type", "Unknown")
            status = gen.get("status", "unknown")
            status_icon = "✅" if status == "ready" else "⚠️"
            st.write(f"• {name} ({gen_type}) {status_icon}")
        if len(generators) > 3:
            st.write(f"• ... and {len(generators) - 3} more")


def proceed_to_next_step() -> None:
<<<<<<< HEAD
    """Provide navigation to next step."""
=======
    """Provide navigation to next step"""
>>>>>>> 27377bc4
    st.divider()
    st.header("🚀 Proceed to Next Step")
    st.markdown("*Continue to converter configuration once datasets are ready*")

    datasets = st.session_state.api_datasets

    # Check if at least one dataset is configured
    proceed_disabled = len(datasets) == 0

    if datasets:
        st.success(f"✅ {len(datasets)} dataset(s) configured and ready")
        # Show configured datasets
        for name, dataset in list(datasets.items())[:3]:  # Show first 3
            st.write(f"• **{name}** ({dataset.get('prompt_count', 0)} prompts)")
        if len(datasets) > 3:
            st.write(f"• ... and {len(datasets) - 3} more datasets")
    else:
        st.warning("⚠️ No datasets configured yet. Create at least one dataset to proceed.")

    if st.button(
        "Next: Configure Converters",
        disabled=proceed_disabled,
        type="primary",
        use_container_width=True,
        help="Proceed to configure converters for prompt transformation",
    ):
        logger.info("User proceeded to next step after configuring datasets.")

        # Save session progress
        session_update = {
            "ui_preferences": {"last_page": "Configure Datasets"},
            "workflow_state": {"current_step": "datasets_configured", "dataset_count": len(datasets)},
            "temporary_data": {"last_dataset_configured": list(datasets.keys())[-1] if datasets else None},
        }
        api_request("PUT", API_ENDPOINTS["sessions_update"], json=session_update)

        st.switch_page("pages/3_Configure_Converters.py")


# --- Run Main Function ---
if __name__ == "__main__":
    main()<|MERGE_RESOLUTION|>--- conflicted
+++ resolved
@@ -1,9 +1,3 @@
-<<<<<<< HEAD
-# # Copyright (c) 2024 ViolentUTF Project
-# # Licensed under MIT License
-
-import asyncio
-=======
 # Copyright (c) 2025 ViolentUTF Contributors.
 # Licensed under the MIT License.
 #
@@ -15,7 +9,6 @@
 Provides interface for configuring datasets used in red-teaming and adversarial testing.
 """
 
->>>>>>> 27377bc4
 import base64
 import json
 import os
@@ -91,7 +84,7 @@
 
 
 def get_auth_headers() -> Dict[str, str]:
-    """Get authentication headers for API requests through APISIX Gateway."""
+    """Get authentication headers for API requests through APISIX Gateway"""
     try:
         from utils.jwt_manager import jwt_manager
 
@@ -126,13 +119,8 @@
         return {}
 
 
-<<<<<<< HEAD
-def api_request(method: str, url: str, **kwargs) -> Optional[Dict[str, Any]]:
-    """Make an authenticated API request through APISIX Gateway."""
-=======
 def api_request(method: str, url: str, **kwargs: Any) -> Optional[Dict[str, Any]]:  # noqa: ANN401
     """Make an authenticated API request through APISIX Gateway"""
->>>>>>> 27377bc4
     headers = get_auth_headers()
     if not headers.get("Authorization"):
         logger.warning("No authentication token available for API request")
@@ -141,6 +129,7 @@
     try:
         logger.debug(f"Making {method} request to {url} through APISIX Gateway")
         response = requests.request(method, url, headers=headers, timeout=30, **kwargs)
+
         # Debug: always log the response for troubleshooting
         logger.info(f"API Request: {method} {url} -> {response.status_code}")
         if response.status_code not in [200, 201]:
@@ -181,13 +170,8 @@
         return None
 
 
-<<<<<<< HEAD
-def create_compatible_api_token() -> None:
-    """Create a FastAPI-compatible token using JWT manager."""
-=======
 def create_compatible_api_token() -> Optional[str]:
     """Create a FastAPI-compatible token using JWT manager"""
->>>>>>> 27377bc4
     try:
         from utils.jwt_manager import jwt_manager
         from utils.user_context import get_user_context_for_token
@@ -205,7 +189,9 @@
             st.session_state["api_token"] = api_token
             return cast(str, api_token)
         else:
-            st.error("🚨 Security Error: JWT secret key not configured. Please set JWT_SECRET_KEY environment variable.")
+            st.error(
+                "🚨 Security Error: JWT secret key not configured. Please set JWT_SECRET_KEY environment variable."
+            )
             logger.error("Failed to create API token - JWT secret key not available")
             return None
 
@@ -218,13 +204,8 @@
 # --- API Backend Functions ---
 
 
-<<<<<<< HEAD
-def load_dataset_types_from_api() -> Any:
-    """Load available dataset types from API."""
-=======
 def load_dataset_types_from_api() -> List[str]:
     """Load available dataset types from API"""
->>>>>>> 27377bc4
     data = api_request("GET", API_ENDPOINTS["dataset_types"])
     if data:
         st.session_state.api_dataset_types = data.get("dataset_types", [])
@@ -232,13 +213,8 @@
     return []
 
 
-<<<<<<< HEAD
-def load_datasets_from_api() -> None:
-    """Load existing datasets from API."""
-=======
 def load_datasets_from_api() -> List[Dict[str, Any]]:
     """Load existing datasets from API"""
->>>>>>> 27377bc4
     data = api_request("GET", API_ENDPOINTS["datasets"])
     if data:
         datasets_list = cast(List[Dict[str, Any]], data.get("datasets", []))
@@ -248,13 +224,8 @@
     return []
 
 
-<<<<<<< HEAD
-def create_dataset_via_api(name: str, source_type: str, config: Dict[str, Any]) -> Any:
-    """Create a new dataset via API."""
-=======
 def create_dataset_via_api(name: str, source_type: str, config: Dict[str, Any]) -> bool:
     """Create a new dataset via API"""
->>>>>>> 27377bc4
     payload = {"name": name, "source_type": source_type, "config": config}
 
     # Add source-specific fields
@@ -277,13 +248,8 @@
     return False
 
 
-<<<<<<< HEAD
-def load_memory_datasets_from_api() -> Any:
-    """Load datasets from PyRIT memory via API."""
-=======
 def load_memory_datasets_from_api() -> List[Dict[str, Any]]:
     """Load datasets from PyRIT memory via API"""
->>>>>>> 27377bc4
     data = api_request("GET", API_ENDPOINTS["dataset_memory"])
     if data:
         return cast(List[Dict[str, Any]], data.get("datasets", []))
@@ -292,12 +258,12 @@
 
 def auto_load_datasets() -> None:
     """
-    Automatically load existing datasets on page load.
+    Automatically load existing datasets on page load
 
     This ensures that previously configured datasets are immediately visible
     when the page loads, without requiring manual refresh.
     """
-    # Only load if not already loaded or if forced reload.
+    # Only load if not already loaded or if forced reload
     if not st.session_state.api_datasets or st.session_state.get("force_reload_datasets", False):
         with st.spinner("Loading existing datasets..."):
             datasets_data = load_datasets_from_api()
@@ -313,12 +279,12 @@
 
 def auto_load_generators() -> None:
     """
-    Automatically load existing generators on page load.
+    Automatically load existing generators on page load
 
     This ensures that generators are available for dataset testing
     without requiring manual refresh.
     """
-    # Only load if not already loaded in session state.
+    # Only load if not already loaded in session state
     if "api_generators_cache" not in st.session_state or st.session_state.get("force_reload_generators", False):
         with st.spinner("Loading generators for testing..."):
             generators = get_generators(use_cache=False)
@@ -335,7 +301,7 @@
 
 
 def get_generators(use_cache: bool = True) -> List[Dict[str, Any]]:
-    """Get generators from cache or API.
+    """Get generators from cache or API
 
     Args:
         use_cache: If True, returns cached generators if available.
@@ -360,7 +326,7 @@
     dataset: Dict[str, Any], generator: Dict[str, Any], num_prompts: int, test_mode: str
 ) -> bool:
     """
-    Run dataset test using orchestrator API.
+    Run dataset test using orchestrator API
 
     Args:
         dataset: Selected dataset configuration
@@ -739,11 +705,7 @@
 
 # --- Main Page Function ---
 def main() -> None:
-<<<<<<< HEAD
-    """Renders the Configure Datasets page content with API backend."""
-=======
     """Render the Configure Datasets page content with API backend."""
->>>>>>> 27377bc4
     logger.debug("Configure Datasets page (API-backed) loading.")
     st.set_page_config(page_title="Configure Datasets", page_icon="📊", layout="wide", initial_sidebar_state="expanded")
 
@@ -795,11 +757,7 @@
 
 
 def display_dataset_source_selection() -> None:
-<<<<<<< HEAD
-    """Display dataset source selection options."""
-=======
     """Display dataset source selection options"""
->>>>>>> 27377bc4
     st.subheader("➕ Configure a New Dataset")
     st.write("Select the source of your dataset:")
 
@@ -830,13 +788,8 @@
 
 
 def display_configured_datasets() -> None:
-<<<<<<< HEAD
-    """Display configured datasets and generators."""
-    # Display configured datasets.
-=======
     """Display configured datasets and generators"""
     # Display configured datasets
->>>>>>> 27377bc4
     datasets = st.session_state.api_datasets
     if datasets:
         with st.expander(f"📁 Datasets ({len(datasets)} configured)", expanded=True):
@@ -857,11 +810,7 @@
 
 
 def handle_dataset_source_flow() -> None:
-<<<<<<< HEAD
-    """Handle the flow based on selected dataset source."""
-=======
     """Handle the flow based on selected dataset source"""
->>>>>>> 27377bc4
     source = st.session_state.get("dataset_source")
     logger.debug(f"Handling dataset source flow for: {source}")
 
@@ -882,11 +831,7 @@
 
 
 def flow_native_datasets() -> None:
-<<<<<<< HEAD
-    """Handle native dataset selection and creation."""
-=======
     """Handle native dataset selection and creation"""
->>>>>>> 27377bc4
     st.subheader("Select Native Dataset")
 
     # Load dataset types if not already loaded
@@ -949,11 +894,7 @@
 
 
 def flow_upload_local_dataset() -> None:
-<<<<<<< HEAD
-    """Handle local file upload and dataset creation."""
-=======
     """Handle local file upload and dataset creation"""
->>>>>>> 27377bc4
     st.subheader("Upload Local Dataset File")
 
     uploaded_file = st.file_uploader(
@@ -1005,11 +946,7 @@
 
 
 def flow_fetch_online_dataset() -> None:
-<<<<<<< HEAD
-    """Handle online dataset fetching."""
-=======
     """Handle online dataset fetching"""
->>>>>>> 27377bc4
     st.subheader("Fetch Online Dataset")
 
     dataset_url = st.text_input("Dataset URL*", placeholder="https://example.com/dataset.csv", key="online_dataset_url")
@@ -1031,11 +968,7 @@
 
 
 def flow_load_from_memory() -> None:
-<<<<<<< HEAD
-    """Handle loading datasets from PyRIT memory."""
-=======
     """Handle loading datasets from PyRIT memory"""
->>>>>>> 27377bc4
     st.subheader("Load from PyRIT Memory")
 
     if st.button("🔄 Refresh Memory Datasets", key="refresh_memory_datasets"):
@@ -1066,11 +999,7 @@
 
 
 def flow_combine_datasets() -> None:
-<<<<<<< HEAD
-    """Handle dataset combination."""
-=======
     """Handle dataset combination"""
->>>>>>> 27377bc4
     st.subheader("Combine Datasets")
 
     datasets = st.session_state.api_datasets
@@ -1106,11 +1035,7 @@
 
 
 def flow_transform_datasets() -> None:
-<<<<<<< HEAD
-    """Handle dataset transformation."""
-=======
     """Handle dataset transformation"""
->>>>>>> 27377bc4
     st.subheader("Transform Dataset")
 
     datasets = st.session_state.api_datasets
@@ -1157,11 +1082,7 @@
 
 
 def test_dataset_section() -> None:
-<<<<<<< HEAD
-    """Section for testing datasets with generators."""
-=======
     """Section for testing datasets with generators"""
->>>>>>> 27377bc4
     st.divider()
     st.subheader("🧪 Test Dataset")
 
@@ -1311,11 +1232,7 @@
 
 
 def proceed_to_next_step() -> None:
-<<<<<<< HEAD
-    """Provide navigation to next step."""
-=======
     """Provide navigation to next step"""
->>>>>>> 27377bc4
     st.divider()
     st.header("🚀 Proceed to Next Step")
     st.markdown("*Continue to converter configuration once datasets are ready*")
