<<<<<<< HEAD
# # Copyright (c) 2024 ViolentUTF Project
# # Licensed under MIT License

import asyncio
import json
=======
# Copyright (c) 2025 ViolentUTF Contributors.
# Licensed under the MIT License.
#
# This file is part of ViolentUTF - An AI Red Teaming Platform.
# See LICENSE file in the project root for license information.

"""3 Configure Converters module."""

>>>>>>> 27377bc4
import os
import pathlib
from datetime import datetime
from typing import Any, Dict, List, Optional, Tuple, cast

import requests
import streamlit as st

# Load environment variables from .env file
from dotenv import load_dotenv
from utils.auth_utils import handle_authentication_and_sidebar

# Import utilities
from utils.logging import get_logger

# Get the path to the .env file relative to this script
env_path = pathlib.Path(__file__).parent.parent / ".env"
load_dotenv(dotenv_path=env_path)

logger = get_logger(__name__)

# API Configuration - MUST go through APISIX Gateway
_raw_api_url = os.getenv("VIOLENTUTF_API_URL", "http://localhost:9080")
API_BASE_URL = _raw_api_url.rstrip("/api").rstrip("/")  # Remove /api suffix if present
if not API_BASE_URL:
    API_BASE_URL = "http://localhost:9080"  # Fallback if URL becomes empty

API_ENDPOINTS = {
    # Authentication endpoints
    "auth_token_info": f"{API_BASE_URL}/api/v1/auth/token/info",
    "auth_token_validate": f"{API_BASE_URL}/api/v1/auth/token/validate",
    # Database endpoints
    "database_status": f"{API_BASE_URL}/api/v1/database/status",
    "database_stats": f"{API_BASE_URL}/api/v1/database/stats",
    # Converter endpoints
    "converters": f"{API_BASE_URL}/api/v1/converters",
    "converter_types": f"{API_BASE_URL}/api/v1/converters/types",
    "converter_params": f"{API_BASE_URL}/api/v1/converters/params/{{converter_type}}",
    "converter_preview": f"{API_BASE_URL}/api/v1/converters/{{converter_id}}/preview",
    "converter_apply": f"{API_BASE_URL}/api/v1/converters/{{converter_id}}/apply",
    "converter_delete": f"{API_BASE_URL}/api/v1/converters/{{converter_id}}",
    # Generator endpoints (for converter testing)
    "generators": f"{API_BASE_URL}/api/v1/generators",
    # Dataset endpoints (for converter application)
    "datasets": f"{API_BASE_URL}/api/v1/datasets",
    # Session endpoints
    "sessions": f"{API_BASE_URL}/api/v1/sessions",
    "sessions_update": f"{API_BASE_URL}/api/v1/sessions",
}

# Initialize session state for API - backed converters
if "api_converters" not in st.session_state:
    st.session_state.api_converters = {}
if "api_converter_types" not in st.session_state:
    st.session_state.api_converter_types = {}
if "api_datasets" not in st.session_state:
    st.session_state.api_datasets = {}
if "api_token" not in st.session_state:
    st.session_state.api_token = None
if "api_user_info" not in st.session_state:
    st.session_state.api_user_info = {}
if "current_converter" not in st.session_state:
    st.session_state.current_converter = None
if "converter_preview_results" not in st.session_state:
    st.session_state.converter_preview_results = []

# --- API Helper Functions ---


def get_auth_headers() -> Dict[str, str]:
<<<<<<< HEAD
    """Get authentication headers for API requests through APISIX Gateway."""
=======
    """Get authentication header for API requests through APISIX Gateway."""
>>>>>>> 27377bc4
    try:

        from utils.jwt_manager import jwt_manager

        # Get valid token (automatically handles refresh if needed)
        token = jwt_manager.get_valid_token()

        # If no valid JWT token, try to create one
        if not token:
            token = st.session_state.get("api_token") or st.session_state.get("access_token")

        if not token:
            return {}

        headers = {
            "Authorization": f"Bearer {token}",
            "Content-Type": "application/json",
            # SECURITY FIX: Remove hardcoded IP headers that can be used for spoofing
            # Only include gateway identification header
            "X-API-Gateway": "APISIX",
        }

        # Add APISIX API key for AI model access
        apisix_api_key = (
            os.getenv("VIOLENTUTF_API_KEY") or os.getenv("APISIX_API_KEY") or os.getenv("AI_GATEWAY_API_KEY")
        )
        if apisix_api_key:
            headers["apikey"] = apisix_api_key

        return headers
    except Exception as e:
        logger.error("Failed to get auth headers: %s", e)
        return {}


<<<<<<< HEAD
def api_request(method: str, url: str, **kwargs) -> Optional[Dict[str, Any]]:
    """Make an authenticated API request through APISIX Gateway."""
=======
def api_request(method: str, url: str, **kwargs: object) -> Optional[Dict[str, object]]:
    """Make an authenticated API request through APISIX Gateway"""
>>>>>>> 27377bc4
    headers = get_auth_headers()

    if not headers.get("Authorization"):
        logger.warning("No authentication token available for API request")
        return None

    try:
        logger.debug("Making %s request to %s through APISIX Gateway", method, url)
        response = requests.request(method, url, headers=headers, timeout=30, **kwargs)
        if response.status_code == 200:
            return response.json()
        elif response.status_code == 201:
            return response.json()
        elif response.status_code == 401:
            logger.error("401 Unauthorized: %s", response.text)
            return None
        elif response.status_code == 403:
            logger.error("403 Forbidden: %s", response.text)
            return None
        elif response.status_code == 404:
            logger.error("404 Not Found: %s - %s", url, response.text)
            return None
        elif response.status_code == 422:
            logger.error("422 Unprocessable Entity: %s - %s", url, response.text)
            # Try to parse validation error details
            try:
                error_detail = response.json()
                logger.error("Validation error details: %s", error_detail)
                # Store error details for display
                st.session_state["last_api_error"] = error_detail
            except Exception:
                st.session_state["last_api_error"] = response.text
            return None
        elif response.status_code == 502:
            logger.error("502 Bad Gateway: %s", response.text)
            return None
        elif response.status_code == 503:
            logger.error("503 Service Unavailable: %s", response.text)
            return None
        else:
            logger.error("API Error %s: %s - %s", response.status_code, url, response.text)
            return None
    except requests.exceptions.ConnectionError as e:
        logger.error("Connection error to %s: %s", url, e)
        return None
    except requests.exceptions.Timeout as e:
        logger.error("Timeout error to %s: %s", url, e)
        return None
    except requests.exceptions.RequestException as e:
        logger.error("Request exception to %s: %s", url, e)
        return None


<<<<<<< HEAD
def create_compatible_api_token() -> None:
    """Create a FastAPI - compatible token using JWT manager."""
=======
def create_compatible_api_token() -> Optional[str]:
    """Create a FastAPI - compatible token using JWT manager"""
>>>>>>> 27377bc4
    try:

        from utils.jwt_manager import jwt_manager
        from utils.user_context import get_user_context_for_token

        # Get consistent user context regardless of authentication source
        user_context = get_user_context_for_token()
        logger.info(f"Creating API token for consistent user: {user_context['preferred_username']}")

        # Create token with consistent user context
        api_token = jwt_manager.create_token(user_context)

        if api_token:
            logger.info("Successfully created API token using JWT manager")
            return cast(str, api_token)
        else:
            st.error("🚨 Security Error: JWT secret key not configured. Please set JWT_SECRET_KEY environment variable.")
            logger.error("Failed to create API token - JWT secret key not available")
            return None

    except Exception as e:
        st.error("❌ Failed to generate API token. Please try refreshing the page.")
        logger.error("Token creation failed: %s", e)
        return None


# --- API Backend Functions ---


<<<<<<< HEAD
def load_converter_types_from_api() -> Any:
    """Load available converter types from API."""
=======
def load_converter_types_from_api() -> Optional[Dict[str, object]]:
    """Load available converter type from API."""
>>>>>>> 27377bc4
    data = api_request("GET", API_ENDPOINTS["converter_types"])

    if data:
        st.session_state.api_converter_types = data.get("categories", {})
        return cast(Dict[str, object], data.get("categories", {}))
    return {}


<<<<<<< HEAD
def load_converters_from_api() -> Any:
    """Load existing converters from API."""
=======
def load_converters_from_api() -> Optional[Dict[str, object]]:
    """Load existing converter from API."""
>>>>>>> 27377bc4
    data = api_request("GET", API_ENDPOINTS["converters"])

    if data:
        converters_list = cast(List[Dict[str, Any]], data.get("converters", []))
        converters_dict = cast(Dict[str, object], {conv["name"]: conv for conv in converters_list})
        st.session_state.api_converters = converters_dict
        return converters_dict
    return {}


<<<<<<< HEAD
def get_converter_params_from_api(converter_type: str) -> Any:
    """Get parameter definitions for a converter type from API."""
=======
def get_converter_params_from_api(
    converter_type: str,
) -> Tuple[List[Dict[str, object]], bool]:
    """Get parameter definition for a converter type from API."""
>>>>>>> 27377bc4
    url = API_ENDPOINTS["converter_params"].format(converter_type=converter_type)

    data = api_request("GET", url)
    if data:
        parameters = cast(List[Dict[str, object]], data.get("parameters", []))
        requires_target = bool(data.get("requires_target", False))
        return parameters, requires_target
    return [], False


def create_converter_via_api(
<<<<<<< HEAD
    name: str, converter_type: str, parameters: Dict[str, Any], generator_id: str = None
) -> Any:
    """Create a new converter configuration via API."""
=======
    name: str,
    converter_type: str,
    parameters: Dict[str, object],
    generator_id: Optional[str] = None,
) -> bool:
    """Create new converter configuration via API"""
>>>>>>> 27377bc4
    payload = {"name": name, "converter_type": converter_type, "parameters": parameters}

    if generator_id:
        payload["generator_id"] = generator_id

    logger.info("Creating converter: %s of type %s", name, converter_type)
    logger.debug("Parameters: %s", parameters)

    data = api_request("POST", API_ENDPOINTS["converters"], json=payload)
    if data:
        # Update local state
        converter_info = cast(Dict[str, Any], data.get("converter", {}))
        if not converter_info:
            logger.error("API returned success but no converter data")
            st.error("API returned incomplete converter data")
            return False

        # Ensure we have an ID
        if "id" not in converter_info:
            logger.error("Converter created but missing ID field: %s", converter_info)
            st.error("Converter created but missing ID field")
            return False

        st.session_state.api_converters[name] = converter_info
        st.session_state.current_converter = converter_info
        logger.info(f"Converter created successfully with ID: {converter_info['id']}")
        return True
    else:
        logger.error("Failed to create converter - no response from API")
        return False


def preview_converter_via_api(
<<<<<<< HEAD
    converter_id: str, sample_prompts: List[str] = None, dataset_id: str = None, num_samples: int = 1
) -> Any:
    """Preview converter effect via API."""
=======
    converter_id: str,
    num_samples: int = 1,
    sample_prompts: Optional[List[str]] = None,
    dataset_id: Optional[str] = None,
) -> Tuple[bool, List[Dict[str, object]]]:
    """Preview converter effect via API"""
>>>>>>> 27377bc4
    url = API_ENDPOINTS["converter_preview"].format(converter_id=converter_id)

    payload: Dict[str, object] = {"num_samples": num_samples}
    if sample_prompts:
        payload["sample_prompts"] = sample_prompts
    elif dataset_id:
        payload["dataset_id"] = dataset_id

    data = api_request("POST", url, json=payload)
    if data:
        return True, cast(List[Dict[str, object]], data.get("preview_results", []))
    return False, []


<<<<<<< HEAD
def apply_converter_via_api(converter_id: str, dataset_id: str, mode: str, new_dataset_name: str = None) -> Any:
    """Apply converter to dataset via API."""
=======
def apply_converter_via_api(
    converter_id: str,
    dataset_id: str,
    mode: str,
    new_dataset_name: Optional[str] = None,
) -> Tuple[bool, Dict[str, object]]:
    """Apply converter to dataset via API"""
>>>>>>> 27377bc4
    url = API_ENDPOINTS["converter_apply"].format(converter_id=converter_id)

    payload = {
        "dataset_id": dataset_id,
        "mode": mode,
        "save_to_memory": True,
        "save_to_session": True,
    }
    if new_dataset_name:
        payload["new_dataset_name"] = new_dataset_name

    logger.info(
        "Applying converter %s to dataset %s with mode %s",
        converter_id,
        dataset_id,
        mode,
    )
    logger.debug("Request URL: %s", url)
    logger.debug("Request payload: %s", payload)

    data = api_request("POST", url, json=payload)
    if data:
        return True, data
    else:
        logger.error("Failed to apply converter - no data returned from API")
        return False, {"error": "No response from API"}


def auto_load_generators() -> None:
<<<<<<< HEAD
    """
    Automatically load existing generators on page load.
=======
    """Automatically load existing generators on page load
>>>>>>> 27377bc4

    This ensures that generators are available for converter testing
    without requiring manual refresh.
    """
<<<<<<< HEAD
    # Only load if not already loaded in session state.
=======
    # Only load if not already loaded in session state

>>>>>>> 27377bc4
    if "api_generators_cache" not in st.session_state or st.session_state.get("force_reload_generators", False):
        with st.spinner("Loading generators for testing..."):
            generators = get_generators_from_api()
            if generators:
                st.session_state.api_generators_cache = generators
                logger.info("Auto - loaded %s generators for converter testing", len(generators))
            else:
                st.session_state.api_generators_cache = []
                logger.info("No generators found during auto - load for converter testing")

        # Clear force reload flag
        if "force_reload_generators" in st.session_state:
            del st.session_state["force_reload_generators"]


<<<<<<< HEAD
def get_generators_from_api() -> Any:
    """Get available generators for testing."""
=======
def get_generators_from_api() -> List[Dict[str, object]]:
    """Get available generator for testing."""
>>>>>>> 27377bc4
    data = api_request("GET", API_ENDPOINTS["generators"])

    if data:
        return cast(List[Dict[str, object]], data.get("generators", []))
    return []


<<<<<<< HEAD
def get_cached_generators() -> Any:
    """Get generators from cache or load them if not cached."""
=======
def get_cached_generators() -> List[Dict[str, object]]:
    """Get generator from cache or load them if not cached."""
>>>>>>> 27377bc4
    if "api_generators_cache" not in st.session_state:

        auto_load_generators()
    return cast(List[Dict[str, object]], st.session_state.get("api_generators_cache", []))


def auto_load_datasets() -> None:
<<<<<<< HEAD
    """
    Automatically load existing datasets on page load.
=======
    """Automatically load existing datasets on page load
>>>>>>> 27377bc4

    This ensures that previously configured datasets are immediately visible
    when the page loads, without requiring manual refresh.
    """
<<<<<<< HEAD
    # Only load if not already loaded or if forced reload.
=======
    # Only load if not already loaded or if forced reload

>>>>>>> 27377bc4
    if not st.session_state.api_datasets or st.session_state.get("force_reload_datasets", False):
        with st.spinner("Loading existing datasets..."):
            datasets_data = load_datasets_from_api()
            if datasets_data:
                logger.info("Auto - loaded datasets for display")
            else:
                logger.info("No existing datasets found during auto - load")

        # Clear force reload flag
        if "force_reload_datasets" in st.session_state:
            del st.session_state["force_reload_datasets"]


<<<<<<< HEAD
def load_datasets_from_api() -> None:
    """Load existing datasets from API."""
=======
def load_datasets_from_api() -> Optional[Dict[str, object]]:
    """Load existing dataset from API."""
>>>>>>> 27377bc4
    data = api_request("GET", API_ENDPOINTS["datasets"])

    if data:
        datasets_list = cast(List[Dict[str, Any]], data.get("datasets", []))
        datasets_dict = {ds["name"]: ds for ds in datasets_list}
        st.session_state.api_datasets = datasets_dict
        return data
    return None


# --- Main Page Function ---
def main() -> None:
<<<<<<< HEAD
    """Renders the Configure Converters page content with API backend."""
=======
    """Render the Configure Converters page content with API backend.."""
>>>>>>> 27377bc4
    logger.debug("Configure Converters page (API - backed) loading.")

    st.set_page_config(
        page_title="Configure Converters",
        page_icon="🔄",
        layout="wide",
        initial_sidebar_state="expanded",
    )

    # --- Authentication and Sidebar ---
    handle_authentication_and_sidebar("Configure Converters")

    # --- Page Content ---
    display_header()

    # Check if user is authenticated
    if not st.session_state.get("access_token"):
        return

    # Automatically generate API token if not present
    if not st.session_state.get("api_token"):
        api_token = create_compatible_api_token()
        if not api_token:
            return

    # Auto-load generators and datasets for consistency
    auto_load_generators()
    auto_load_datasets()

    # Main content in two columns
    col1, col2 = st.columns([1, 1])

    with col1:
        select_generator_and_dataset()
        display_converter_selection()

    with col2:
        configure_converter_parameters()

    # Full width sections
    preview_and_apply_converter()
    proceed_to_next_step()


def display_header() -> None:
<<<<<<< HEAD
    """Displays the main header for the page."""
=======
    """Display the main header for the page.."""
>>>>>>> 27377bc4
    st.title("🔄 Configure Converters")

    st.markdown("*Configure prompt converters to transform and enhance red-teaming inputs*")


def select_generator_and_dataset() -> None:
<<<<<<< HEAD
    """Allow users to select a generator and dataset from the configured ones."""
=======
    """Allow user to select a generator and dataset from the configured ones."""
>>>>>>> 27377bc4
    st.subheader("Select Generator and Dataset")

    # Load generators from cache
    generators = get_cached_generators()
    # Use cached datasets from session state
    datasets = list(st.session_state.api_datasets.values()) if st.session_state.api_datasets else []

    if not generators:
        col1, col2 = st.columns([3, 1])
        with col1:
            st.warning("⚠️ No generators configured. Please configure a generator first.")
        with col2:
            if st.button(
                "🔄 Refresh",
                help="Refresh generator list",
                key="refresh_generators_conv",
            ):
                st.session_state["force_reload_generators"] = True
                st.rerun()
        return

    if not datasets:
        col1, col2 = st.columns([3, 1])
        with col1:
            st.warning("⚠️ No datasets configured. Please configure a dataset first.")
        with col2:
            if st.button("🔄 Refresh", help="Refresh dataset list", key="refresh_datasets_conv"):
                st.session_state["force_reload_datasets"] = True
                st.rerun()
        return

    # Generator selection
    generator_names = [gen["name"] for gen in generators]
    selected_generator_name = st.selectbox("Select Generator*", generator_names, key="selected_generator_name")

    if selected_generator_name:
        selected_generator = next(gen for gen in generators if gen["name"] == selected_generator_name)
        st.session_state["selected_generator"] = selected_generator
        st.caption(f"🎯 Type: {selected_generator.get('type', 'Unknown')}")

    # Dataset selection
    dataset_names = [ds["name"] for ds in datasets]
    selected_dataset_name = st.selectbox("Select Dataset*", dataset_names, key="selected_dataset_name")

    if selected_dataset_name:
        try:
            selected_dataset = next(ds for ds in datasets if ds["name"] == selected_dataset_name)
            st.session_state["selected_dataset"] = selected_dataset
            st.caption(f"🗂️ Prompts: {selected_dataset.get('prompt_count', 0)}")

            # Dataset selected successfully
        except StopIteration:
            st.error(f"❌ Dataset '{selected_dataset_name}' not found. Please refresh the dataset list.")
            return


def display_converter_selection() -> None:
<<<<<<< HEAD
    """Display converter category and class selection."""
=======
    """Display converter category and clas selection."""
>>>>>>> 27377bc4
    st.subheader("Select Converter Class")

    # Load converter types if not already loaded
    if not st.session_state.api_converter_types:
        with st.spinner("Loading converter types..."):
            types = load_converter_types_from_api()
            if not types:
                st.error("❌ Failed to load converter types")
                return

    converter_categories = st.session_state.api_converter_types
    if not converter_categories:
        st.warning("No converter categories available.")
        return

    # Category selection
    selected_category = st.selectbox(
        "Select Converter Category",
        list(converter_categories.keys()),
        key="converter_category_select",
    )

    if selected_category:
        converters_in_category = converter_categories[selected_category]
        selected_converter = st.selectbox(
            "Select Converter Class",
            converters_in_category,
            key="converter_class_select",
        )

        if selected_converter:
            st.session_state["current_converter_class"] = selected_converter
            logger.info("Converter class selected: %s", selected_converter)

            # Get converter parameter info
            try:
                params, requires_target = get_converter_params_from_api(selected_converter)
                st.session_state["converter_requires_target"] = requires_target
                st.session_state["converter_params_info"] = params

                if requires_target:
                    st.info("🎯 This converter requires a target")
                else:
                    st.info("⚙️ Standalone converter")
            except Exception as e:
                st.error(f"Failed to load converter parameters: {e}")
                logger.error("Error getting converter params: %s", e)


def configure_converter_parameters() -> None:
<<<<<<< HEAD
    """Display parameter input fields for the selected converter."""
=======
    """Display parameter input field for the selected converter."""
>>>>>>> 27377bc4
    if "current_converter_class" not in st.session_state:

        st.subheader("Converter Parameters")
        st.info("Select a converter class first")
        return

    converter_class = st.session_state["current_converter_class"]
    st.subheader("Converter Parameters")

    # Add converter name customization field
    st.markdown("**Converter Configuration Name**")

    # Generate default name based on converter class
    # Check if we need to generate a new default name
    if (
        "generated_converter_name" not in st.session_state
        or st.session_state.get("last_converter_class") != converter_class
    ):
        st.session_state["generated_converter_name"] = f"{converter_class}_{datetime.now().strftime('%Y%m%d_%H%M%S')}"
        st.session_state["last_converter_class"] = converter_class

    default_name = st.session_state.get("custom_converter_name", st.session_state["generated_converter_name"])
    custom_name = st.text_input(
        "Enter a unique name for this converter configuration*",
        value=default_name,
        key="converter_custom_name_input",
        help="Give this converter configuration a meaningful name for easy identification",
        placeholder=f"e.g., {converter_class}_production, {converter_class}_test",
    )

    # Validate the custom name
    if custom_name:
        # Check if name already exists in configured converters
        existing_converters = st.session_state.get("api_converters", {})
        if custom_name in existing_converters and custom_name != st.session_state.get("editing_converter_name"):
            st.error(f"❌ A converter with the name '{custom_name}' already exists. Please choose a different name.")
        else:
            st.session_state["custom_converter_name"] = custom_name
    else:
        st.error("❌ Converter name is required")

    params_info = st.session_state.get("converter_params_info", [])

    if not params_info:
        st.info(f"Converter '{converter_class}' requires no parameters.")
        if "current_converter_params" not in st.session_state:
            st.session_state["current_converter_params"] = {}
        # Still need to save the converter with custom name even if no parameters
        if custom_name and custom_name not in existing_converters:
            if st.button("💾 Save Converter", type="primary", key="save_converter_no_params"):
                _save_converter_configuration(custom_name, converter_class, {})
        return

    # Check if parameters are already configured
    existing_params = st.session_state.get("current_converter_params", {})
    if existing_params:
        st.success(f"✅ Parameters configured for {converter_class} ({len(existing_params)} parameters)")

    with st.form(key=f"{converter_class}_params_form"):
        form_valid = True
        temp_params = {}

        # Filter out UI-skipped parameters
        ui_params = [p for p in params_info if not p.get("skip_in_ui", False)]

        for param_info in ui_params:
            param_name = param_info["name"]
            param_type = param_info["primary_type"]
            required = param_info["required"]
            default_value = param_info.get("default")
            description = param_info.get("description", param_name.replace("_", " ").capitalize())
            literal_choices = param_info.get("literal_choices")

            # Use existing value if available
            if existing_params and param_name in existing_params:
                default_value = existing_params[param_name]

            label = f"{description} ({param_type})" + ("*" if required else "")
            widget_key = f"param_{converter_class}_{param_name}"

            # Render appropriate widget based on parameter type
            if literal_choices:
                # Use selectbox for literal types
                try:
                    default_index = literal_choices.index(default_value) if default_value in literal_choices else 0
                except (ValueError, TypeError):
                    default_index = 0

                value = st.selectbox(
                    label,
                    options=literal_choices,
                    index=default_index,
                    key=widget_key,
                    help=f"Required: {required}",
                )
            elif param_type == "bool":
                value = st.checkbox(
                    label,
                    value=bool(default_value) if default_value is not None else False,
                    key=widget_key,
                )
            elif param_type == "int":
                value = st.number_input(
                    label,
                    value=int(default_value) if default_value is not None else 0,
                    step=1,
                    key=widget_key,
                )
            elif param_type == "float":
                value = st.number_input(
                    label,
                    value=float(default_value) if default_value is not None else 0.0,
                    format="%.5f",
                    key=widget_key,
                )
            elif param_type == "list":
                default_text = (
                    "\n".join(map(str, default_value)) if isinstance(default_value, list) else (default_value or "")
                )
                raw_list_input = st.text_area(label, value=default_text, key=widget_key, height=100)
                value = raw_list_input
            else:  # Default to text input for str and other types
                value = st.text_input(
                    label,
                    value=str(default_value) if default_value is not None else "",
                    key=widget_key,
                )

            temp_params[param_name] = value

        # Form submit button with same style as Save Converter
        submitted = st.form_submit_button("💾 Save Converter", type="primary")

        if submitted:
            logger.info("Parameter form submitted for %s", converter_class)
            st.session_state["current_converter_params"] = {}

            # Process and validate parameters
            try:
                for param_info in ui_params:
                    param_name = param_info["name"]
                    raw_value = temp_params.get(param_name)
                    param_type = param_info["primary_type"]
                    required = param_info["required"]

                    # Handle empty / None values
                    if raw_value is None or (isinstance(raw_value, str) and not raw_value.strip()):
                        if required:
                            st.error(f"Parameter '{param_name}' is required.")
                            form_valid = False
                            continue
                        else:
                            final_value: Any = None
                    else:
                        # Type conversion
                        try:
                            if param_type == "bool":
                                final_value = bool(raw_value)
                            elif param_type == "int":
                                final_value = int(raw_value)
                            elif param_type == "float":
                                final_value = float(raw_value)
                            elif param_type == "list":
                                final_value = [line.strip() for line in raw_value.strip().split("\n") if line.strip()]
                            else:
                                final_value = str(raw_value)
                        except ValueError:
                            st.error(f"Invalid value for '{param_name}': {raw_value}")
                            form_valid = False
                            continue

                    # Store the converted value
                    st.session_state["current_converter_params"][param_name] = final_value

                if form_valid and custom_name:
                    # Validate custom name one more time
                    existing_converters = st.session_state.get("api_converters", {})
                    if custom_name in existing_converters and custom_name != st.session_state.get(
                        "editing_converter_name"
                    ):
                        st.error(f"❌ A converter with the name '{custom_name}' already exists.")
                        st.session_state["current_converter_params"] = {}
                    else:
                        logger.info(
                            f"Converter parameters processed and stored: {st.session_state['current_converter_params']}"
                        )
                        # Save the converter configuration immediately
                        _save_converter_configuration(
                            custom_name,
                            converter_class,
                            st.session_state["current_converter_params"],
                        )
                else:
                    st.session_state["current_converter_params"] = {}
                    if not custom_name:
                        st.error("❌ Converter name is required.")
                    logger.warning(
                        "Parameter form for %s submitted with invalid entries.",
                        converter_class,
                    )

            except Exception as e:
                st.error(f"Error processing submitted parameters: {e}")
                logger.exception("Error processing parameters for %s", converter_class)
                st.session_state["current_converter_params"] = {}


<<<<<<< HEAD
def _save_converter_configuration(custom_name: str, converter_class: str, parameters: Dict[str, Any]) -> None:
    """Helper function to save converter configuration with custom name."""
    # Get generator ID if converter requires target.
=======
def _save_converter_configuration(custom_name: str, converter_class: str, parameters: Dict[str, object]) -> None:
    """Save converter configuration with custom name"""
    # Get generator ID if converter requires target

>>>>>>> 27377bc4
    generator_id = None
    if st.session_state.get("converter_requires_target", False):
        selected_generator = st.session_state.get("selected_generator")
        if selected_generator:
            generator_id = selected_generator["id"]
        else:
            st.error("This converter requires a target. Please select a generator first.")
            return

    with st.spinner(f"Creating converter '{custom_name}'..."):
        success = create_converter_via_api(
            name=custom_name,
            converter_type=converter_class,
            parameters=parameters,
            generator_id=generator_id,
        )

        if success:
            st.success(f"✅ Converter '{custom_name}' created successfully!")
            # Clear the custom name and generated name for next converter
            if "custom_converter_name" in st.session_state:
                del st.session_state["custom_converter_name"]
            if "generated_converter_name" in st.session_state:
                del st.session_state["generated_converter_name"]
            # Refresh converters list
            load_converters_from_api()
            st.rerun()
        else:
            st.error(f"❌ Failed to create converter '{custom_name}'")


def preview_and_apply_converter() -> None:
<<<<<<< HEAD
    """Preview converter effects and apply to datasets."""
=======
    """Preview converter effect and apply to datasets."""
>>>>>>> 27377bc4
    st.divider()

    st.subheader("🔄 Preview & Apply Converter")

    # Load existing converters from API
    load_converters_from_api()
    converters_list = list(st.session_state.api_converters.values()) if st.session_state.api_converters else []

    # Add converter selection box with refresh button
    col1, col2 = st.columns([3, 1])

    with col1:
        if converters_list:
            # Create list of converter names for selection
            converter_names = [conv["name"] for conv in converters_list]
            selected_converter_name = st.selectbox(
                "Select Converter",
                converter_names,
                key="preview_converter_select",
                help="Choose an existing converter to preview and apply",
            )

            # Find the selected converter
            if selected_converter_name:
                current_converter = next(
                    (conv for conv in converters_list if conv["name"] == selected_converter_name),
                    None,
                )
                if current_converter:
                    st.session_state["current_converter"] = current_converter
                    st.caption(
                        f"🔧 Type: {current_converter.get('type', 'Unknown')} | "
                        f"ID: {current_converter.get('id', 'Unknown')}"
                    )
        else:
            st.info("No converters configured yet. Configure a converter above first.")

            # If a converter was just configured, try to use it
            if "current_converter_class" in st.session_state:
                converter_class = st.session_state["current_converter_class"]
                converter_params = st.session_state.get("current_converter_params", {})

                # Check if we can create a converter instance
                if converter_params or not st.session_state.get("converter_params_info"):
                    # Use custom name if available, otherwise generate default
                    custom_name = st.session_state.get("custom_converter_name")
                    if not custom_name:
                        custom_name = f"{converter_class}_{datetime.now().strftime('%Y%m%d_%H%M%S')}"

                    # Get generator ID if converter requires target
                    generator_id = None
                    if st.session_state.get("converter_requires_target", False):
                        selected_generator = st.session_state.get("selected_generator")
                        if selected_generator:
                            generator_id = selected_generator["id"]
                        else:
                            st.warning("This converter requires a target. Please select a generator first.")
                            return

                    with st.spinner(f"Creating converter '{custom_name}'..."):
                        success = create_converter_via_api(
                            name=custom_name,
                            converter_type=converter_class,
                            parameters=converter_params,
                            generator_id=generator_id,
                        )

                    if success:
                        # Refresh converters list
                        load_converters_from_api()
                        st.rerun()
                    else:
                        st.error("Failed to create converter configuration.")
                        return
                else:
                    st.warning("Configure converter parameters first.")
                    return

    with col2:
        if st.button(
            "🔄 Refresh Converters",
            help="Refresh converter list",
            key="refresh_converters_preview",
        ):
            with st.spinner("Refreshing converters..."):
                load_converters_from_api()
                st.rerun()

    # Check if we have a converter selected
    current_converter = st.session_state.get("current_converter")
    if not current_converter:
        return

    # Check if converter has an ID
    if "id" not in current_converter:
        st.error("❌ Converter configuration is missing ID field")
        st.write("Debug - Current converter data:")
        st.json(current_converter)
        return

    converter_id = current_converter["id"]

    # Two - column layout for preview and application
    col1, col2 = st.columns([1, 1])

    with col1:
        st.subheader("Preview")

        # Option to use custom text or pull from dataset
        preview_source = st.radio(
            "Preview Source",
            ["Custom Text", "From Dataset"],
            key="preview_source",
            help="Choose whether to enter custom text or use prompts from an existing dataset",
        )

        sample_prompts = []

        if preview_source == "Custom Text":
            # Let user input their own test text
            custom_text = st.text_area(
                "Enter text to preview conversion",
                value="",
                height=100,
                key="preview_custom_text",
                placeholder="Enter your text here to see how the converter will transform it...",
            )
            if custom_text:
                sample_prompts = [custom_text]
        else:
            # Use prompts from selected dataset (allow mock datasets for preview)
            preview_datasets = list(st.session_state.api_datasets.values()) if st.session_state.api_datasets else []
            if preview_datasets:
                preview_dataset_names = [ds["name"] for ds in preview_datasets]
                selected_preview_dataset = st.selectbox(
                    "Select dataset for preview",
                    preview_dataset_names,
                    key="preview_dataset_select",
                )
                if selected_preview_dataset:
                    try:
                        dataset_info = next(ds for ds in preview_datasets if ds["name"] == selected_preview_dataset)
                        st.caption(
                            f"Using prompts from: {dataset_info['name']} "
                            f"({dataset_info.get('prompt_count', 0)} prompts)"
                        )

                        # Dataset loaded for preview
                    except StopIteration:
                        st.error(f"❌ Dataset '{selected_preview_dataset}' not found. Please refresh the dataset list.")
                        return
            else:
                st.warning("No datasets available for preview")

        if preview_source == "Custom Text":
            # For custom text, we already have the prompts
            preview_enabled = bool(sample_prompts)
        else:
            # For dataset source, enable preview if dataset is selected
            preview_enabled = "selected_preview_dataset" in locals() and selected_preview_dataset

        if st.button(
            "🔍 Preview Converter",
            key="preview_converter",
            disabled=not preview_enabled,
        ):
            with st.spinner("Generating preview..."):
                if preview_source == "From Dataset":
                    # When using dataset, pass dataset_id instead of sample prompts
                    try:
                        dataset_for_preview = next(
                            ds for ds in preview_datasets if ds["name"] == selected_preview_dataset
                        )
                        success, preview_results = preview_converter_via_api(
                            converter_id=converter_id,
                            dataset_id=dataset_for_preview["id"],
                            num_samples=1,
                        )
                    except StopIteration:
                        st.error(f"❌ Dataset '{selected_preview_dataset}' not found for preview.")
                        return
                else:
                    # Use custom text
                    success, preview_results = preview_converter_via_api(
                        converter_id=converter_id,
                        sample_prompts=sample_prompts,
                        num_samples=1,
                    )

            if success:
                st.session_state.converter_preview_results = preview_results
                st.success("✅ Preview generated successfully!")

                for i, result in enumerate(preview_results):
                    with st.expander(f"Sample {i + 1}", expanded=True):
                        st.caption("Original:")
                        st.text(result["original_value"])
                        st.caption("Converted:")
                        st.text(result["converted_value"])
            else:
                st.error("❌ Failed to generate preview")

    with col2:
        st.subheader("Apply to Dataset")

        # Get available datasets for converter application (exclude mock datasets)
        all_datasets = list(st.session_state.api_datasets.values()) if st.session_state.api_datasets else []
        datasets = all_datasets  # Use all datasets - no filtering needed

        if not datasets:
            col1, col2 = st.columns([3, 1])
            with col1:
                st.warning("⚠️ No datasets available for converter operations.")
                st.info("💡 Please create a dataset first before applying converters.")

                # Show helpful guidance
                st.markdown("**To create a dataset:**")
                st.markdown("1. Go to 'Configure Datasets' page")
                st.markdown("2. Choose a dataset source (Native, Local File, Online, etc.)")
                st.markdown("3. Configure and save the dataset")
                st.markdown("4. Return here to apply converters")

                if st.button("📊 Go to Configure Datasets", key="go_to_datasets_no_real"):
                    st.switch_page("pages/2_Configure_Datasets.py")
            with col2:
                if st.button(
                    "🔄 Refresh",
                    help="Refresh dataset list",
                    key="refresh_datasets_apply",
                ):
                    st.session_state["force_reload_datasets"] = True
                    st.rerun()
            return

        # Dataset selection dropdown
        dataset_names = [ds["name"] for ds in datasets]
        selected_dataset_name = st.selectbox(
            "Select Dataset to Convert*",
            dataset_names,
            key="converter_apply_dataset_select",
            help="Choose which dataset to apply the converter to",
        )

        if not selected_dataset_name:
            st.warning("Please select a dataset to apply the converter to.")
            return

        # Get the selected dataset object
        try:
            selected_dataset = next(ds for ds in datasets if ds["name"] == selected_dataset_name)
            st.caption(f"🗂️ Selected: {selected_dataset['name']} ({selected_dataset.get('prompt_count', 0)} prompts)")
        except StopIteration:
            st.error(f"❌ Dataset '{selected_dataset_name}' not found. Please refresh the dataset list.")
            return

        # Application mode selection
        mode = st.radio(
            "Application Mode",
            ["overwrite", "copy"],
            key="application_mode",
            help="Overwrite: modifies original dataset. Copy: creates new dataset.",
        )

        new_dataset_name = None
        if mode == "copy":
            # Sanitize the dataset name to remove spaces and special characters
            default_name = selected_dataset["name"].replace(" ", "_").replace("-", "_")
            default_name = "".join(c if c.isalnum() or c == "_" else "" for c in default_name)
            new_dataset_name = st.text_input(
                "New Dataset Name*",
                value=f"{default_name}_converted",
                key="new_dataset_name",
                help="Only alphanumeric characters, underscores, and hyphens allowed",
            )

        if st.button("🚀 Apply Converter", key="apply_converter"):
            if mode == "copy" and not new_dataset_name:
                st.error("Please enter a name for the new dataset.")
                return

            # Dataset is valid for converter application

            # Validate dataset name format
            if new_dataset_name:
                import re

                if not re.match(r"^[a-zA-Z0-9_-]+$", new_dataset_name):
                    st.error(
                        "Dataset name can only contain alphanumeric characters, underscores, and hyphens (no spaces)."
                    )
                    return

            with st.spinner("Applying converter to dataset..."):
                success, result = apply_converter_via_api(
                    converter_id=converter_id,
                    dataset_id=selected_dataset["id"],
                    mode=mode,  # Use lowercase mode as API expects
                    new_dataset_name=new_dataset_name,
                )

            if success:
                st.success("✅ Converter applied successfully!")
                st.info(f"**Result:** {result.get('message', 'Conversion completed')}")

                # Debug: Show what the API returned
                with st.expander("🔍 API Response Details", expanded=False):
                    st.json(result)
                st.session_state["converter_applied"] = True
                st.session_state["converted_dataset"] = result

                # If copy mode, check if new dataset was created
                if mode == "copy" and new_dataset_name:
                    # Check the API response for new dataset info
                    if "dataset_id" in result and "dataset_name" in result:
                        st.success(f"📊 Converter created new dataset: '{result['dataset_name']}'")
                        st.info("**New Dataset Details from API:**")
                        st.write(f"• Name: {result['dataset_name']}")
                        st.write(f"• ID: {result['dataset_id']}")
                        st.write(f"• Converted Prompts: {result.get('converted_count', 0)}")

                    # Refresh datasets to check if it was actually created
                    with st.spinner("Checking if dataset was created..."):
                        import time

                        time.sleep(1)  # Give backend a moment to save
                        # Force reload datasets from API
                        st.session_state["force_reload_datasets"] = True
                        auto_load_datasets()
                        updated_datasets = (
                            list(st.session_state.api_datasets.values()) if st.session_state.api_datasets else []
                        )
                        if updated_datasets:
                            # Check if the new dataset is in the list
                            new_dataset = next(
                                (ds for ds in updated_datasets if ds["name"] == new_dataset_name),
                                None,
                            )
                            if new_dataset:
                                st.success(f"✅ Verified: Dataset '{new_dataset_name}' is now available!")
                            else:
                                st.info(
                                    f"ℹ️ Dataset '{new_dataset_name}' was processed but is not yet "
                                    "visible in the datasets list. This indicates the backend is "
                                    "running in simulation mode."
                                )

            else:
                st.error("❌ Failed to apply converter")
                logger.error(f"Failed to apply converter {converter_id} to dataset {selected_dataset['id']}")

                # Check for validation error details
                api_error = st.session_state.get("last_api_error")
                if api_error:
                    st.error("**API Validation Error:**")
                    if isinstance(api_error, dict):
                        # Display validation error details
                        if "detail" in api_error:
                            if isinstance(api_error["detail"], list):
                                for error in api_error["detail"]:
                                    st.error(
                                        f"• {error.get('msg', 'Unknown error')} - "
                                        f"Field: {error.get('loc', ['Unknown'])[-1]}"
                                    )
                            else:
                                st.error(f"• {api_error['detail']}")
                        else:
                            st.json(api_error)
                    else:
                        st.error(api_error)

                    # Clear the error after displaying
                    st.session_state.pop("last_api_error", None)

                # Show troubleshooting info
                with st.expander("🔍 Troubleshooting Information", expanded=True):
                    st.write("**Common causes:**")
                    st.write("• Converter not properly configured")
                    st.write("• Dataset not accessible or invalid")
                    st.write("• API connectivity issues")
                    st.write("• Missing required fields in request")
                    st.write("")
                    st.write("**Debug Info:**")
                    st.write(f"• Converter ID: {converter_id}")
                    st.write(f"• Dataset: {selected_dataset['name']} (ID: {selected_dataset['id']})")
                    st.write(f"• Mode: {mode}")
                    if new_dataset_name:
                        st.write(f"• New Dataset Name: {new_dataset_name}")
                    st.write("")
                    st.write("**Request being sent:**")
                    request_data = {
                        "dataset_id": selected_dataset["id"],
                        "mode": mode,  # Show the actual mode being sent
                        "save_to_memory": True,
                        "save_to_session": True,
                    }
                    if new_dataset_name:
                        request_data["new_dataset_name"] = new_dataset_name
                    st.json(request_data)
                    st.write("")
                    st.write("**Check logs:** `docker compose logs fastapi --tail=50`")


def proceed_to_next_step() -> None:
<<<<<<< HEAD
    """Provide button to proceed to next step."""
=======
    """Provide button to proceed to next step"""
>>>>>>> 27377bc4
    if not st.session_state.get("converter_applied", False):

        return

    st.divider()
    st.header("🚀 Proceed to Next Step")
    st.markdown("*Continue to scorer configuration once converters are ready*")

    if st.button(
        "Next: Configure Scorers",
        type="primary",
        use_container_width=True,
        help="Proceed to configure scorers for AI red-teaming evaluation",
    ):
        logger.info("User proceeded to next step after configuring converters.")

        # Save progress to session
        session_update = {
            "ui_preferences": {"last_page": "Configure Converters"},
            "workflow_state": {"current_step": "converters_configured"},
            "temporary_data": {"last_converter_configured": st.session_state.get("current_converter", {}).get("name")},
        }
        api_request("PUT", API_ENDPOINTS["sessions_update"], json=session_update)

        st.switch_page("pages/4_Configure_Scorers.py")


# --- Helper Functions ---

# --- Run Main Function ---
if __name__ == "__main__":
    main()<|MERGE_RESOLUTION|>--- conflicted
+++ resolved
@@ -1,10 +1,3 @@
-<<<<<<< HEAD
-# # Copyright (c) 2024 ViolentUTF Project
-# # Licensed under MIT License
-
-import asyncio
-import json
-=======
 # Copyright (c) 2025 ViolentUTF Contributors.
 # Licensed under the MIT License.
 #
@@ -13,7 +6,6 @@
 
 """3 Configure Converters module."""
 
->>>>>>> 27377bc4
 import os
 import pathlib
 from datetime import datetime
@@ -84,11 +76,7 @@
 
 
 def get_auth_headers() -> Dict[str, str]:
-<<<<<<< HEAD
-    """Get authentication headers for API requests through APISIX Gateway."""
-=======
     """Get authentication header for API requests through APISIX Gateway."""
->>>>>>> 27377bc4
     try:
 
         from utils.jwt_manager import jwt_manager
@@ -124,13 +112,8 @@
         return {}
 
 
-<<<<<<< HEAD
-def api_request(method: str, url: str, **kwargs) -> Optional[Dict[str, Any]]:
-    """Make an authenticated API request through APISIX Gateway."""
-=======
 def api_request(method: str, url: str, **kwargs: object) -> Optional[Dict[str, object]]:
     """Make an authenticated API request through APISIX Gateway"""
->>>>>>> 27377bc4
     headers = get_auth_headers()
 
     if not headers.get("Authorization"):
@@ -140,6 +123,7 @@
     try:
         logger.debug("Making %s request to %s through APISIX Gateway", method, url)
         response = requests.request(method, url, headers=headers, timeout=30, **kwargs)
+
         if response.status_code == 200:
             return response.json()
         elif response.status_code == 201:
@@ -184,13 +168,8 @@
         return None
 
 
-<<<<<<< HEAD
-def create_compatible_api_token() -> None:
-    """Create a FastAPI - compatible token using JWT manager."""
-=======
 def create_compatible_api_token() -> Optional[str]:
     """Create a FastAPI - compatible token using JWT manager"""
->>>>>>> 27377bc4
     try:
 
         from utils.jwt_manager import jwt_manager
@@ -207,7 +186,9 @@
             logger.info("Successfully created API token using JWT manager")
             return cast(str, api_token)
         else:
-            st.error("🚨 Security Error: JWT secret key not configured. Please set JWT_SECRET_KEY environment variable.")
+            st.error(
+                "🚨 Security Error: JWT secret key not configured. Please set JWT_SECRET_KEY environment variable."
+            )
             logger.error("Failed to create API token - JWT secret key not available")
             return None
 
@@ -220,13 +201,8 @@
 # --- API Backend Functions ---
 
 
-<<<<<<< HEAD
-def load_converter_types_from_api() -> Any:
-    """Load available converter types from API."""
-=======
 def load_converter_types_from_api() -> Optional[Dict[str, object]]:
     """Load available converter type from API."""
->>>>>>> 27377bc4
     data = api_request("GET", API_ENDPOINTS["converter_types"])
 
     if data:
@@ -235,13 +211,8 @@
     return {}
 
 
-<<<<<<< HEAD
-def load_converters_from_api() -> Any:
-    """Load existing converters from API."""
-=======
 def load_converters_from_api() -> Optional[Dict[str, object]]:
     """Load existing converter from API."""
->>>>>>> 27377bc4
     data = api_request("GET", API_ENDPOINTS["converters"])
 
     if data:
@@ -252,15 +223,10 @@
     return {}
 
 
-<<<<<<< HEAD
-def get_converter_params_from_api(converter_type: str) -> Any:
-    """Get parameter definitions for a converter type from API."""
-=======
 def get_converter_params_from_api(
     converter_type: str,
 ) -> Tuple[List[Dict[str, object]], bool]:
     """Get parameter definition for a converter type from API."""
->>>>>>> 27377bc4
     url = API_ENDPOINTS["converter_params"].format(converter_type=converter_type)
 
     data = api_request("GET", url)
@@ -272,18 +238,12 @@
 
 
 def create_converter_via_api(
-<<<<<<< HEAD
-    name: str, converter_type: str, parameters: Dict[str, Any], generator_id: str = None
-) -> Any:
-    """Create a new converter configuration via API."""
-=======
     name: str,
     converter_type: str,
     parameters: Dict[str, object],
     generator_id: Optional[str] = None,
 ) -> bool:
     """Create new converter configuration via API"""
->>>>>>> 27377bc4
     payload = {"name": name, "converter_type": converter_type, "parameters": parameters}
 
     if generator_id:
@@ -317,18 +277,12 @@
 
 
 def preview_converter_via_api(
-<<<<<<< HEAD
-    converter_id: str, sample_prompts: List[str] = None, dataset_id: str = None, num_samples: int = 1
-) -> Any:
-    """Preview converter effect via API."""
-=======
     converter_id: str,
     num_samples: int = 1,
     sample_prompts: Optional[List[str]] = None,
     dataset_id: Optional[str] = None,
 ) -> Tuple[bool, List[Dict[str, object]]]:
     """Preview converter effect via API"""
->>>>>>> 27377bc4
     url = API_ENDPOINTS["converter_preview"].format(converter_id=converter_id)
 
     payload: Dict[str, object] = {"num_samples": num_samples}
@@ -343,10 +297,6 @@
     return False, []
 
 
-<<<<<<< HEAD
-def apply_converter_via_api(converter_id: str, dataset_id: str, mode: str, new_dataset_name: str = None) -> Any:
-    """Apply converter to dataset via API."""
-=======
 def apply_converter_via_api(
     converter_id: str,
     dataset_id: str,
@@ -354,7 +304,6 @@
     new_dataset_name: Optional[str] = None,
 ) -> Tuple[bool, Dict[str, object]]:
     """Apply converter to dataset via API"""
->>>>>>> 27377bc4
     url = API_ENDPOINTS["converter_apply"].format(converter_id=converter_id)
 
     payload = {
@@ -384,22 +333,13 @@
 
 
 def auto_load_generators() -> None:
-<<<<<<< HEAD
-    """
-    Automatically load existing generators on page load.
-=======
     """Automatically load existing generators on page load
->>>>>>> 27377bc4
 
     This ensures that generators are available for converter testing
     without requiring manual refresh.
     """
-<<<<<<< HEAD
-    # Only load if not already loaded in session state.
-=======
     # Only load if not already loaded in session state
 
->>>>>>> 27377bc4
     if "api_generators_cache" not in st.session_state or st.session_state.get("force_reload_generators", False):
         with st.spinner("Loading generators for testing..."):
             generators = get_generators_from_api()
@@ -415,13 +355,8 @@
             del st.session_state["force_reload_generators"]
 
 
-<<<<<<< HEAD
-def get_generators_from_api() -> Any:
-    """Get available generators for testing."""
-=======
 def get_generators_from_api() -> List[Dict[str, object]]:
     """Get available generator for testing."""
->>>>>>> 27377bc4
     data = api_request("GET", API_ENDPOINTS["generators"])
 
     if data:
@@ -429,13 +364,8 @@
     return []
 
 
-<<<<<<< HEAD
-def get_cached_generators() -> Any:
-    """Get generators from cache or load them if not cached."""
-=======
 def get_cached_generators() -> List[Dict[str, object]]:
     """Get generator from cache or load them if not cached."""
->>>>>>> 27377bc4
     if "api_generators_cache" not in st.session_state:
 
         auto_load_generators()
@@ -443,22 +373,13 @@
 
 
 def auto_load_datasets() -> None:
-<<<<<<< HEAD
-    """
-    Automatically load existing datasets on page load.
-=======
     """Automatically load existing datasets on page load
->>>>>>> 27377bc4
 
     This ensures that previously configured datasets are immediately visible
     when the page loads, without requiring manual refresh.
     """
-<<<<<<< HEAD
-    # Only load if not already loaded or if forced reload.
-=======
     # Only load if not already loaded or if forced reload
 
->>>>>>> 27377bc4
     if not st.session_state.api_datasets or st.session_state.get("force_reload_datasets", False):
         with st.spinner("Loading existing datasets..."):
             datasets_data = load_datasets_from_api()
@@ -472,13 +393,8 @@
             del st.session_state["force_reload_datasets"]
 
 
-<<<<<<< HEAD
-def load_datasets_from_api() -> None:
-    """Load existing datasets from API."""
-=======
 def load_datasets_from_api() -> Optional[Dict[str, object]]:
     """Load existing dataset from API."""
->>>>>>> 27377bc4
     data = api_request("GET", API_ENDPOINTS["datasets"])
 
     if data:
@@ -491,11 +407,7 @@
 
 # --- Main Page Function ---
 def main() -> None:
-<<<<<<< HEAD
-    """Renders the Configure Converters page content with API backend."""
-=======
     """Render the Configure Converters page content with API backend.."""
->>>>>>> 27377bc4
     logger.debug("Configure Converters page (API - backed) loading.")
 
     st.set_page_config(
@@ -541,22 +453,14 @@
 
 
 def display_header() -> None:
-<<<<<<< HEAD
-    """Displays the main header for the page."""
-=======
     """Display the main header for the page.."""
->>>>>>> 27377bc4
     st.title("🔄 Configure Converters")
 
     st.markdown("*Configure prompt converters to transform and enhance red-teaming inputs*")
 
 
 def select_generator_and_dataset() -> None:
-<<<<<<< HEAD
-    """Allow users to select a generator and dataset from the configured ones."""
-=======
     """Allow user to select a generator and dataset from the configured ones."""
->>>>>>> 27377bc4
     st.subheader("Select Generator and Dataset")
 
     # Load generators from cache
@@ -614,11 +518,7 @@
 
 
 def display_converter_selection() -> None:
-<<<<<<< HEAD
-    """Display converter category and class selection."""
-=======
     """Display converter category and clas selection."""
->>>>>>> 27377bc4
     st.subheader("Select Converter Class")
 
     # Load converter types if not already loaded
@@ -669,11 +569,7 @@
 
 
 def configure_converter_parameters() -> None:
-<<<<<<< HEAD
-    """Display parameter input fields for the selected converter."""
-=======
     """Display parameter input field for the selected converter."""
->>>>>>> 27377bc4
     if "current_converter_class" not in st.session_state:
 
         st.subheader("Converter Parameters")
@@ -881,16 +777,10 @@
                 st.session_state["current_converter_params"] = {}
 
 
-<<<<<<< HEAD
-def _save_converter_configuration(custom_name: str, converter_class: str, parameters: Dict[str, Any]) -> None:
-    """Helper function to save converter configuration with custom name."""
-    # Get generator ID if converter requires target.
-=======
 def _save_converter_configuration(custom_name: str, converter_class: str, parameters: Dict[str, object]) -> None:
     """Save converter configuration with custom name"""
     # Get generator ID if converter requires target
 
->>>>>>> 27377bc4
     generator_id = None
     if st.session_state.get("converter_requires_target", False):
         selected_generator = st.session_state.get("selected_generator")
@@ -923,11 +813,7 @@
 
 
 def preview_and_apply_converter() -> None:
-<<<<<<< HEAD
-    """Preview converter effects and apply to datasets."""
-=======
     """Preview converter effect and apply to datasets."""
->>>>>>> 27377bc4
     st.divider()
 
     st.subheader("🔄 Preview & Apply Converter")
@@ -1331,11 +1217,7 @@
 
 
 def proceed_to_next_step() -> None:
-<<<<<<< HEAD
-    """Provide button to proceed to next step."""
-=======
     """Provide button to proceed to next step"""
->>>>>>> 27377bc4
     if not st.session_state.get("converter_applied", False):
 
         return
