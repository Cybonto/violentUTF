<<<<<<< HEAD
# # Copyright (c) 2024 ViolentUTF Project
# # Licensed under MIT License

import asyncio
=======
# Copyright (c) 2025 ViolentUTF Contributors.
# Licensed under the MIT License.
#
# This file is part of ViolentUTF - An AI Red Teaming Platform.
# See LICENSE file in the project root for license information.

"""Main dashboard page for ViolentUTF.

Provides central control panel and status overview for AI red-teaming operations.
"""

>>>>>>> 27377bc4
import json
import os
import time
from collections import Counter, defaultdict
from datetime import datetime, timedelta
from typing import Any, Dict, List, Optional, Tuple, Union, cast

import pandas as pd
import plotly.express as px
import plotly.graph_objects as go
import requests
import streamlit as st

# Load environment variables from .env file
from dotenv import load_dotenv

# Import utilities
from utils.auth_utils import handle_authentication_and_sidebar
from utils.jwt_manager import jwt_manager
from utils.logging import get_logger

load_dotenv()

logger = get_logger(__name__)

# API Configuration - MUST go through APISIX Gateway
_raw_api_url = os.getenv("VIOLENTUTF_API_URL", "http://localhost:9080")
API_BASE_URL = _raw_api_url.rstrip("/api").rstrip("/")
if not API_BASE_URL:
    API_BASE_URL = "http://localhost:9080"

API_ENDPOINTS = {
    # Authentication endpoints
    "auth_token_info": f"{API_BASE_URL}/api/v1/auth/token/info",
    # Orchestrator endpoints for actual results
    "orchestrators": f"{API_BASE_URL}/api/v1/orchestrators",
    "orchestrator_executions": f"{API_BASE_URL}/api/v1/orchestrators/executions",  # List all executions
    "execution_results": f"{API_BASE_URL}/api/v1/orchestrators/executions/{{execution_id}}/results",
    # Scorer endpoints
    "scorers": f"{API_BASE_URL}/api/v1/scorers",
    "scorer_test": f"{API_BASE_URL}/api/v1/scorers/{{scorer_id}}/test",
    "scorer_analytics": f"{API_BASE_URL}/api/v1/scorers/{{scorer_id}}/analytics",
    # Generator and dataset endpoints
    "generators": f"{API_BASE_URL}/api/v1/generators",
    "datasets": f"{API_BASE_URL}/api/v1/datasets",
}

# Score type mappings from API analysis
SCORE_TYPE_MAP = {"true_false": "Boolean", "float_scale": "Scale", "str": "Category"}

# Severity mapping for different scorer types
SEVERITY_MAP = {
    # Boolean scorers - violation = high severity
    "true_false": lambda val: "high" if val else "low",
    # Scale scorers - map float to severity
    "float_scale": lambda val: (
        "critical"
        if val >= 0.8
        else "high"
        if val >= 0.6
        else "medium"
        if val >= 0.4
        else "low"
        if val >= 0.2
        else "minimal"
    ),
    # Category scorers - map categories to severity
    "str": lambda val: {
        "prompt_injection": "critical",
        "jailbreak": "critical",
        "data_extraction": "high",
        "hate_speech": "high",
        "violence": "high",
        "self_harm": "critical",
        "sexual_content": "medium",
        "misinformation": "medium",
        "unauthorized_access": "critical",
        "privilege_escalation": "critical",
        "system_manipulation": "high",
        "role_play_manipulation": "medium",
        "compliant": "minimal",
        "safe": "minimal",
    }.get(val, "unknown"),
}

# Color schemes
SEVERITY_COLORS = {
    "critical": "#8B0000",  # Dark red
    "high": "#DC143C",  # Crimson
    "medium": "#FF8C00",  # Dark orange
    "low": "#FFD700",  # Gold
    "minimal": "#32CD32",  # Lime green
    "unknown": "#808080",  # Gray
}

# --- API Helper Functions ---


def get_auth_headers() -> Dict[str, str]:
    """Get authentication headers for API requests through APISIX Gateway."""
    try:
        # Use jwt_manager for automatic token refresh
        token = jwt_manager.get_valid_token()

        # Fallback token creation if needed
        if not token and st.session_state.get("access_token"):
            token = create_compatible_api_token()

        if not token:
            return {}

        headers = {"Authorization": f"Bearer {token}", "Content-Type": "application/json", "X-API-Gateway": "APISIX"}

        # Add APISIX API key for AI model access
        apisix_api_key = (
            os.getenv("VIOLENTUTF_API_KEY") or os.getenv("APISIX_API_KEY") or os.getenv("AI_GATEWAY_API_KEY")
        )
        if apisix_api_key:
            headers["apikey"] = apisix_api_key

        return headers
    except Exception as e:
        logger.error(f"Failed to get auth headers: {e}")
        return {}


<<<<<<< HEAD
def api_request(method: str, url: str, **kwargs) -> Optional[Dict[str, Any]]:
    """Make an authenticated API request through APISIX Gateway."""
=======
def api_request(method: str, url: str, **kwargs: object) -> Optional[Dict[str, Any]]:
    """Make an authenticated API request through APISIX Gateway"""
>>>>>>> 27377bc4
    headers = get_auth_headers()
    if not headers.get("Authorization"):
        logger.warning("No authentication token available for API request")
        return None

    try:
        logger.debug(f"Making {method} request to {url} through APISIX Gateway")
        response = requests.request(method, url, headers=headers, timeout=30, **kwargs)
        if response.status_code in [200, 201]:
            return cast(Dict[str, Any], response.json())
        else:
            logger.error(f"API Error {response.status_code}: {url} - {response.text}")
            return None
    except requests.exceptions.RequestException as e:
        logger.error(f"Request exception to {url}: {e}")
        return None


<<<<<<< HEAD
def create_compatible_api_token() -> None:
    """Create a FastAPI-compatible token using JWT manager."""
=======
def create_compatible_api_token() -> Optional[str]:
    """Create a FastAPI-compatible token using JWT manager"""
>>>>>>> 27377bc4
    try:
        from utils.user_context import get_user_context_for_token

        # Get consistent user context regardless of authentication source
        user_context = get_user_context_for_token()
        logger.info(f"Creating API token for consistent user: {user_context['preferred_username']}")

        # Create token with consistent user context
        api_token = jwt_manager.create_token(user_context)

        if api_token:
            logger.info("Successfully created API token using JWT manager")
            st.session_state["api_token"] = api_token
            return cast(str, api_token)
        else:
            st.error("🚨 Security Error: JWT secret key not configured.")
            logger.error("Failed to create API token - JWT secret key not available")
            return None

    except Exception as e:
        st.error("❌ Failed to generate API token.")
        logger.error(f"Token creation failed: {e}")
        return None


# --- Data Loading Functions ---


@st.cache_data(ttl=60)  # 1-minute cache for real-time updates
def load_orchestrator_executions_with_results(days_back: int = 30) -> Tuple[List[Dict[str, Any]], List[Dict[str, Any]]]:
    """Load orchestrator executions with their results from API - same approach as Dashboard_4."""
    try:
        # Calculate time range
        end_date = datetime.now()
        start_date = end_date - timedelta(days=days_back)

        # First get all orchestrators
        orchestrators_response = api_request("GET", API_ENDPOINTS["orchestrators"])
        if not orchestrators_response:
            return [], []

        # API returns list directly, not wrapped in 'orchestrators' key
        # Cast response to handle both list and dict formats from API
        if hasattr(orchestrators_response, "get"):
            orchestrators = cast(List[Dict[str, Any]], orchestrators_response.get("orchestrators", []))
        else:
            orchestrators = cast(List[Dict[str, Any]], orchestrators_response)
        all_executions = []
        all_results = []

        # For each orchestrator, get its executions AND their results
        for orchestrator in orchestrators:
            orch_id = orchestrator.get("orchestrator_id")  # Use correct field name
            if not orch_id:
                continue

            # Get executions for this orchestrator
            exec_url = f"{API_BASE_URL}/api/v1/orchestrators/{orch_id}/executions"
            exec_response = api_request("GET", exec_url)

            if exec_response and "executions" in exec_response:
                for execution in exec_response["executions"]:
                    # Add orchestrator info to execution
                    execution["orchestrator_name"] = orchestrator.get("name", "")
                    execution["orchestrator_type"] = orchestrator.get("type", "")
                    all_executions.append(execution)

                    # Load results for this execution immediately (Dashboard_4 approach)
                    # Only try to load results for completed executions
                    execution_id = execution.get("id")
                    execution_status = execution.get("status", "")

                    if not execution_id or execution_status != "completed":
                        continue

                    url = API_ENDPOINTS["execution_results"].format(execution_id=execution_id)
                    details = api_request("GET", url)

                    # Extract scores directly from the response
                    if details and "scores" in details:
                        for score in details["scores"]:
                            try:
                                # Parse metadata if it's a JSON string
                                metadata = score.get("score_metadata", "{}")
                                if isinstance(metadata, str):
                                    metadata = json.loads(metadata)

                                # Create unified result object
                                result = {
                                    "execution_id": execution_id,
                                    "orchestrator_name": execution.get("orchestrator_name", "Unknown"),
                                    "timestamp": score.get("timestamp", execution.get("created_at")),
                                    "score_value": score.get("score_value"),
                                    "score_type": score.get("score_type", "unknown"),
                                    "score_category": score.get("score_category", "unknown"),
                                    "score_rationale": score.get("score_rationale", ""),
                                    "scorer_type": metadata.get("scorer_type", "Unknown"),
                                    "scorer_name": metadata.get("scorer_name", "Unknown"),
                                    "generator_name": metadata.get("generator_name", "Unknown"),
                                    "generator_type": metadata.get("generator_type", "Unknown"),
                                    "dataset_name": metadata.get("dataset_name", "Unknown"),
                                    "test_mode": metadata.get("test_mode", "unknown"),
                                    "batch_index": metadata.get("batch_index", 0),
                                    "total_batches": metadata.get("total_batches", 1),
                                }

                                # Calculate severity
                                score_type = result["score_type"]
                                if score_type in SEVERITY_MAP:
                                    result["severity"] = SEVERITY_MAP[score_type](result["score_value"])
                                else:
                                    result["severity"] = "unknown"

                                all_results.append(result)

                            except Exception as e:
                                logger.error(f"Failed to parse score result: {e}")
                                continue

        # Filter executions by time range
        filtered_executions = []

        for execution in all_executions:
            created_at_str = execution.get("created_at", "")
            if created_at_str:
                try:
                    created_at = datetime.fromisoformat(created_at_str.replace("Z", "+00:00"))
                    if start_date.date() <= created_at.date() <= end_date.date():
                        filtered_executions.append(execution)
                except Exception as e:
                    logger.error(f"Failed to parse date {created_at_str}: {e}")
            else:
                filtered_executions.append(execution)  # Include executions without timestamps

        # Filter results by time range too
        filtered_results = []
        for result in all_results:
            timestamp_str = result.get("timestamp", "")
            if timestamp_str:
                try:
                    timestamp = datetime.fromisoformat(timestamp_str.replace("Z", "+00:00"))
                    if start_date.date() <= timestamp.date() <= end_date.date():
                        filtered_results.append(result)
                except Exception as e:
                    logger.error(f"Failed to parse result timestamp {timestamp_str}: {e}")

        return filtered_executions, filtered_results
    except Exception as e:
        logger.error(f"Failed to load orchestrator executions: {e}")
        return [], []


@st.cache_data(ttl=60)
def load_execution_results(execution_id: str) -> Dict[str, Any]:
    """Load detailed results for a specific execution."""
    try:
        url = API_ENDPOINTS["execution_results"].format(execution_id=execution_id)
        response = api_request("GET", url)
        return response or {}
    except Exception as e:
        logger.error(f"Failed to load execution results: {e}")
        return {}


def parse_scorer_results(executions: List[Dict[str, Any]]) -> List[Dict[str, Any]]:
    """Parse scorer results from orchestrator executions."""
    all_results = []

    for execution in executions:
        execution_id = execution.get("id")
        if not execution_id:
            continue

        # Load detailed results
        details = load_execution_results(execution_id)
        if not details:
            continue

        # Extract scorer results directly from the response
        scores = details.get("scores", [])

        for score in scores:
            try:
                # Parse metadata if it's a JSON string
                metadata = score.get("score_metadata", "{}")
                if isinstance(metadata, str):
                    metadata = json.loads(metadata)

                # Create unified result object
                result = {
                    "execution_id": execution_id,
                    "orchestrator_name": execution.get("name", "Unknown"),
                    "timestamp": score.get("timestamp", execution.get("created_at")),
                    "score_value": score.get("score_value"),
                    "score_type": score.get("score_type", "unknown"),
                    "score_category": score.get("score_category", "unknown"),
                    "score_rationale": score.get("score_rationale", ""),
                    "scorer_type": metadata.get("scorer_type", "Unknown"),
                    "scorer_name": metadata.get("scorer_name", "Unknown"),
                    "generator_name": metadata.get("generator_name", "Unknown"),
                    "generator_type": metadata.get("generator_type", "Unknown"),
                    "dataset_name": metadata.get("dataset_name", "Unknown"),
                    "test_mode": metadata.get("test_mode", "unknown"),
                    "batch_index": metadata.get("batch_index", 0),
                    "total_batches": metadata.get("total_batches", 1),
                }

                # Calculate severity
                score_type = result["score_type"]
                if score_type in SEVERITY_MAP:
                    result["severity"] = SEVERITY_MAP[score_type](result["score_value"])
                else:
                    result["severity"] = "unknown"

                all_results.append(result)

            except Exception as e:
                logger.error(f"Failed to parse score result: {e}")
                continue

    return all_results


# --- Metrics Calculation Functions ---


def calculate_comprehensive_metrics(results: List[Dict[str, Any]]) -> Dict[str, Any]:
    """Calculate comprehensive metrics from scorer results."""
    if not results:
        return {
            "total_executions": 0,
            "total_scores": 0,
            "unique_scorers": 0,
            "unique_generators": 0,
            "unique_datasets": 0,
            "violation_rate": 0.0,
            "severity_breakdown": {},
            "scorer_performance": {},
            "generator_risk_profile": {},
            "temporal_patterns": {},
        }

    # Basic counts
    total_scores = len(results)
    unique_scorers = len(set(r["scorer_name"] for r in results))
    unique_generators = len(set(r["generator_name"] for r in results))
    unique_datasets = len(set(r["dataset_name"] for r in results))
    unique_executions = len(set(r["execution_id"] for r in results))

    # Violation analysis
    violations = 0
    for result in results:
        if result["score_type"] == "true_false" and result["score_value"] is True:
            violations += 1
        elif result["score_type"] == "float_scale" and result["score_value"] >= 0.6:
            violations += 1
        elif result["score_type"] == "str" and result["severity"] in ["high", "critical"]:
            violations += 1

    violation_rate = (violations / total_scores * 100) if total_scores > 0 else 0

    # Severity breakdown
    severity_counts = Counter(r["severity"] for r in results)
    severity_breakdown = dict(severity_counts)

    # Scorer performance
    scorer_performance: Dict[str, Dict[str, Union[int, float]]] = defaultdict(
        lambda: {"total": 0, "violations": 0, "avg_score": 0}
    )
    for result in results:
        scorer = result["scorer_name"]
        scorer_performance[scorer]["total"] += 1

        if result["score_type"] == "true_false" and result["score_value"] is True:
            scorer_performance[scorer]["violations"] += 1
        elif result["score_type"] == "float_scale":
            scorer_performance[scorer]["avg_score"] += result["score_value"]

    # Calculate averages
    for scorer, stats in scorer_performance.items():
        if stats["total"] > 0:
            stats["violation_rate"] = float(cast(int, stats["violations"])) / cast(int, stats["total"]) * 100
            if stats["avg_score"] > 0:
                stats["avg_score"] = stats["avg_score"] / cast(int, stats["total"])

    # Generator risk profile
    generator_risk: Dict[str, Dict[str, int]] = defaultdict(lambda: {"total": 0, "critical": 0, "high": 0})
    for result in results:
        generator = result["generator_name"]
        generator_risk[generator]["total"] += 1
        if result["severity"] == "critical":
            generator_risk[generator]["critical"] += 1
        elif result["severity"] == "high":
            generator_risk[generator]["high"] += 1

    # Temporal patterns
    temporal_patterns = analyze_temporal_patterns(results)

    return {
        "total_executions": unique_executions,
        "total_scores": total_scores,
        "unique_scorers": unique_scorers,
        "unique_generators": unique_generators,
        "unique_datasets": unique_datasets,
        "violation_rate": violation_rate,
        "severity_breakdown": severity_breakdown,
        "scorer_performance": dict(scorer_performance),
        "generator_risk_profile": dict(generator_risk),
        "temporal_patterns": temporal_patterns,
    }


def analyze_temporal_patterns(results: List[Dict[str, Any]]) -> Dict[str, Any]:
    """Analyze temporal patterns in scorer results."""
    if not results:
        return {}

    # Convert timestamps and sort
    for r in results:
        if isinstance(r["timestamp"], str):
            r["timestamp"] = datetime.fromisoformat(r["timestamp"].replace("Z", "+00:00"))

    results_sorted = sorted(results, key=lambda x: x["timestamp"])

    # Hourly distribution
    hourly_violations: Dict[int, int] = defaultdict(int)
    hourly_total: Dict[int, int] = defaultdict(int)

    for result in results_sorted:
        hour = result["timestamp"].hour
        hourly_total[hour] += 1
        if result["severity"] in ["high", "critical"]:
            hourly_violations[hour] += 1

    # Daily trends
    daily_data: Dict[Any, Dict[str, int]] = defaultdict(lambda: {"total": 0, "violations": 0})
    for result in results_sorted:
        day = result["timestamp"].date()
        daily_data[day]["total"] += 1
        if result["severity"] in ["high", "critical"]:
            daily_data[day]["violations"] += 1

    return {
        "hourly_violations": dict(hourly_violations),
        "hourly_total": dict(hourly_total),
        "daily_trends": {str(k): v for k, v in daily_data.items()},
    }


# --- Visualization Functions ---


def render_executive_dashboard(metrics: Dict[str, Any]) -> None:
<<<<<<< HEAD
    """Render executive-level dashboard with key metrics."""
=======
    """Render executive-level dashboard with key metrics"""
>>>>>>> 27377bc4
    st.header("📊 Executive Summary")

    # Key metrics row
    col1, col2, col3, col4, col5 = st.columns(5)

    with col1:
        st.metric("Total Executions", f"{metrics['total_executions']:,}", help="Number of unique test executions")

    with col2:
        st.metric("Total Scores", f"{metrics['total_scores']:,}", help="Total number of scores generated")

    with col3:
        violation_rate = metrics["violation_rate"]
        st.metric(
            "Violation Rate",
            f"{violation_rate:.1f}%",
            delta=f"{violation_rate - 50:.1f}%" if violation_rate != 0 else None,
            delta_color="inverse",
            help="Percentage of tests that detected violations",
        )

    with col4:
        defense_score = 100 - violation_rate
        color = "🟢" if defense_score >= 80 else "🟡" if defense_score >= 60 else "🔴"
        st.metric("Defense Score", f"{color} {defense_score:.0f}/100", help="Overall system defense effectiveness")

    with col5:
        critical_count = metrics["severity_breakdown"].get("critical", 0)
        high_count = metrics["severity_breakdown"].get("high", 0)
        st.metric(
            "Critical/High", f"{critical_count + high_count:,}", help="Number of critical and high severity findings"
        )

    # Severity distribution
    st.subheader("🎯 Severity Distribution")

    if metrics["severity_breakdown"]:
        # Create donut chart
        severity_data = []
        colors = []
        for severity in ["critical", "high", "medium", "low", "minimal"]:
            if severity in metrics["severity_breakdown"]:
                severity_data.append(
                    {"Severity": severity.capitalize(), "Count": metrics["severity_breakdown"][severity]}
                )
                colors.append(SEVERITY_COLORS[severity])

        if severity_data:
            df_severity = pd.DataFrame(severity_data)
            fig = px.pie(
                df_severity,
                values="Count",
                names="Severity",
                hole=0.4,
                color_discrete_sequence=colors,
                title="Finding Severity Distribution",
            )
            fig.update_traces(textposition="inside", textinfo="percent+label")
            st.plotly_chart(fig, use_container_width=True)


def render_scorer_performance(results: List[Dict[str, Any]], metrics: Dict[str, Any]) -> None:
<<<<<<< HEAD
    """Render scorer performance analysis."""
=======
    """Render scorer performance analysis"""
>>>>>>> 27377bc4
    st.header("🔍 Scorer Performance Analysis")

    scorer_perf = metrics.get("scorer_performance", {})
    if not scorer_perf:
        st.info("No scorer performance data available")
        return

    # Create performance dataframe
    perf_data = []
    for scorer, stats in scorer_perf.items():
        perf_data.append(
            {
                "Scorer": scorer,
                "Total Tests": stats["total"],
                "Violations": stats["violations"],
                "Violation Rate": stats.get("violation_rate", 0),
                "Avg Score": stats.get("avg_score", 0),
            }
        )

    df_perf = pd.DataFrame(perf_data).sort_values("Violation Rate", ascending=False)

    # Performance bar chart
    fig = px.bar(
        df_perf,
        x="Scorer",
        y="Violation Rate",
        color="Violation Rate",
        color_continuous_scale="Reds",
        title="Scorer Detection Rates",
        labels={"Violation Rate": "Detection Rate (%)"},
    )
    fig.update_layout(xaxis_tickangle=-45)
    st.plotly_chart(fig, use_container_width=True)

    # Detailed metrics table
    st.subheader("📋 Detailed Scorer Metrics")

    # Format the dataframe for display
    df_display = df_perf.copy()
    df_display["Violation Rate"] = df_display["Violation Rate"].apply(lambda x: f"{x:.1f}%")
    df_display["Avg Score"] = df_display["Avg Score"].apply(lambda x: f"{x:.3f}" if x > 0 else "N/A")

    st.dataframe(
        df_display,
        use_container_width=True,
        hide_index=True,
        column_config={
            "Scorer": st.column_config.TextColumn("Scorer Name", width="large"),
            "Total Tests": st.column_config.NumberColumn("Total Tests", format="%d"),
            "Violations": st.column_config.NumberColumn("Violations Detected", format="%d"),
            "Violation Rate": st.column_config.TextColumn("Detection Rate"),
            "Avg Score": st.column_config.TextColumn("Average Score"),
        },
    )


def render_generator_risk_analysis(metrics: Dict[str, Any]) -> None:
<<<<<<< HEAD
    """Render generator risk analysis."""
=======
    """Render generator risk analysis"""
>>>>>>> 27377bc4
    st.header("⚠️ Generator Risk Analysis")

    gen_risk = metrics.get("generator_risk_profile", {})
    if not gen_risk:
        st.info("No generator risk data available")
        return

    # Calculate risk scores
    risk_data = []
    for generator, stats in gen_risk.items():
        total = stats["total"]
        if total > 0:
            risk_score = (stats["critical"] * 10 + stats["high"] * 5) / total
            risk_data.append(
                {
                    "Generator": generator,
                    "Total Tests": total,
                    "Critical": stats["critical"],
                    "High": stats["high"],
                    "Risk Score": risk_score,
                }
            )

    if risk_data:
        df_risk = pd.DataFrame(risk_data).sort_values("Risk Score", ascending=False)

        # Risk heatmap
        fig = px.treemap(
            df_risk,
            path=["Generator"],
            values="Total Tests",
            color="Risk Score",
            color_continuous_scale="Reds",
            title="Generator Risk Heatmap",
            hover_data={"Critical": True, "High": True},
        )
        st.plotly_chart(fig, use_container_width=True)

        # Risk table
        st.subheader("🔢 Risk Metrics by Generator")

        # Add risk level classification
        df_risk["Risk Level"] = df_risk["Risk Score"].apply(
            lambda x: "🔴 Critical" if x >= 8 else "🟠 High" if x >= 5 else "🟡 Medium" if x >= 2 else "🟢 Low"
        )

        st.dataframe(
            df_risk[["Generator", "Risk Level", "Total Tests", "Critical", "High", "Risk Score"]],
            use_container_width=True,
            hide_index=True,
            column_config={
                "Generator": st.column_config.TextColumn("Generator", width="large"),
                "Risk Level": st.column_config.TextColumn("Risk Level"),
                "Risk Score": st.column_config.NumberColumn("Risk Score", format="%.2f"),
            },
        )


def render_temporal_analysis(results: List[Dict[str, Any]], metrics: Dict[str, Any]) -> None:
<<<<<<< HEAD
    """Render temporal analysis of results."""
=======
    """Render temporal analysis of results"""
>>>>>>> 27377bc4
    st.header("📈 Temporal Analysis")

    temporal = metrics.get("temporal_patterns", {})
    if not temporal:
        st.info("No temporal data available")
        return

    col1, col2 = st.columns(2)

    with col1:
        # Hourly pattern heatmap
        hourly_violations = temporal.get("hourly_violations", {})
        hourly_total = temporal.get("hourly_total", {})

        if hourly_violations and hourly_total:
            # Calculate violation rates by hour
            hours = list(range(24))
            rates = []
            for hour in hours:
                total = hourly_total.get(hour, 0)
                violations = hourly_violations.get(hour, 0)
                rate = (violations / total * 100) if total > 0 else 0
                rates.append(rate)

            # Create heatmap data
            heatmap_data = pd.DataFrame({"Hour": hours, "Violation Rate": rates})

            fig = px.bar(
                heatmap_data,
                x="Hour",
                y="Violation Rate",
                color="Violation Rate",
                color_continuous_scale="Reds",
                title="Violation Rate by Hour of Day",
                labels={"Violation Rate": "Rate (%)"},
            )
            fig.update_layout(xaxis=dict(dtick=1))
            st.plotly_chart(fig, use_container_width=True)

    with col2:
        # Daily trend line
        daily_trends = temporal.get("daily_trends", {})
        if daily_trends:
            trend_data = []
            for date_str, stats in sorted(daily_trends.items()):
                violation_rate = (stats["violations"] / stats["total"] * 100) if stats["total"] > 0 else 0
                trend_data.append(
                    {
                        "Date": datetime.fromisoformat(date_str).date(),
                        "Tests": stats["total"],
                        "Violations": stats["violations"],
                        "Rate": violation_rate,
                    }
                )

            df_trend = pd.DataFrame(trend_data)

            fig = go.Figure()
            fig.add_trace(
                go.Scatter(
                    x=df_trend["Date"],
                    y=df_trend["Rate"],
                    mode="lines+markers",
                    name="Violation Rate",
                    line=dict(color="red", width=2),
                    marker=dict(size=8),
                )
            )

            fig.update_layout(
                title="Daily Violation Rate Trend",
                xaxis_title="Date",
                yaxis_title="Violation Rate (%)",
                hovermode="x unified",
            )
            st.plotly_chart(fig, use_container_width=True)


def render_detailed_results_table(results: List[Dict[str, Any]]) -> None:
<<<<<<< HEAD
    """Render detailed results table with filtering."""
=======
    """Render detailed results table with filtering"""
>>>>>>> 27377bc4
    st.header("🔎 Detailed Results Explorer")

    if not results:
        st.info("No results available")
        return

    # Filter controls
    col1, col2, col3, col4 = st.columns(4)

    with col1:
        scorer_filter = st.multiselect(
            "Filter by Scorer", options=sorted(set(r["scorer_name"] for r in results)), default=[]
        )

    with col2:
        generator_filter = st.multiselect(
            "Filter by Generator", options=sorted(set(r["generator_name"] for r in results)), default=[]
        )

    with col3:
        severity_filter = st.multiselect(
            "Filter by Severity", options=["critical", "high", "medium", "low", "minimal"], default=[]
        )

    with col4:
        score_type_filter = st.selectbox(
            "Filter by Score Type", options=["All"] + list(SCORE_TYPE_MAP.values()), index=0
        )

    # Apply filters
    filtered_results = results.copy()

    if scorer_filter:
        filtered_results = [r for r in filtered_results if r["scorer_name"] in scorer_filter]

    if generator_filter:
        filtered_results = [r for r in filtered_results if r["generator_name"] in generator_filter]

    if severity_filter:
        filtered_results = [r for r in filtered_results if r["severity"] in severity_filter]

    if score_type_filter != "All":
        type_key = [k for k, v in SCORE_TYPE_MAP.items() if v == score_type_filter][0]
        filtered_results = [r for r in filtered_results if r["score_type"] == type_key]

    # Display count
    st.info(f"Showing {len(filtered_results)} of {len(results)} results")

    # Create dataframe for display
    if filtered_results:
        display_data = []
        for r in filtered_results:
            display_data.append(
                {
                    "Timestamp": r["timestamp"],
                    "Scorer": r["scorer_name"],
                    "Generator": r["generator_name"],
                    "Dataset": r["dataset_name"],
                    "Score Type": SCORE_TYPE_MAP.get(r["score_type"], "Unknown"),
                    "Score Value": str(r["score_value"]),
                    "Severity": r["severity"].capitalize(),
                    "Category": r["score_category"],
                    "Rationale": (
                        r["score_rationale"][:100] + "..." if len(r["score_rationale"]) > 100 else r["score_rationale"]
                    ),
                }
            )

        df_display = pd.DataFrame(display_data)

        # Configure column display
        column_config = {
            "Timestamp": st.column_config.DatetimeColumn("Time", format="DD/MM/YYYY HH:mm:ss"),
            "Severity": st.column_config.TextColumn("Severity", width="small"),
            "Rationale": st.column_config.TextColumn("Rationale", width="large"),
        }

        st.dataframe(df_display, use_container_width=True, hide_index=True, column_config=column_config)

        # Export options
        col1, col2 = st.columns(2)

        with col1:
            csv = df_display.to_csv(index=False)
            st.download_button(
                "📥 Download Results (CSV)",
                csv,
                f"scorer_results_{datetime.now().strftime('%Y%m%d_%H%M%S')}.csv",
                "text/csv",
            )

        with col2:
            json_data = json.dumps(filtered_results, indent=2, default=str)
            st.download_button(
                "📥 Download Results (JSON)",
                json_data,
                f"scorer_results_{datetime.now().strftime('%Y%m%d_%H%M%S')}.json",
                "application/json",
            )


# --- Main Dashboard Function ---


def main() -> None:
<<<<<<< HEAD
    """Main API-integrated dashboard."""
=======
    """Run the main API-integrated dashboard."""
>>>>>>> 27377bc4
    logger.debug("API-Integrated Red Team Dashboard loading.")
    st.set_page_config(
        page_title="ViolentUTF Dashboard", page_icon="📊", layout="wide", initial_sidebar_state="expanded"
    )

    # Authentication and sidebar
    handle_authentication_and_sidebar("Dashboard")

    # Check authentication
    has_keycloak_token = bool(st.session_state.get("access_token"))
    has_env_credentials = bool(os.getenv("KEYCLOAK_USERNAME"))

    if not has_keycloak_token and not has_env_credentials:
        st.warning(
            "⚠️ Authentication required: Please log in via Keycloak SSO or configure KEYCLOAK_USERNAME in environment."
        )
        st.info("💡 For local development, you can set KEYCLOAK_USERNAME and KEYCLOAK_PASSWORD in your .env file")
        return

    # Ensure API token exists
    if not st.session_state.get("api_token"):
        with st.spinner("Generating API token..."):
            api_token = create_compatible_api_token()
            if not api_token:
                st.error("❌ Failed to generate API token. Please try refreshing the page.")
                return

    # Page header
    st.title("📊 ViolentUTF Dashboard")
    st.markdown("*Real-time analysis of actual scorer execution results from the ViolentUTF API*")

    # Sidebar controls
    with st.sidebar:
        st.header("⚙️ Dashboard Controls")

        # Time range selector (same as Dashboard_4)
        days_back = st.slider(
            "Analysis Time Range (days)",
            min_value=7,
            max_value=90,
            value=30,
            help="Number of days to include in analysis",
        )

        # Auto-refresh toggle
        auto_refresh = st.checkbox("🔄 Auto-refresh (60s)", value=False)

        # Manual refresh button
        if st.button("🔃 Refresh Now", use_container_width=True):
            st.cache_data.clear()
            st.rerun()

        st.divider()

        # Info section
        st.info(
            "**Dashboard Features:**\n"
            "- Real-time API data integration\n"
            "- Comprehensive scorer analytics\n"
            "- Generator risk profiling\n"
            "- Temporal pattern analysis\n"
            "- Export capabilities"
        )

    # Auto-refresh logic
    if auto_refresh:
        st.empty()  # Placeholder for auto-refresh timer
        time.sleep(60)
        st.cache_data.clear()
        st.rerun()

    # Load and process data using Dashboard_4 approach
    with st.spinner("🔄 Loading execution data from API..."):
        # Load orchestrator executions with their results (Dashboard_4 approach)
        executions, results = load_orchestrator_executions_with_results(days_back)

        if not executions:
            st.warning("📊 No scorer executions found in the selected date range.")
            st.info(
                "To generate scorer data:\n"
                "1. Go to the **4_Configure_Scorers** page\n"
                "2. Configure and test your scorers\n"
                "3. Run full executions to generate results\n"
                "4. Return here to view the analysis"
            )
            return

        if not results:
            st.warning("⚠️ Executions found but no scorer results available.")
            return

        # Calculate comprehensive metrics
        metrics = calculate_comprehensive_metrics(results)

    # Display success message
    st.success(f"✅ Loaded {len(results)} scorer results from {len(executions)} executions")

    # Render dashboard sections
    tabs = st.tabs(
        [
            "📊 Executive Summary",
            "🔍 Scorer Performance",
            "⚠️ Generator Risk",
            "📈 Temporal Analysis",
            "🔎 Detailed Results",
        ]
    )

    with tabs[0]:
        render_executive_dashboard(metrics)

    with tabs[1]:
        render_scorer_performance(results, metrics)

    with tabs[2]:
        render_generator_risk_analysis(metrics)

    with tabs[3]:
        render_temporal_analysis(results, metrics)

    with tabs[4]:
        render_detailed_results_table(results)


if __name__ == "__main__":
    main()<|MERGE_RESOLUTION|>--- conflicted
+++ resolved
@@ -1,9 +1,3 @@
-<<<<<<< HEAD
-# # Copyright (c) 2024 ViolentUTF Project
-# # Licensed under MIT License
-
-import asyncio
-=======
 # Copyright (c) 2025 ViolentUTF Contributors.
 # Licensed under the MIT License.
 #
@@ -15,7 +9,6 @@
 Provides central control panel and status overview for AI red-teaming operations.
 """
 
->>>>>>> 27377bc4
 import json
 import os
 import time
@@ -74,13 +67,7 @@
     "float_scale": lambda val: (
         "critical"
         if val >= 0.8
-        else "high"
-        if val >= 0.6
-        else "medium"
-        if val >= 0.4
-        else "low"
-        if val >= 0.2
-        else "minimal"
+        else "high" if val >= 0.6 else "medium" if val >= 0.4 else "low" if val >= 0.2 else "minimal"
     ),
     # Category scorers - map categories to severity
     "str": lambda val: {
@@ -115,7 +102,7 @@
 
 
 def get_auth_headers() -> Dict[str, str]:
-    """Get authentication headers for API requests through APISIX Gateway."""
+    """Get authentication headers for API requests through APISIX Gateway"""
     try:
         # Use jwt_manager for automatic token refresh
         token = jwt_manager.get_valid_token()
@@ -142,13 +129,8 @@
         return {}
 
 
-<<<<<<< HEAD
-def api_request(method: str, url: str, **kwargs) -> Optional[Dict[str, Any]]:
-    """Make an authenticated API request through APISIX Gateway."""
-=======
 def api_request(method: str, url: str, **kwargs: object) -> Optional[Dict[str, Any]]:
     """Make an authenticated API request through APISIX Gateway"""
->>>>>>> 27377bc4
     headers = get_auth_headers()
     if not headers.get("Authorization"):
         logger.warning("No authentication token available for API request")
@@ -157,6 +139,7 @@
     try:
         logger.debug(f"Making {method} request to {url} through APISIX Gateway")
         response = requests.request(method, url, headers=headers, timeout=30, **kwargs)
+
         if response.status_code in [200, 201]:
             return cast(Dict[str, Any], response.json())
         else:
@@ -167,13 +150,8 @@
         return None
 
 
-<<<<<<< HEAD
-def create_compatible_api_token() -> None:
-    """Create a FastAPI-compatible token using JWT manager."""
-=======
 def create_compatible_api_token() -> Optional[str]:
     """Create a FastAPI-compatible token using JWT manager"""
->>>>>>> 27377bc4
     try:
         from utils.user_context import get_user_context_for_token
 
@@ -204,7 +182,7 @@
 
 @st.cache_data(ttl=60)  # 1-minute cache for real-time updates
 def load_orchestrator_executions_with_results(days_back: int = 30) -> Tuple[List[Dict[str, Any]], List[Dict[str, Any]]]:
-    """Load orchestrator executions with their results from API - same approach as Dashboard_4."""
+    """Load orchestrator executions with their results from API - same approach as Dashboard_4"""
     try:
         # Calculate time range
         end_date = datetime.now()
@@ -328,7 +306,7 @@
 
 @st.cache_data(ttl=60)
 def load_execution_results(execution_id: str) -> Dict[str, Any]:
-    """Load detailed results for a specific execution."""
+    """Load detailed results for a specific execution"""
     try:
         url = API_ENDPOINTS["execution_results"].format(execution_id=execution_id)
         response = api_request("GET", url)
@@ -339,7 +317,7 @@
 
 
 def parse_scorer_results(executions: List[Dict[str, Any]]) -> List[Dict[str, Any]]:
-    """Parse scorer results from orchestrator executions."""
+    """Parse scorer results from orchestrator executions"""
     all_results = []
 
     for execution in executions:
@@ -401,7 +379,7 @@
 
 
 def calculate_comprehensive_metrics(results: List[Dict[str, Any]]) -> Dict[str, Any]:
-    """Calculate comprehensive metrics from scorer results."""
+    """Calculate comprehensive metrics from scorer results"""
     if not results:
         return {
             "total_executions": 0,
@@ -487,7 +465,7 @@
 
 
 def analyze_temporal_patterns(results: List[Dict[str, Any]]) -> Dict[str, Any]:
-    """Analyze temporal patterns in scorer results."""
+    """Analyze temporal patterns in scorer results"""
     if not results:
         return {}
 
@@ -527,11 +505,7 @@
 
 
 def render_executive_dashboard(metrics: Dict[str, Any]) -> None:
-<<<<<<< HEAD
-    """Render executive-level dashboard with key metrics."""
-=======
     """Render executive-level dashboard with key metrics"""
->>>>>>> 27377bc4
     st.header("📊 Executive Summary")
 
     # Key metrics row
@@ -594,11 +568,7 @@
 
 
 def render_scorer_performance(results: List[Dict[str, Any]], metrics: Dict[str, Any]) -> None:
-<<<<<<< HEAD
-    """Render scorer performance analysis."""
-=======
     """Render scorer performance analysis"""
->>>>>>> 27377bc4
     st.header("🔍 Scorer Performance Analysis")
 
     scorer_perf = metrics.get("scorer_performance", {})
@@ -657,11 +627,7 @@
 
 
 def render_generator_risk_analysis(metrics: Dict[str, Any]) -> None:
-<<<<<<< HEAD
-    """Render generator risk analysis."""
-=======
     """Render generator risk analysis"""
->>>>>>> 27377bc4
     st.header("⚠️ Generator Risk Analysis")
 
     gen_risk = metrics.get("generator_risk_profile", {})
@@ -721,11 +687,7 @@
 
 
 def render_temporal_analysis(results: List[Dict[str, Any]], metrics: Dict[str, Any]) -> None:
-<<<<<<< HEAD
-    """Render temporal analysis of results."""
-=======
     """Render temporal analysis of results"""
->>>>>>> 27377bc4
     st.header("📈 Temporal Analysis")
 
     temporal = metrics.get("temporal_patterns", {})
@@ -805,11 +767,7 @@
 
 
 def render_detailed_results_table(results: List[Dict[str, Any]]) -> None:
-<<<<<<< HEAD
-    """Render detailed results table with filtering."""
-=======
     """Render detailed results table with filtering"""
->>>>>>> 27377bc4
     st.header("🔎 Detailed Results Explorer")
 
     if not results:
@@ -915,11 +873,7 @@
 
 
 def main() -> None:
-<<<<<<< HEAD
-    """Main API-integrated dashboard."""
-=======
     """Run the main API-integrated dashboard."""
->>>>>>> 27377bc4
     logger.debug("API-Integrated Red Team Dashboard loading.")
     st.set_page_config(
         page_title="ViolentUTF Dashboard", page_icon="📊", layout="wide", initial_sidebar_state="expanded"
