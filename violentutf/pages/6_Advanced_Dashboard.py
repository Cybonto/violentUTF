<<<<<<< HEAD
# # Copyright (c) 2024 ViolentUTF Project
# # Licensed under MIT License

import asyncio
=======
# Copyright (c) 2025 ViolentUTF Contributors.
# Licensed under the MIT License.
#
# This file is part of ViolentUTF - An AI Red Teaming Platform.
# See LICENSE file in the project root for license information.

"""6 Advanced Dashboard module."""

# Copyright (c) 2025 ViolentUTF Contributors.

# Licensed under the MIT License.
#
# This file is part of ViolentUTF - An AI Red Teaming Platform.
# See LICENSE file in the project root for license information.

>>>>>>> 27377bc4
import json
import os
from collections import Counter, defaultdict
from datetime import datetime, timedelta
from typing import Any, Dict, List, Optional, Tuple, Union, cast

import numpy as np
import pandas as pd
import plotly.express as px
import plotly.graph_objects as go
import requests
import streamlit as st

# Load environment variables from .env file
from dotenv import load_dotenv
from plotly.subplots import make_subplots
from scipy import stats
from sklearn.cluster import DBSCAN, KMeans
from sklearn.decomposition import PCA
from sklearn.ensemble import IsolationForest
from sklearn.preprocessing import StandardScaler

# Import utilities
from utils.auth_utils import handle_authentication_and_sidebar
from utils.jwt_manager import jwt_manager
from utils.logging import get_logger

load_dotenv()

logger = get_logger(__name__)

# API Configuration - MUST go through APISIX Gateway
_raw_api_url = os.getenv("VIOLENTUTF_API_URL", "http://localhost:9080")
API_BASE_URL = _raw_api_url.rstrip("/api").rstrip("/")
if not API_BASE_URL:
    API_BASE_URL = "http://localhost:9080"

API_ENDPOINTS = {
    # Authentication endpoints
    "auth_token_info": f"{API_BASE_URL}/api/v1/auth/token/info",
    # Orchestrator endpoints
    "orchestrators": f"{API_BASE_URL}/api/v1/orchestrators",
    "orchestrator_executions": f"{API_BASE_URL}/api/v1/orchestrators/executions",  # List all executions
    "execution_results": f"{API_BASE_URL}/api/v1/orchestrators/executions/{{execution_id}}/results",
    # Analytics endpoints
    "scorer_analytics": f"{API_BASE_URL}/api/v1/scorers/{{scorer_id}}/analytics",
    "generator_analytics": f"{API_BASE_URL}/api/v1/generators/{{generator_id}}/analytics",
    "system_analytics": f"{API_BASE_URL}/api/v1/analytics/system",
}

# --- API Helper Functions ---


def get_auth_headers() -> Dict[str, str]:
    """Get authentication headers for API requests through APISIX Gateway."""
    try:

        # Use jwt_manager for automatic token refresh
        token = jwt_manager.get_valid_token()

        # Fallback token creation if needed
        if not token and st.session_state.get("access_token"):
            token = create_compatible_api_token()

        if not token:
            return {}

        headers = {
            "Authorization": f"Bearer {token}",
            "Content-Type": "application/json",
            "X-API-Gateway": "APISIX",
        }

        # Add APISIX API key for AI model access
        apisix_api_key = (
            os.getenv("VIOLENTUTF_API_KEY") or os.getenv("APISIX_API_KEY") or os.getenv("AI_GATEWAY_API_KEY")
        )
        if apisix_api_key:
            headers["apikey"] = apisix_api_key

        return headers
    except Exception as e:
        logger.error("Failed to get auth headers: %s", e)
        return {}


<<<<<<< HEAD
def api_request(method: str, url: str, **kwargs) -> Optional[Dict[str, Any]]:
    """Make an authenticated API request through APISIX Gateway."""
=======
def api_request(method: str, url: str, **kwargs: object) -> Optional[Dict[str, object]]:
    """Make an authenticated API request through APISIX Gateway"""
>>>>>>> 27377bc4
    headers = get_auth_headers()

    if not headers.get("Authorization"):
        logger.warning("No authentication token available for API request")
        return None

    try:
        logger.debug("Making %s request to %s through APISIX Gateway", method, url)
        response = requests.request(method, url, headers=headers, timeout=30, **kwargs)
        if response.status_code in [200, 201]:
            return cast(Dict[str, object], response.json())
        else:
            logger.error("API Error %s: %s - %s", response.status_code, url, response.text)
            return None
    except requests.exceptions.RequestException as e:
        logger.error("Request exception to %s: %s", url, e)
        return None


<<<<<<< HEAD
def create_compatible_api_token() -> None:
    """Create a FastAPI-compatible token using JWT manager."""
=======
def create_compatible_api_token() -> Optional[str]:
    """Create a FastAPI-compatible token using JWT manager"""
>>>>>>> 27377bc4
    try:

        from utils.user_context import get_user_context_for_token

        # Get consistent user context regardless of authentication source
        user_context = get_user_context_for_token()
        logger.info(f"Creating API token for consistent user: {user_context['preferred_username']}")

        # Create token with consistent user context
        api_token = jwt_manager.create_token(user_context)

        if api_token:
            logger.info("Successfully created API token using JWT manager")
            st.session_state["api_token"] = api_token
            return cast(str, api_token)
        else:
            st.error("🚨 Security Error: JWT secret key not configured.")
            logger.error("Failed to create API token - JWT secret key not available")
            return None

    except Exception as e:
        st.error("❌ Failed to generate API token.")
        logger.error("Token creation failed: %s", e)
        return None


# --- Data Loading and Processing ---


@st.cache_data(ttl=300)  # 5-minute cache
<<<<<<< HEAD
def load_all_execution_data(days_back: int = 30) -> Dict[str, Any]:
    """Load comprehensive execution data for analysis."""
=======
def load_all_execution_data(days_back: int = 30) -> Dict[str, object]:
    """Load comprehensive execution data for analysis"""
>>>>>>> 27377bc4
    try:

        # First get all orchestrators (same approach as Dashboard_2)
        orchestrators_response = api_request("GET", API_ENDPOINTS["orchestrators"])
        if not orchestrators_response:
            return {"executions": [], "results": []}

        # API returns list directly, not wrapped in 'orchestrators' key
        orchestrators = (
            orchestrators_response
            if isinstance(orchestrators_response, list)
            else orchestrators_response.get("orchestrators", [])
        )
        all_executions = []
        all_results = []

        # For each orchestrator, get its executions
        for orchestrator in cast(List[Dict[str, Any]], orchestrators):
            orch_id = orchestrator.get("orchestrator_id")  # Use correct field name
            if not orch_id:
                continue

            # Get executions for this orchestrator
            exec_url = f"{API_BASE_URL}/api/v1/orchestrators/{orch_id}/executions"
            exec_response = api_request("GET", exec_url)

            if exec_response and "executions" in exec_response:
                for execution in cast(List[Dict[str, Any]], exec_response["executions"]):
                    # Add orchestrator info to execution
                    execution["orchestrator_name"] = orchestrator.get("name", "")
                    execution["orchestrator_type"] = orchestrator.get("type", "")
                    all_executions.append(execution)

                    # For now, include all executions and check for results later
                    # TODO: Fix the has_scorer_results flag in the API
                    # if not execution.get('has_scorer_results', False):
                    #     continue

                    # Only try to load results for completed executions
                    execution_id = execution.get("id")
                    execution_status = execution.get("status", "")

                    if not execution_id or execution_status != "completed":
                        continue

                    url = API_ENDPOINTS["execution_results"].format(execution_id=execution_id)
                    details = api_request("GET", url)

                    # Extract scores directly from the response (not nested under 'results')
                    if details and "scores" in details:
                        for score in cast(List[Dict[str, Any]], details["scores"]):
                            try:
                                # Parse metadata
                                metadata = score.get("score_metadata", "{}")
                                if isinstance(metadata, str):
                                    metadata = json.loads(metadata)

                                # Add execution context
                                score["execution_id"] = execution_id
                                score["execution_name"] = execution.get("name")
                                score["execution_time"] = execution.get("created_at")
                                score["metadata"] = metadata

                                all_results.append(score)
                            except Exception as e:
                                logger.error("Failed to parse score result: %s", e)
                                continue

        return {"executions": all_executions, "results": all_results}

    except Exception as e:
        logger.error("Failed to load execution data: %s", e)
        return {"executions": [], "results": []}


# --- ML Analysis Functions ---


<<<<<<< HEAD
def prepare_feature_matrix(results: List[Dict[str, Any]]) -> Tuple[pd.DataFrame, np.ndarray]:
    """Prepare feature matrix for ML analysis."""
=======
def prepare_feature_matrix(
    results: List[Dict[str, object]],
) -> Tuple[pd.DataFrame, np.ndarray]:
    """Prepare feature matrix for ML analysis"""
>>>>>>> 27377bc4
    features = []

    for result in results:
        metadata = cast(Dict[str, Any], result.get("metadata", {}))

        # Extract features with proper score value cleaning
<<<<<<< HEAD
        def clean_score_for_features(x) -> Any:
            """Clean score value for feature extraction."""
=======
        def clean_score_for_features(x: object) -> float:
            """Clean score value for feature extraction"""
>>>>>>> 27377bc4
            if x is None or (isinstance(x, float) and np.isnan(x)):

                return 0.0
            if isinstance(x, bool):
                return float(x)
            if isinstance(x, (int, float)):
                return float(x)
            if isinstance(x, str):
                # Handle concatenated strings by taking the first number
                try:
                    import re

                    numbers = re.findall(r"[\d.]+", str(x))
                    if numbers:
                        return float(numbers[0])
                    return 0.0
                except Exception:
                    return 0.0
            return 0.0

        score_val = result.get("score_value")
        score_numeric = clean_score_for_features(score_val)

        feature_dict = {
            # Score features
            "score_value_numeric": score_numeric,
            "is_violation": 1 if result.get("score_value") is True else 0,
            "score_type_boolean": 1 if result.get("score_type") == "true_false" else 0,
            "score_type_scale": 1 if result.get("score_type") == "float_scale" else 0,
            "score_type_category": 1 if result.get("score_type") == "str" else 0,
            # Metadata features
            "batch_index": metadata.get("batch_index", 0),
            "total_batches": metadata.get("total_batches", 1),
            "batch_position": metadata.get("batch_index", 0) / max(metadata.get("total_batches", 1), 1),
            # Temporal features
            "hour": datetime.fromisoformat(
                str(result.get("execution_time", datetime.now().isoformat())).replace("Z", "+00:00")
            ).hour,
            "day_of_week": datetime.fromisoformat(
                str(result.get("execution_time", datetime.now().isoformat())).replace("Z", "+00:00")
            ).weekday(),
            # Text features (simplified)
            "rationale_length": len(str(result.get("score_rationale", ""))),
            "has_critical_keywords": (
                1
                if any(
                    kw in str(result.get("score_rationale", "")).lower()
                    for kw in ["critical", "severe", "dangerous", "harmful"]
                )
                else 0
            ),
        }

        features.append(feature_dict)

    df_features = pd.DataFrame(features)

    # Handle missing values
    df_features = df_features.fillna(0)

    # Create feature matrix
    feature_matrix = df_features.values

    return df_features, feature_matrix


<<<<<<< HEAD
def perform_clustering_analysis(feature_matrix: np.ndarray, n_clusters: int = 5) -> Dict[str, Any]:
    """Perform clustering analysis on scorer results."""
    # Standardize features.
=======
def perform_clustering_analysis(feature_matrix: np.ndarray, n_clusters: int = 5) -> Dict[str, object]:
    """Perform clustering analysis on scorer results"""
    # Standardize features

>>>>>>> 27377bc4
    scaler = StandardScaler()
    scaled_features = scaler.fit_transform(feature_matrix)

    # PCA for dimensionality reduction
    pca = PCA(n_components=min(3, scaled_features.shape[1]))
    pca_features = pca.fit_transform(scaled_features)

    # K-Means clustering
    kmeans = KMeans(n_clusters=n_clusters, random_state=42)
    kmeans_labels = kmeans.fit_predict(scaled_features)

    # DBSCAN for anomaly detection
    dbscan = DBSCAN(eps=0.5, min_samples=5)
    dbscan_labels = dbscan.fit_predict(scaled_features)

    # Calculate cluster statistics
    cluster_stats = {}
    for i in range(n_clusters):
        cluster_mask = kmeans_labels == i
        cluster_size = np.sum(cluster_mask)
        cluster_stats[f"cluster_{i}"] = {
            "size": int(cluster_size),
            "percentage": float(cluster_size / len(kmeans_labels) * 100),
        }

    return {
        "pca_features": pca_features,
        "pca_explained_variance": pca.explained_variance_ratio_,
        "kmeans_labels": kmeans_labels,
        "kmeans_centers": kmeans.cluster_centers_,
        "dbscan_labels": dbscan_labels,
        "n_anomalies": int(np.sum(dbscan_labels == -1)),
        "cluster_stats": cluster_stats,
    }


<<<<<<< HEAD
def perform_anomaly_detection(feature_matrix: np.ndarray, contamination: float = 0.1) -> Dict[str, Any]:
    """Perform anomaly detection using Isolation Forest."""
    # Standardize features.
=======
def perform_anomaly_detection(feature_matrix: np.ndarray, contamination: float = 0.1) -> Dict[str, object]:
    """Perform anomaly detection using Isolation Forest"""
    # Standardize features

>>>>>>> 27377bc4
    scaler = StandardScaler()
    scaled_features = scaler.fit_transform(feature_matrix)

    # Isolation Forest
    iso_forest = IsolationForest(contamination=contamination, random_state=42)
    anomaly_labels = iso_forest.fit_predict(scaled_features)
    anomaly_scores = iso_forest.score_samples(scaled_features)

    # Statistical analysis
    z_scores = np.abs(stats.zscore(feature_matrix, axis=0))
    statistical_anomalies = np.any(z_scores > 3, axis=1)

    return {
        "anomaly_labels": anomaly_labels,
        "anomaly_scores": anomaly_scores,
        "n_anomalies": int(np.sum(anomaly_labels == -1)),
        "anomaly_percentage": float(np.sum(anomaly_labels == -1) / len(anomaly_labels) * 100),
        "statistical_anomalies": statistical_anomalies,
        "n_statistical_anomalies": int(np.sum(statistical_anomalies)),
    }


<<<<<<< HEAD
def analyze_patterns_and_trends(results: List[Dict[str, Any]], df_features: pd.DataFrame) -> Dict[str, Any]:
    """Analyze patterns and trends in the data."""
    # Time series analysis.
=======
def analyze_patterns_and_trends(results: List[Dict[str, object]], df_features: pd.DataFrame) -> Dict[str, object]:
    """Analyze patterns and trends in the data"""
    # Time series analysis

>>>>>>> 27377bc4
    df_results = pd.DataFrame(results)
    df_results["timestamp"] = pd.to_datetime(df_results["execution_time"])
    df_results = df_results.sort_values("timestamp")

    # Clean and convert score_value to numeric where possible
<<<<<<< HEAD
    def clean_score_value(x) -> Any:
        """Convert score values to numeric for analysis."""
=======
    def clean_score_value(x: object) -> float:
        """Convert score values to numeric for analysis"""
>>>>>>> 27377bc4
        if x is None or (isinstance(x, float) and np.isnan(x)):

            return 0.0
        if isinstance(x, bool):
            return float(x)
        if isinstance(x, (int, float)):
            return float(x)
        if isinstance(x, str):
            # Handle concatenated strings like '0.50.50.5' by taking the first number
            try:
                import re

                numbers = re.findall(r"[\d.]+", str(x))
                if numbers:
                    return float(numbers[0])
                return 0.0
            except Exception:
                return 0.0
        return 0.0

    df_results["score_value_numeric"] = df_results["score_value"].apply(clean_score_value)

    # Daily aggregations with cleaned numeric values
    daily_stats = (
        df_results.groupby(df_results["timestamp"].dt.date)
        .agg({"score_value_numeric": "mean", "execution_id": "count"})
        .rename(columns={"execution_id": "test_count", "score_value_numeric": "score_value"})
    )

    # Calculate rolling statistics
    window_size = 7
    daily_stats["rolling_mean"] = daily_stats["score_value"].rolling(window=window_size, min_periods=1).mean()
    daily_stats["rolling_std"] = daily_stats["score_value"].rolling(window=window_size, min_periods=1).std()

    # Trend analysis
    if len(daily_stats) > 1:
        x = np.arange(len(daily_stats))
        y = daily_stats["score_value"].values
        slope, _, r_value, p_value, _ = stats.linregress(x, y)
        trend = {
            "slope": float(slope),
            "direction": "increasing" if slope > 0 else "decreasing",
            "r_squared": float(r_value**2),
            "p_value": float(p_value),
        }
    else:
        trend = {"slope": 0, "direction": "stable", "r_squared": 0, "p_value": 1}

    # Correlation analysis
    correlation_matrix = df_features.corr()

    # Find strongest correlations with violations
    if "is_violation" in df_features.columns:
        violation_correlations = correlation_matrix["is_violation"].sort_values(ascending=False)
        top_correlations = violation_correlations[1:6].to_dict()  # Exclude self-correlation
    else:
        top_correlations = {}

    return {
        "daily_stats": daily_stats,
        "trend": trend,
        "correlation_matrix": correlation_matrix,
        "top_correlations": top_correlations,
    }


# --- Visualization Functions ---


<<<<<<< HEAD
def render_ml_overview(clustering_results: Dict[str, Any], anomaly_results: Dict[str, Any]) -> None:
    """Render ML analysis overview."""
=======
def render_ml_overview(clustering_results: Dict[str, object], anomaly_results: Dict[str, object]) -> None:
    """Render ML analysis overview"""
>>>>>>> 27377bc4
    st.header("🤖 Machine Learning Analysis Overview")

    col1, col2, col3, col4, col5 = st.columns(5)

    with col1:
        n_clusters = len(cast(Dict[str, Any], clustering_results.get("cluster_stats", {})))
        st.metric("Data Clusters", n_clusters, help="Number of distinct patterns identified")

    with col2:
        n_anomalies = int(cast(Union[int, float, str], anomaly_results.get("n_anomalies", 0)))
        st.metric("Anomalies Detected", n_anomalies, help="Unusual patterns in the data")

    with col3:
        anomaly_rate = anomaly_results.get("anomaly_percentage", 0)
        st.metric(
            "Anomaly Rate",
            f"{anomaly_rate:.1f}%",
            help="Percentage of anomalous results",
        )

    with col4:
        explained_var = sum(cast(List[float], clustering_results.get("pca_explained_variance", []))) * 100
        st.metric(
            "Variance Explained",
            f"{explained_var:.1f}%",
            help="By top 3 principal components",
        )

    with col5:
        statistical_anomalies = int(cast(Union[int, float, str], anomaly_results.get("n_statistical_anomalies", 0)))
        st.metric(
            "Statistical Outliers",
            statistical_anomalies,
            help="Based on z-score analysis",
        )


def render_clustering_visualization(
<<<<<<< HEAD
    results: List[Dict[str, Any]], clustering_results: Dict[str, Any], df_features: pd.DataFrame
) -> None:
    """Render clustering visualization."""
=======
    results: List[Dict[str, object]],
    clustering_results: Dict[str, object],
    df_features: pd.DataFrame,
) -> None:
    """Render clustering visualization"""
>>>>>>> 27377bc4
    st.header("🎯 Result Clustering Analysis")

    pca_features = np.array(clustering_results.get("pca_features", []))
    kmeans_labels = np.array(clustering_results.get("kmeans_labels", []))

    if len(pca_features) == 0:
        st.info("Insufficient data for clustering visualization")
        return

    col1, col2 = st.columns(2)

    with col1:
        # 3D scatter plot of clusters
        if pca_features.shape[1] >= 3:
            fig = go.Figure(
                data=[
                    go.Scatter3d(
                        x=pca_features[:, 0],
                        y=pca_features[:, 1],
                        z=pca_features[:, 2],
                        mode="markers",
                        marker=dict(
                            size=5,
                            color=kmeans_labels,
                            colorscale="Viridis",
                            showscale=True,
                            colorbar=dict(title="Cluster"),
                        ),
                        text=[f"Cluster {label}" for label in kmeans_labels],
                        hoverinfo="text",
                    )
                ]
            )

            fig.update_layout(
                title="3D Cluster Visualization (PCA)",
                scene=dict(xaxis_title="PC1", yaxis_title="PC2", zaxis_title="PC3"),
            )
            st.plotly_chart(fig, use_container_width=True)
        else:
            # 2D visualization fallback
            fig = px.scatter(
                x=pca_features[:, 0],
                y=(pca_features[:, 1] if pca_features.shape[1] > 1 else np.zeros(len(pca_features))),
                color=kmeans_labels,
                title="2D Cluster Visualization (PCA)",
                labels={"x": "PC1", "y": "PC2", "color": "Cluster"},
            )
            st.plotly_chart(fig, use_container_width=True)

    with col2:
        # Cluster composition
        cluster_stats = clustering_results.get("cluster_stats", {})

        if cluster_stats:
            cluster_data = pd.DataFrame(
                [
                    {
                        "Cluster": k.replace("cluster_", "Cluster "),
                        "Size": v["size"],
                        "Percentage": v["percentage"],
                    }
                    for k, v in cast(Dict[str, Any], cluster_stats).items()
                ]
            )

            fig = px.pie(
                cluster_data,
                values="Size",
                names="Cluster",
                title="Cluster Distribution",
                hole=0.4,
            )
            st.plotly_chart(fig, use_container_width=True)

    # Cluster characteristics
    st.subheader("📊 Cluster Characteristics")

    # Analyze each cluster
    cluster_analysis = []
    for cluster_id in range(len(cast(Dict[str, Any], cluster_stats))):
        cluster_mask = kmeans_labels == cluster_id
        cluster_results = [r for r, m in zip(results, cluster_mask) if m]

        if cluster_results:
            # Calculate cluster statistics
            violations = sum(1 for r in cluster_results if r.get("score_value") is True)
            violation_rate = violations / len(cluster_results) * 100 if cluster_results else 0

            # Most common scorer in cluster
            scorer_counts = Counter(
                cast(Dict[str, Any], r).get("metadata", {}).get("scorer_type", "Unknown") for r in cluster_results
            )
            most_common_scorer = scorer_counts.most_common(1)[0][0] if scorer_counts else "Unknown"

            # Calculate average hour for this cluster
            avg_hour = np.mean([cast(Dict[str, Any], r).get("metadata", {}).get("hour", 12) for r in cluster_results])

            cluster_analysis.append(
                {
                    "Cluster": f"Cluster {cluster_id}",
                    "Size": len(cluster_results),
                    "Violation Rate": f"{violation_rate:.1f}%",
                    "Primary Scorer": most_common_scorer,
                    "Avg Hour": f"{avg_hour:.1f}",
                }
            )

    if cluster_analysis:
        df_cluster_analysis = pd.DataFrame(cluster_analysis)
        st.dataframe(df_cluster_analysis, use_container_width=True, hide_index=True)


def render_anomaly_detection(
<<<<<<< HEAD
    results: List[Dict[str, Any]], anomaly_results: Dict[str, Any], df_features: pd.DataFrame
) -> None:
    """Render anomaly detection results."""
=======
    results: List[Dict[str, object]],
    anomaly_results: Dict[str, object],
    df_features: pd.DataFrame,
) -> None:
    """Render anomaly detection results"""
>>>>>>> 27377bc4
    st.header("🔍 Anomaly Detection")

    anomaly_labels = np.array(anomaly_results.get("anomaly_labels", []))
    anomaly_scores = np.array(anomaly_results.get("anomaly_scores", []))

    if len(cast(List[Any], anomaly_labels)) == 0:
        st.info("No anomaly detection results available")
        return

    col1, col2 = st.columns(2)

    with col1:
        # Anomaly score distribution
        fig = go.Figure()

        # Normal points
        normal_mask = anomaly_labels != -1
        fig.add_trace(
            go.Histogram(
                x=anomaly_scores[normal_mask],
                name="Normal",
                marker_color="blue",
                opacity=0.7,
            )
        )

        # Anomalies
        anomaly_mask = anomaly_labels == -1
        if np.any(anomaly_mask):
            fig.add_trace(
                go.Histogram(
                    x=anomaly_scores[anomaly_mask],
                    name="Anomalies",
                    marker_color="red",
                    opacity=0.7,
                )
            )

        fig.update_layout(
            title="Anomaly Score Distribution",
            xaxis_title="Anomaly Score",
            yaxis_title="Count",
            barmode="overlay",
        )
        st.plotly_chart(fig, use_container_width=True)

    with col2:
        # Feature importance for anomalies
        if np.any(anomaly_mask):
            # Calculate feature differences for anomalies
            normal_features = df_features[normal_mask].mean()
            anomaly_features = df_features[anomaly_mask].mean()
            feature_diff = (anomaly_features - normal_features).abs().sort_values(ascending=False)

            top_features = feature_diff.head(10)

            fig = px.bar(
                x=top_features.values,
                y=top_features.index,
                orientation="h",
                title="Top Anomaly Features",
                labels={"x": "Difference from Normal", "y": "Feature"},
            )
            st.plotly_chart(fig, use_container_width=True)

    # Anomaly details
    st.subheader("🚨 Anomaly Details")

    anomaly_indices = np.where(anomaly_labels == -1)[0]
    if len(anomaly_indices) > 0:
        anomaly_data = []
        for idx in anomaly_indices[:20]:  # Show top 20
            if idx < len(results):
                result = cast(Dict[str, Any], results[idx])
                metadata = cast(Dict[str, Any], result.get("metadata", {}))
                anomaly_data.append(
                    {
                        "Time": result.get("execution_time", "Unknown")[:19],
                        "Scorer": metadata.get("scorer_name", "Unknown"),
                        "Generator": metadata.get("generator_name", "Unknown"),
                        "Score": str(result.get("score_value", "N/A")),
                        "Anomaly Score": f"{float(anomaly_scores[idx]):.3f}",
                    }
                )

        df_anomalies = pd.DataFrame(anomaly_data)
        st.dataframe(df_anomalies, use_container_width=True, hide_index=True)


<<<<<<< HEAD
def render_pattern_trends(pattern_analysis: Dict[str, Any]) -> None:
    """Render pattern and trend analysis."""
=======
def render_pattern_trends(pattern_analysis: Dict[str, object]) -> None:
    """Render pattern and trend analysis"""
>>>>>>> 27377bc4
    st.header("📈 Pattern & Trend Analysis")

    # Trend overview
    trend = cast(Dict[str, Any], pattern_analysis.get("trend", {}))

    col1, col2, col3, col4 = st.columns(4)

    with col1:
        direction = str(trend.get("direction", "stable"))
        icon = "📈" if direction == "increasing" else "📉" if direction == "decreasing" else "➡️"
        st.metric("Trend Direction", f"{icon} {direction.capitalize()}")

    with col2:
        slope = float(trend.get("slope", 0))
        st.metric("Trend Strength", f"{abs(slope):.4f}", help="Rate of change per day")

    with col3:
        r_squared = float(trend.get("r_squared", 0))
        st.metric("R-squared", f"{r_squared:.3f}", help="Goodness of fit")

    with col4:
        p_value = float(trend.get("p_value", 1))
        significance = "Significant" if p_value < 0.05 else "Not Significant"
        st.metric("Statistical Significance", significance)

    # Time series visualization
    daily_stats = pattern_analysis.get("daily_stats")

    if daily_stats is not None and len(cast(List[Any], daily_stats)) > 0:
        st.subheader("📊 Time Series Analysis")

        # Reset index for plotting
        daily_stats_plot = cast(Any, daily_stats).reset_index()

        fig = make_subplots(
            rows=2,
            cols=1,
            subplot_titles=("Daily Violation Rate", "Test Volume"),
            vertical_spacing=0.1,
        )

        # Violation rate
        fig.add_trace(
            go.Scatter(
                x=daily_stats_plot["timestamp"],
                y=daily_stats_plot["score_value"],
                mode="lines+markers",
                name="Daily Rate",
                line=dict(color="red", width=2),
            ),
            row=1,
            col=1,
        )

        # Rolling average
        if "rolling_mean" in daily_stats_plot.columns:
            fig.add_trace(
                go.Scatter(
                    x=daily_stats_plot["timestamp"],
                    y=daily_stats_plot["rolling_mean"],
                    mode="lines",
                    name="7-Day Average",
                    line=dict(color="orange", width=2, dash="dash"),
                ),
                row=1,
                col=1,
            )

        # Test volume
        fig.add_trace(
            go.Bar(
                x=daily_stats_plot["timestamp"],
                y=daily_stats_plot["test_count"],
                name="Test Count",
                marker_color="lightblue",
            ),
            row=2,
            col=1,
        )

        fig.update_xaxes(title_text="Date", row=2, col=1)
        fig.update_yaxes(title_text="Rate", row=1, col=1)
        fig.update_yaxes(title_text="Count", row=2, col=1)

        fig.update_layout(height=600, showlegend=True)
        st.plotly_chart(fig, use_container_width=True)

    # Correlation heatmap
    st.subheader("🔗 Feature Correlations")

    correlation_matrix = pattern_analysis.get("correlation_matrix")
    if correlation_matrix is not None and len(cast(Any, correlation_matrix)) > 0:
        # Select important features for visualization
        important_features = [
            "is_violation",
            "score_value_numeric",
            "hour",
            "day_of_week",
            "batch_position",
            "rationale_length",
            "has_critical_keywords",
        ]

        # Filter to available features
        available_features = [f for f in important_features if f in cast(Any, correlation_matrix).columns]

        if len(available_features) > 1:
            corr_subset = cast(Any, correlation_matrix).loc[available_features, available_features]

            fig = px.imshow(
                corr_subset,
                labels=dict(color="Correlation"),
                x=available_features,
                y=available_features,
                color_continuous_scale="RdBu_r",
                zmin=-1,
                zmax=1,
                title="Feature Correlation Matrix",
            )
            st.plotly_chart(fig, use_container_width=True)

            # Top correlations with violations
            top_corr = cast(Dict[str, Any], pattern_analysis.get("top_correlations", {}))
            if top_corr:
                st.markdown("**Top Correlations with Violations:**")
                for feature, corr in list(top_corr.items())[:5]:
                    st.text(f"• {feature}: {corr:.3f}")


<<<<<<< HEAD
def render_predictive_insights(results: List[Dict[str, Any]], pattern_analysis: Dict[str, Any]) -> None:
    """Render predictive insights and recommendations."""
=======
def render_predictive_insights(results: List[Dict[str, object]], pattern_analysis: Dict[str, object]) -> None:
    """Render predictive insights and recommendations"""
>>>>>>> 27377bc4
    st.header("💡 Predictive Insights & Recommendations")

    # Risk prediction model (simplified)
    col1, col2 = st.columns(2)

    with col1:
        st.subheader("🎯 Risk Factors")

        # Analyze risk factors
        risk_factors = []

        # Time-based risk
        hour_violations = defaultdict(list)
        for r in results:
            r_dict = cast(Dict[str, Any], r)
            hour = datetime.fromisoformat(
                str(r_dict.get("execution_time", datetime.now().isoformat())).replace("Z", "+00:00")
            ).hour
            if r_dict.get("score_value") is True:
                hour_violations[hour].append(1)

        high_risk_hours = [
            h for h, v in hour_violations.items() if len(v) > np.mean([len(v) for v in hour_violations.values()])
        ]

        if high_risk_hours:
            risk_factors.append(
                {
                    "Factor": "High-Risk Hours",
                    "Description": f"Hours {', '.join(map(str, sorted(high_risk_hours)))}",
                    "Impact": "High",
                }
            )

        # Scorer-based risk
        scorer_risks: Dict[str, int] = defaultdict(int)
        for r in results:
            r_dict = cast(Dict[str, Any], r)
            if r_dict.get("score_value") is True:
                scorer = cast(Dict[str, Any], r_dict.get("metadata", {})).get("scorer_type", "Unknown")
                scorer_risks[scorer] += 1

        high_risk_scorers = [s for s, c in scorer_risks.items() if c > np.mean(list(scorer_risks.values()))]

        if high_risk_scorers:
            risk_factors.append(
                {
                    "Factor": "High-Risk Scorers",
                    "Description": ", ".join(high_risk_scorers[:3]),
                    "Impact": "Medium",
                }
            )

        if risk_factors:
            df_risks = pd.DataFrame(risk_factors)
            st.dataframe(df_risks, use_container_width=True, hide_index=True)

    with col2:
        st.subheader("📋 Recommendations")

        # Generate recommendations based on analysis
        recommendations = []

        # Trend-based recommendations
        trend = cast(Dict[str, Any], pattern_analysis.get("trend", {}))
        if trend.get("direction") == "increasing" and float(trend.get("p_value", 1)) < 0.05:
            recommendations.append(
                {
                    "Priority": "🔴 High",
                    "Action": "Investigate increasing violation trend",
                    "Details": "Statistically significant upward trend detected",
                }
            )

        # Anomaly-based recommendations
        anomaly_rate = (
            len([r for r in results if cast(Dict[str, Any], r).get("is_anomaly", False)]) / len(results) * 100
            if results
            else 0
        )
        if anomaly_rate > 5:
            recommendations.append(
                {
                    "Priority": "🟡 Medium",
                    "Action": "Review anomalous patterns",
                    "Details": f"{anomaly_rate:.1f}% anomaly rate detected",
                }
            )

        # Time-based recommendations
        if high_risk_hours:
            recommendations.append(
                {
                    "Priority": "🟡 Medium",
                    "Action": "Monitor high-risk time periods",
                    "Details": "Increased violations during specific hours",
                }
            )

        if recommendations:
            df_recommendations = pd.DataFrame(recommendations)
            st.dataframe(df_recommendations, use_container_width=True, hide_index=True)
        else:
            st.success("✅ No critical issues detected")

    # Forecast visualization (simplified)
    st.subheader("📊 Violation Rate Forecast")

    daily_stats = pattern_analysis.get("daily_stats")
    if daily_stats is not None and len(cast(Any, daily_stats)) > 7:
        # Simple linear forecast
        n_days = len(cast(Any, daily_stats))
        x = np.arange(n_days)
        y = cast(Any, daily_stats)["score_value"].values

        # Fit linear model
        slope = float(trend.get("slope", 0))
        intercept = np.mean(y) - slope * np.mean(x)

        # Generate forecast
        forecast_days = 7
        future_x = np.arange(n_days, n_days + forecast_days)
        forecast_y = slope * future_x + intercept

        # Create visualization
        fig = go.Figure()

        # Historical data
        fig.add_trace(
            go.Scatter(
                x=cast(Any, daily_stats).index,
                y=y,
                mode="lines+markers",
                name="Historical",
                line=dict(color="blue"),
            )
        )

        # Forecast
        future_dates = pd.date_range(start=cast(Any, daily_stats).index[-1] + timedelta(days=1), periods=forecast_days)
        fig.add_trace(
            go.Scatter(
                x=future_dates,
                y=forecast_y,
                mode="lines+markers",
                name="Forecast",
                line=dict(color="red", dash="dash"),
            )
        )

        # Confidence interval (simplified)
        std = cast(Any, daily_stats)["score_value"].std()
        fig.add_trace(
            go.Scatter(
                x=future_dates,
                y=forecast_y + 2 * std,
                mode="lines",
                line=dict(color="red", dash="dot", width=1),
                showlegend=False,
            )
        )
        fig.add_trace(
            go.Scatter(
                x=future_dates,
                y=forecast_y - 2 * std,
                mode="lines",
                line=dict(color="red", dash="dot", width=1),
                fill="tonexty",
                fillcolor="rgba(255,0,0,0.1)",
                name="95% Confidence",
            )
        )

        fig.update_layout(
            title="7-Day Violation Rate Forecast",
            xaxis_title="Date",
            yaxis_title="Violation Rate",
        )
        st.plotly_chart(fig, use_container_width=True)


# --- Main Dashboard Function ---


def main() -> None:
<<<<<<< HEAD
    """Main advanced analytics dashboard with ML insights."""
=======
    """Run main advanced analytics dashboard with ML insights"""
>>>>>>> 27377bc4
    logger.debug("Advanced Analytics Dashboard loading.")

    st.set_page_config(
        page_title="ViolentUTF Advanced Dashboard",
        page_icon="🧬",
        layout="wide",
        initial_sidebar_state="expanded",
    )

    # Authentication and sidebar
    handle_authentication_and_sidebar("Advanced Dashboard")

    # Check authentication
    has_keycloak_token = bool(st.session_state.get("access_token"))
    has_env_credentials = bool(os.getenv("KEYCLOAK_USERNAME"))

    if not has_keycloak_token and not has_env_credentials:
        st.warning(
            "⚠️ Authentication required: Please log in via Keycloak SSO or configure KEYCLOAK_USERNAME in environment."
        )
        st.info("💡 For local development, you can set KEYCLOAK_USERNAME and KEYCLOAK_PASSWORD in your .env file")
        return

    # Ensure API token exists
    if not st.session_state.get("api_token"):
        with st.spinner("Generating API token..."):
            api_token = create_compatible_api_token()
            if not api_token:
                st.error("❌ Failed to generate API token. Please try refreshing the page.")
                return

    # Page header
    st.title("🧬 ViolentUTF Advanced Dashboard")
    st.markdown("*Machine learning insights and predictive analytics for AI security testing*")

    # Sidebar controls
    with st.sidebar:
        st.header("⚙️ Analytics Controls")

        # Time range
        days_back = st.slider(
            "Analysis Time Range (days)",
            min_value=7,
            max_value=90,
            value=30,
            help="Number of days to include in analysis",
        )

        # ML parameters
        st.subheader("ML Parameters")

        n_clusters = st.slider(
            "Number of Clusters",
            min_value=3,
            max_value=10,
            value=5,
            help="Number of clusters for K-means",
        )

        anomaly_threshold = st.slider(
            "Anomaly Threshold (%)",
            min_value=1,
            max_value=20,
            value=10,
            help="Expected percentage of anomalies",
        )

        # Analysis options
        st.subheader("Analysis Options")

        show_clustering = st.checkbox("Show Clustering", value=True)
        show_anomalies = st.checkbox("Show Anomalies", value=True)
        show_predictions = st.checkbox("Show Predictions", value=True)

        # Refresh button
        if st.button("🔃 Refresh Analysis", use_container_width=True):
            st.cache_data.clear()
            st.rerun()

        st.divider()

        # Info section
        st.info(
            "**Advanced Features:**\n"
            "- Unsupervised clustering\n"
            "- Anomaly detection\n"
            "- Trend analysis\n"
            "- Risk prediction\n"
            "- Pattern recognition"
        )

    # Load and process data
    with st.spinner("🔄 Loading and processing data for ML analysis..."):
        # Load comprehensive data
        data = load_all_execution_data(days_back)

        executions = data.get("executions", [])
        results = data.get("results", [])

        if not results:
            st.warning("📊 No data available for analysis in the selected time range.")
            st.info(
                "To generate data:\n"
                "1. Run scorer tests with generators\n"
                "2. Execute full orchestrator runs\n"
                "3. Return here for advanced analysis"
            )
            return

        # Prepare feature matrix
        df_features, feature_matrix = prepare_feature_matrix(cast(List[Dict[str, Any]], results))

        # Perform ML analysis
        clustering_results = perform_clustering_analysis(feature_matrix, n_clusters)
        anomaly_results = perform_anomaly_detection(feature_matrix, anomaly_threshold / 100)
        pattern_analysis = analyze_patterns_and_trends(cast(List[Dict[str, Any]], results), df_features)

        # Add anomaly labels to results
        anomaly_labels = cast(List[Any], anomaly_results.get("anomaly_labels", []))
        for i, result in enumerate(cast(List[Dict[str, Any]], results)):
            if i < len(anomaly_labels):
                result["is_anomaly"] = anomaly_labels[i] == -1

    # Display success message
    st.success(
        f"✅ Analyzed {len(cast(List[Any], results))} results from "
        f"{len(cast(List[Any], executions))} executions over {days_back} days"
    )

    # Render dashboard sections
    tabs = st.tabs(
        [
            "🤖 ML Overview",
            "🎯 Clustering",
            "🔍 Anomalies",
            "📈 Patterns & Trends",
            "💡 Insights",
        ]
    )

    with tabs[0]:
        render_ml_overview(clustering_results, anomaly_results)

    with tabs[1]:
        if show_clustering:
            render_clustering_visualization(cast(List[Dict[str, Any]], results), clustering_results, df_features)
        else:
            st.info("Clustering analysis is disabled. Enable it in the sidebar.")

    with tabs[2]:
        if show_anomalies:
            render_anomaly_detection(cast(List[Dict[str, Any]], results), anomaly_results, df_features)
        else:
            st.info("Anomaly detection is disabled. Enable it in the sidebar.")

    with tabs[3]:
        render_pattern_trends(pattern_analysis)

    with tabs[4]:
        if show_predictions:
            render_predictive_insights(cast(List[Dict[str, Any]], results), pattern_analysis)
        else:
            st.info("Predictive insights are disabled. Enable them in the sidebar.")


if __name__ == "__main__":
    main()<|MERGE_RESOLUTION|>--- conflicted
+++ resolved
@@ -1,9 +1,3 @@
-<<<<<<< HEAD
-# # Copyright (c) 2024 ViolentUTF Project
-# # Licensed under MIT License
-
-import asyncio
-=======
 # Copyright (c) 2025 ViolentUTF Contributors.
 # Licensed under the MIT License.
 #
@@ -19,7 +13,6 @@
 # This file is part of ViolentUTF - An AI Red Teaming Platform.
 # See LICENSE file in the project root for license information.
 
->>>>>>> 27377bc4
 import json
 import os
 from collections import Counter, defaultdict
@@ -74,7 +67,7 @@
 
 
 def get_auth_headers() -> Dict[str, str]:
-    """Get authentication headers for API requests through APISIX Gateway."""
+    """Get authentication headers for API requests through APISIX Gateway"""
     try:
 
         # Use jwt_manager for automatic token refresh
@@ -106,13 +99,8 @@
         return {}
 
 
-<<<<<<< HEAD
-def api_request(method: str, url: str, **kwargs) -> Optional[Dict[str, Any]]:
-    """Make an authenticated API request through APISIX Gateway."""
-=======
 def api_request(method: str, url: str, **kwargs: object) -> Optional[Dict[str, object]]:
     """Make an authenticated API request through APISIX Gateway"""
->>>>>>> 27377bc4
     headers = get_auth_headers()
 
     if not headers.get("Authorization"):
@@ -122,6 +110,7 @@
     try:
         logger.debug("Making %s request to %s through APISIX Gateway", method, url)
         response = requests.request(method, url, headers=headers, timeout=30, **kwargs)
+
         if response.status_code in [200, 201]:
             return cast(Dict[str, object], response.json())
         else:
@@ -132,13 +121,8 @@
         return None
 
 
-<<<<<<< HEAD
-def create_compatible_api_token() -> None:
-    """Create a FastAPI-compatible token using JWT manager."""
-=======
 def create_compatible_api_token() -> Optional[str]:
     """Create a FastAPI-compatible token using JWT manager"""
->>>>>>> 27377bc4
     try:
 
         from utils.user_context import get_user_context_for_token
@@ -169,13 +153,8 @@
 
 
 @st.cache_data(ttl=300)  # 5-minute cache
-<<<<<<< HEAD
-def load_all_execution_data(days_back: int = 30) -> Dict[str, Any]:
-    """Load comprehensive execution data for analysis."""
-=======
 def load_all_execution_data(days_back: int = 30) -> Dict[str, object]:
     """Load comprehensive execution data for analysis"""
->>>>>>> 27377bc4
     try:
 
         # First get all orchestrators (same approach as Dashboard_2)
@@ -254,28 +233,18 @@
 # --- ML Analysis Functions ---
 
 
-<<<<<<< HEAD
-def prepare_feature_matrix(results: List[Dict[str, Any]]) -> Tuple[pd.DataFrame, np.ndarray]:
-    """Prepare feature matrix for ML analysis."""
-=======
 def prepare_feature_matrix(
     results: List[Dict[str, object]],
 ) -> Tuple[pd.DataFrame, np.ndarray]:
     """Prepare feature matrix for ML analysis"""
->>>>>>> 27377bc4
     features = []
 
     for result in results:
         metadata = cast(Dict[str, Any], result.get("metadata", {}))
 
         # Extract features with proper score value cleaning
-<<<<<<< HEAD
-        def clean_score_for_features(x) -> Any:
-            """Clean score value for feature extraction."""
-=======
         def clean_score_for_features(x: object) -> float:
             """Clean score value for feature extraction"""
->>>>>>> 27377bc4
             if x is None or (isinstance(x, float) and np.isnan(x)):
 
                 return 0.0
@@ -342,16 +311,10 @@
     return df_features, feature_matrix
 
 
-<<<<<<< HEAD
-def perform_clustering_analysis(feature_matrix: np.ndarray, n_clusters: int = 5) -> Dict[str, Any]:
-    """Perform clustering analysis on scorer results."""
-    # Standardize features.
-=======
 def perform_clustering_analysis(feature_matrix: np.ndarray, n_clusters: int = 5) -> Dict[str, object]:
     """Perform clustering analysis on scorer results"""
     # Standardize features
 
->>>>>>> 27377bc4
     scaler = StandardScaler()
     scaled_features = scaler.fit_transform(feature_matrix)
 
@@ -388,16 +351,10 @@
     }
 
 
-<<<<<<< HEAD
-def perform_anomaly_detection(feature_matrix: np.ndarray, contamination: float = 0.1) -> Dict[str, Any]:
-    """Perform anomaly detection using Isolation Forest."""
-    # Standardize features.
-=======
 def perform_anomaly_detection(feature_matrix: np.ndarray, contamination: float = 0.1) -> Dict[str, object]:
     """Perform anomaly detection using Isolation Forest"""
     # Standardize features
 
->>>>>>> 27377bc4
     scaler = StandardScaler()
     scaled_features = scaler.fit_transform(feature_matrix)
 
@@ -420,28 +377,17 @@
     }
 
 
-<<<<<<< HEAD
-def analyze_patterns_and_trends(results: List[Dict[str, Any]], df_features: pd.DataFrame) -> Dict[str, Any]:
-    """Analyze patterns and trends in the data."""
-    # Time series analysis.
-=======
 def analyze_patterns_and_trends(results: List[Dict[str, object]], df_features: pd.DataFrame) -> Dict[str, object]:
     """Analyze patterns and trends in the data"""
     # Time series analysis
 
->>>>>>> 27377bc4
     df_results = pd.DataFrame(results)
     df_results["timestamp"] = pd.to_datetime(df_results["execution_time"])
     df_results = df_results.sort_values("timestamp")
 
     # Clean and convert score_value to numeric where possible
-<<<<<<< HEAD
-    def clean_score_value(x) -> Any:
-        """Convert score values to numeric for analysis."""
-=======
     def clean_score_value(x: object) -> float:
         """Convert score values to numeric for analysis"""
->>>>>>> 27377bc4
         if x is None or (isinstance(x, float) and np.isnan(x)):
 
             return 0.0
@@ -511,13 +457,8 @@
 # --- Visualization Functions ---
 
 
-<<<<<<< HEAD
-def render_ml_overview(clustering_results: Dict[str, Any], anomaly_results: Dict[str, Any]) -> None:
-    """Render ML analysis overview."""
-=======
 def render_ml_overview(clustering_results: Dict[str, object], anomaly_results: Dict[str, object]) -> None:
     """Render ML analysis overview"""
->>>>>>> 27377bc4
     st.header("🤖 Machine Learning Analysis Overview")
 
     col1, col2, col3, col4, col5 = st.columns(5)
@@ -556,17 +497,11 @@
 
 
 def render_clustering_visualization(
-<<<<<<< HEAD
-    results: List[Dict[str, Any]], clustering_results: Dict[str, Any], df_features: pd.DataFrame
-) -> None:
-    """Render clustering visualization."""
-=======
     results: List[Dict[str, object]],
     clustering_results: Dict[str, object],
     df_features: pd.DataFrame,
 ) -> None:
     """Render clustering visualization"""
->>>>>>> 27377bc4
     st.header("🎯 Result Clustering Analysis")
 
     pca_features = np.array(clustering_results.get("pca_features", []))
@@ -681,17 +616,11 @@
 
 
 def render_anomaly_detection(
-<<<<<<< HEAD
-    results: List[Dict[str, Any]], anomaly_results: Dict[str, Any], df_features: pd.DataFrame
-) -> None:
-    """Render anomaly detection results."""
-=======
     results: List[Dict[str, object]],
     anomaly_results: Dict[str, object],
     df_features: pd.DataFrame,
 ) -> None:
     """Render anomaly detection results"""
->>>>>>> 27377bc4
     st.header("🔍 Anomaly Detection")
 
     anomaly_labels = np.array(anomaly_results.get("anomaly_labels", []))
@@ -781,13 +710,8 @@
         st.dataframe(df_anomalies, use_container_width=True, hide_index=True)
 
 
-<<<<<<< HEAD
-def render_pattern_trends(pattern_analysis: Dict[str, Any]) -> None:
-    """Render pattern and trend analysis."""
-=======
 def render_pattern_trends(pattern_analysis: Dict[str, object]) -> None:
     """Render pattern and trend analysis"""
->>>>>>> 27377bc4
     st.header("📈 Pattern & Trend Analysis")
 
     # Trend overview
@@ -917,13 +841,8 @@
                     st.text(f"• {feature}: {corr:.3f}")
 
 
-<<<<<<< HEAD
-def render_predictive_insights(results: List[Dict[str, Any]], pattern_analysis: Dict[str, Any]) -> None:
-    """Render predictive insights and recommendations."""
-=======
 def render_predictive_insights(results: List[Dict[str, object]], pattern_analysis: Dict[str, object]) -> None:
     """Render predictive insights and recommendations"""
->>>>>>> 27377bc4
     st.header("💡 Predictive Insights & Recommendations")
 
     # Risk prediction model (simplified)
@@ -1109,11 +1028,7 @@
 
 
 def main() -> None:
-<<<<<<< HEAD
-    """Main advanced analytics dashboard with ML insights."""
-=======
     """Run main advanced analytics dashboard with ML insights"""
->>>>>>> 27377bc4
     logger.debug("Advanced Analytics Dashboard loading.")
 
     st.set_page_config(
