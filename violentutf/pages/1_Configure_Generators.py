--- conflicted
+++ resolved
@@ -1,9 +1,3 @@
-<<<<<<< HEAD
-# # Copyright (c) 2024 ViolentUTF Project
-# # Licensed under MIT License
-
-import asyncio
-=======
 # Copyright (c) 2025 ViolentUTF Contributors.
 # Licensed under the MIT License.
 #
@@ -12,7 +6,6 @@
 
 """1 Configure Generators module."""
 
->>>>>>> 27377bc4
 import json
 import math
 import os
@@ -80,11 +73,7 @@
 
 
 def get_auth_headers() -> Dict[str, str]:
-<<<<<<< HEAD
-    """Get authentication headers for API requests through APISIX Gateway."""
-=======
     """Get authentication header for API requests through APISIX Gateway."""
->>>>>>> 27377bc4
     try:
 
         from utils.jwt_manager import jwt_manager
@@ -120,13 +109,8 @@
         return {}
 
 
-<<<<<<< HEAD
-def api_request(method: str, url: str, **kwargs) -> Optional[Dict[str, Any]]:
-    """Make an authenticated API request through APISIX Gateway."""
-=======
 def api_request(method: str, url: str, **kwargs: Any) -> Optional[Dict[str, object]]:  # noqa: ANN401
     """Make an authenticated API request through APISIX Gateway"""
->>>>>>> 27377bc4
     headers = get_auth_headers()
 
     if not headers.get("Authorization"):
@@ -137,6 +121,7 @@
     try:
         logger.debug("Making %s request to %s through APISIX Gateway", method, url)
         response = requests.request(method, url, headers=headers, timeout=30, **kwargs)
+
         if response.status_code == 200:
             return dict(response.json())
         elif response.status_code == 201:
@@ -199,13 +184,8 @@
         return None
 
 
-<<<<<<< HEAD
-def create_compatible_api_token() -> None:
-    """Create a FastAPI-compatible token using JWT manager."""
-=======
 def create_compatible_api_token() -> Optional[str]:
     """Create a FastAPI-compatible token using JWT manager"""
->>>>>>> 27377bc4
     try:
 
         from utils.jwt_manager import jwt_manager
@@ -222,7 +202,9 @@
             logger.info("Successfully created API token using JWT manager")
             return str(api_token)
         else:
-            st.error("🚨 Security Error: JWT secret key not configured. Please set JWT_SECRET_KEY environment variable.")
+            st.error(
+                "🚨 Security Error: JWT secret key not configured. Please set JWT_SECRET_KEY environment variable."
+            )
             logger.error("Failed to create API token - JWT secret key not available")
             return None
 
@@ -235,13 +217,8 @@
 # --- API Backend Functions ---
 
 
-<<<<<<< HEAD
-def load_generator_types_from_api() -> Any:
-    """Load available generator types from API."""
-=======
 def load_generator_types_from_api() -> List[str]:
     """Load available generator type from API."""
->>>>>>> 27377bc4
     logger.debug(f"Loading generator types from: {API_ENDPOINTS['generator_types']}")
 
     data = api_request("GET", API_ENDPOINTS["generator_types"])
@@ -256,13 +233,8 @@
         return []
 
 
-<<<<<<< HEAD
-def load_generators_from_api() -> Any:
-    """Load existing generators from API."""
-=======
 def load_generators_from_api() -> List[Dict[str, object]]:
     """Load existing generator from API."""
->>>>>>> 27377bc4
     data = api_request("GET", API_ENDPOINTS["generators"])
 
     if data:
@@ -273,13 +245,8 @@
     return []
 
 
-<<<<<<< HEAD
-def get_generator_params_from_api(generator_type: str) -> Any:
-    """Get parameter definitions for a generator type from API."""
-=======
 def get_generator_params_from_api(generator_type: str) -> List[Dict[str, object]]:
     """Get parameter definition for a generator type from API."""
->>>>>>> 27377bc4
     url = API_ENDPOINTS["generator_params"].format(generator_type=generator_type)
 
     data = api_request("GET", url)
@@ -288,13 +255,8 @@
     return []
 
 
-<<<<<<< HEAD
-def save_generator_to_api(name: str, generator_type: str, parameters: Dict[str, Any]) -> Any:
-    """Save a new generator configuration to API."""
-=======
 def save_generator_to_api(name: str, generator_type: str, parameters: Dict[str, object]) -> bool:
     """Save a new generator configuration to API"""
->>>>>>> 27377bc4
     logger.info(f"Saving generator: name='{name}', type='{generator_type}', params={parameters}")
 
     payload = {"name": name, "type": generator_type, "parameters": parameters}
@@ -313,16 +275,10 @@
         return False
 
 
-<<<<<<< HEAD
-def test_generator_via_orchestrator(generator_name: str, custom_prompt: str = None) -> Any:
-    """Test a generator via orchestrator API (replacing removed test endpoint)."""
-    # Find generator from name.
-=======
 def test_generator_via_orchestrator(generator_name: str, custom_prompt: Optional[str] = None) -> Dict[str, object]:
     """Test a generator via orchestrator API (replacing removed test endpoint)"""
     # Find generator from name
 
->>>>>>> 27377bc4
     generator = st.session_state.api_generators.get(generator_name)
     if not generator:
         return {"success": False, "error": "Generator not found"}
@@ -518,13 +474,8 @@
         return {"success": False, "error": error_details, "duration_ms": 0}
 
 
-<<<<<<< HEAD
-def delete_generator_via_api(generator_name: str) -> Any:
-    """Delete a generator via API."""
-=======
 def delete_generator_via_api(generator_name: str) -> bool:
     """Delete a generator via API"""
->>>>>>> 27377bc4
     generator = st.session_state.api_generators.get(generator_name)
 
     if not generator:
@@ -561,13 +512,8 @@
         return False
 
 
-<<<<<<< HEAD
-def get_apisix_models_from_api(provider: str) -> Any:
-    """Get available models for a provider from APISIX Gateway."""
-=======
 def get_apisix_models_from_api(provider: str) -> List[str]:
     """Get available model for a provider from APISIX Gateway."""
->>>>>>> 27377bc4
     url = f"{API_ENDPOINTS['apisix_models']}?provider={provider}"
 
     data = api_request("GET", url)
@@ -577,13 +523,8 @@
     return []
 
 
-<<<<<<< HEAD
-def get_provider_display_name(provider: str) -> Any:
-    """Get user-friendly display name for provider."""
-=======
 def get_provider_display_name(provider: str) -> str:
     """Get user-friendly display name for provider"""
->>>>>>> 27377bc4
     provider_names = {
         "openai": "OpenAI",
         "anthropic": "Anthropic",
@@ -594,13 +535,8 @@
     return provider_names.get(provider, provider)
 
 
-<<<<<<< HEAD
-def save_session_to_api(session_update: Dict[str, Any]) -> Any:
-    """Save session state to API."""
-=======
 def save_session_to_api(session_update: Dict[str, object]) -> bool:
     """Save session state to API"""
->>>>>>> 27377bc4
     data = api_request("PUT", API_ENDPOINTS["sessions_update"], json=session_update)
 
     if data:
@@ -611,11 +547,7 @@
 
 # --- Main Page Function ---
 def main() -> None:
-<<<<<<< HEAD
-    """Renders the Configure Generators page content with API backend."""
-=======
     """Render the Configure Generators page content with API backend.."""
->>>>>>> 27377bc4
     logger.debug("Configure Generators page (API-backed) loading.")
 
     st.set_page_config(
@@ -660,13 +592,8 @@
 
 
 def display_main_content() -> None:
-<<<<<<< HEAD
-    """Display the main content with clean organization."""
-    # Single column layout - Existing generators first, then add new generator.
-=======
     """Display the main content with clean organization"""
     # Single column layout - Existing generators first, then add new generator
->>>>>>> 27377bc4
 
     # Show existing generators first (without subtitle)
     manage_existing_generators_clean()
@@ -685,33 +612,20 @@
 
 
 def display_header() -> None:
-<<<<<<< HEAD
-    """Displays the main header for the page."""
-=======
     """Display the main header for the page.."""
->>>>>>> 27377bc4
     st.title("⚙️ Configure Generators")
 
     st.markdown("*Configure AI model generators for red-teaming conversations*")
 
 
 def auto_load_existing_generators() -> None:
-<<<<<<< HEAD
-    """
-    Automatically load existing generators on page load.
-=======
     """Automatically load existing generators on page load
->>>>>>> 27377bc4
 
     This ensures that previously configured generators are immediately visible
     when the page loads, without requiring manual refresh.
     """
-<<<<<<< HEAD
-    # Only load if not already loaded or if forced reload.
-=======
     # Only load if not already loaded or if forced reload
 
->>>>>>> 27377bc4
     if not st.session_state.api_generators or st.session_state.get("force_reload_generators", False):
         with st.spinner("Loading existing generators..."):
             generators = load_generators_from_api()
@@ -726,11 +640,7 @@
 
 
 def manage_existing_generators_clean() -> None:
-<<<<<<< HEAD
-    """Clean display of existing generators."""
-=======
     """Clean display of existing generators"""
->>>>>>> 27377bc4
     generators = st.session_state.api_generators
 
     if not generators:
@@ -776,11 +686,7 @@
 
 
 def manage_existing_generators_actions() -> None:
-<<<<<<< HEAD
-    """Clean management actions for generators."""
-=======
     """Clean management action for generators."""
->>>>>>> 27377bc4
     generators = st.session_state.api_generators
 
     generator_names = list(generators.keys())
@@ -808,14 +714,9 @@
 
 
 def delete_generators_action(selected_generators: List[str]) -> None:
-<<<<<<< HEAD
-    """Handle deletion of selected generators."""
-    logger.info(f"Processing deletion for: {selected_generators}")
-=======
     """Handle deletion of selected generators"""
     logger.info("Processing deletion for: %s", selected_generators)
 
->>>>>>> 27377bc4
     success_count = 0
     total_count = len(selected_generators)
 
@@ -850,15 +751,9 @@
 
 
 def add_new_generator_form() -> None:
-<<<<<<< HEAD
-    """Clean form for adding new generators."""
-
-    # Load generator types if not already loaded.
-=======
     """Clean form for adding new generators"""
     # Load generator types if not already loaded
 
->>>>>>> 27377bc4
     if not st.session_state.api_generator_types:
         with st.spinner("Loading generator types..."):
             load_generator_types_from_api()
@@ -933,11 +828,7 @@
 
 
 def handle_ai_gateway_provider_selection() -> None:
-<<<<<<< HEAD
-    """Handle AI Gateway provider selection outside the form to enable dynamic model loading."""
-=======
     """Handle AI Gateway provider selection outside the form to enable dynamic model loading"""
->>>>>>> 27377bc4
     try:
 
         # Add refresh button for debugging
@@ -1047,13 +938,8 @@
         logger.error("Error in handle_ai_gateway_provider_selection: %s", e)
 
 
-<<<<<<< HEAD
-def configure_generator_parameters(generator_type: str, param_defs: List[Dict[str, Any]]) -> None:
-    """Display input fields for configuring parameters."""
-=======
 def configure_generator_parameters(generator_type: str, param_defs: List[Dict[str, object]]) -> None:
     """Display input field for configuring parameters."""
->>>>>>> 27377bc4
     with st.expander(f"Configure Parameters for `{generator_type}`", expanded=True):
 
         if not param_defs:
@@ -1068,14 +954,9 @@
 
 
 def should_show_parameter(param_name: str, provider: str) -> bool:
-<<<<<<< HEAD
-    """Determine if a parameter should be shown based on provider selection."""
-    # For standard cloud providers, hide API key and custom endpoint.
-=======
     """Determine if a parameter should be shown based on provider selection"""
     # For standard cloud providers, hide API key and custom endpoint
 
->>>>>>> 27377bc4
     # These are handled by the APISIX gateway configuration
     cloud_providers = ["openai", "anthropic"]
 
@@ -1095,16 +976,10 @@
     return True
 
 
-<<<<<<< HEAD
-def configure_ai_gateway_parameters(param_defs: List[Dict[str, Any]]) -> None:
-    """Configure AI Gateway parameters with dynamic model loading and two-column layout."""
-    # Split parameters by category.
-=======
 def configure_ai_gateway_parameters(param_defs: List[Dict[str, object]]) -> None:
     """Configure AI Gateway parameter with dynamic model loading and two-column layout."""
     # Split parameters by category
 
->>>>>>> 27377bc4
     config_params = [p for p in param_defs if p.get("category") == "configuration"]
     model_params = [p for p in param_defs if p.get("category") == "model"]
 
@@ -1161,25 +1036,15 @@
             render_parameter_widget("AI Gateway", param)
 
 
-<<<<<<< HEAD
-def configure_standard_parameters(generator_type: str, param_defs: List[Dict[str, Any]]) -> None:
-    """Configure standard generator parameters."""
-=======
 def configure_standard_parameters(generator_type: str, param_defs: List[Dict[str, object]]) -> None:
     """Configure standard generator parameters"""
->>>>>>> 27377bc4
     for param in param_defs:
 
         render_parameter_widget(generator_type, param)
 
 
-<<<<<<< HEAD
-def render_parameter_widget(generator_type: str, param: Dict[str, Any]) -> None:
-    """Render a single parameter widget."""
-=======
 def render_parameter_widget(generator_type: str, param: Dict[str, object]) -> None:
     """Render a single parameter widget"""
->>>>>>> 27377bc4
     param_name = param["name"]
 
     param_type = param["type"]
@@ -1277,13 +1142,8 @@
         logger.exception(f"Error rendering widget '{param_name}' for type '{generator_type}'.")
 
 
-<<<<<<< HEAD
-def save_generator_form_submission(param_defs_for_render: List[Dict[str, Any]]) -> None:
-    """Save the generator form submission directly without testing."""
-=======
 def save_generator_form_submission(param_defs_for_render: List[Dict[str, object]]) -> None:
     """Save the generator form submission directly without testing"""
->>>>>>> 27377bc4
     submitted_generator_name = st.session_state.get("new_generator_name")
 
     submitted_generator_type = st.session_state.get("generator_type_select")
@@ -1478,11 +1338,7 @@
 
 
 def save_generator_directly(generator_name: str, generator_type: str, parameters: Dict) -> None:
-<<<<<<< HEAD
-    """Save generator directly without opening test interface."""
-=======
     """Save generator directly without opening test interface"""
->>>>>>> 27377bc4
     log_params_received = parameters.copy()
 
     for key in list(log_params_received.keys()):
@@ -1523,11 +1379,7 @@
 
 
 def display_interactive_chat_test_section() -> None:
-<<<<<<< HEAD
-    """Display interactive chat test section for existing generators."""
-=======
     """Display interactive chat test section for existing generators"""
->>>>>>> 27377bc4
     generators = st.session_state.api_generators
 
     if not generators:
@@ -1561,13 +1413,8 @@
     display_generator_test_chat(selected_generator_name)
 
 
-<<<<<<< HEAD
-def display_generator_test_chat(generator_name: str = None) -> None:
-    """Display the interactive chat interface for testing generator."""
-=======
 def display_generator_test_chat(generator_name: Optional[str] = None) -> None:
     """Display the interactive chat interface for testing generator"""
->>>>>>> 27377bc4
     if not generator_name:
 
         return
@@ -1655,12 +1502,7 @@
 
 
 def extract_clean_response(ai_msg: str) -> str:
-<<<<<<< HEAD
-    """
-    Extract clean AI response from technical details.
-=======
     """Extract clean AI response from technical details
->>>>>>> 27377bc4
 
     The API response may contain technical information like configuration details,
     endpoints, etc. This function extracts just the actual AI model response.
@@ -1755,11 +1597,7 @@
 
 
 def send_test_message_to_generator(generator_name: str, message: str) -> None:
-<<<<<<< HEAD
-    """Send a test message to a specific generator."""
-=======
     """Send a test message to a specific generator"""
->>>>>>> 27377bc4
     chat_key = f"generator_chat_{generator_name}"
 
     try:
@@ -1797,11 +1635,7 @@
 
 
 def proceed_to_next_step() -> None:
-<<<<<<< HEAD
-    """Provide button to proceed to next step."""
-=======
     """Provide button to proceed to next step"""
->>>>>>> 27377bc4
     st.divider()
 
     st.header("🚀 Proceed to Next Step")
