--- conflicted
+++ resolved
@@ -1,29 +1,3 @@
-<<<<<<< HEAD
-# # Copyright (c) 2024 ViolentUTF Project
-# # Licensed under MIT License
-
-# converters/converter_application.py
-
-"""
-Module: Converter Application.
-
-Contains functions to apply converters to prompts and datasets.
-
-Key Functions:
-- apply_converter_to_prompt(converter, prompt): Applies a converter to a single prompt.
-- apply_converter_to_dataset(converter, dataset): Applies a converter to an entire dataset.
-- preview_converter_effect(converter, prompt): Returns a preview of applying converter to a prompt.
-
-Dependencies:
-- pyrit.models (SeedPrompt, SeedPromptDataset)
-- pyrit.prompt_converter
-- asyncio
-- typing
-- utils.error_handling
-- utils.logging
-"""
-
-=======
 # Copyright (c) 2025 ViolentUTF Contributors.
 # Licensed under the MIT License.
 #
@@ -32,7 +6,6 @@
 # converters/converter_application.py
 
 """Converter Application module."""
->>>>>>> 27377bc4
 import asyncio
 
 from pyrit.models import SeedPrompt, SeedPromptDataset
