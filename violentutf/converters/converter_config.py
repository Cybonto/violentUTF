--- conflicted
+++ resolved
@@ -1,12 +1,3 @@
-<<<<<<< HEAD
-# # Copyright (c) 2024 ViolentUTF Project
-# # Licensed under MIT License
-
-# converters/converter_config.py
-
-"""
-Module: Converter Configuration.
-=======
 # Copyright (c) 2025 ViolentUTF Contributors.
 # Licensed under the MIT License.
 #
@@ -16,7 +7,6 @@
 # converters/converter_config.py
 
 """Module: Converter Configuration
->>>>>>> 27377bc4
 
 Contains functions for loading available converter classes,
 retrieving converter categories, parameters, and instantiating converters.
@@ -34,17 +24,9 @@
 - utils.error_handling
 - utils.logging
 """
-<<<<<<< HEAD
-
-import collections.abc  # To check for Callable
-import inspect
-import logging
-from typing import (  # Added Callable for type hints below, Any
-=======
 import collections.abc  # To check for Callable
 import inspect
 from typing import (
->>>>>>> 27377bc4
     Any,
     Dict,
     List,
@@ -66,16 +48,10 @@
 
 
 # Build AVAILABLE_CONVERTERS directly
-<<<<<<< HEAD
-def _get_available_converters() -> Any:
-    """
-    Build AVAILABLE_CONVERTERS dict from imported converter classes.
-=======
 
 
 def _get_available_converters() -> Dict[str, Type[Any]]:
     """Build AVAILABLE_CONVERTERS dict from imported converter classes.
->>>>>>> 27377bc4
 
     Returns:
         Dict[str, Type[PromptConverter]]: Available converters mapping converter names to classes.
@@ -124,7 +100,8 @@
     Returns:
         params_list (list): A list of parameter definitions, each as a dict with keys like
                             'name', 'type', 'raw_type', 'required', 'default', 'description',
-                            'literal_choices'
+                            'literal_choices'.
+
     Raises:
         ConverterLoadingError: If converter is not found or parameters cannot be retrieved.
     """
@@ -298,19 +275,11 @@
         raise ConverterLoadingError(f"Error retrieving parameters for converter '{converter_name}': {e}") from e
 
 
-<<<<<<< HEAD
-def instantiate_converter(converter_name: str, parameters: Dict[str, Any]) -> PromptConverter:
-    """
-    Instantiates a converter with the specified parameters, assuming parameters.
-    are already correctly typed and complex objects are included. Handles zero-argument
-    constructors robustly.
-=======
 def instantiate_converter(converter_name: str, parameters: Dict[str, object]) -> PromptConverter:
     """Instantiate a converter with the specified parameters.
 
     Assumes parameters are already correctly typed and complex objects are included.
     Handles zero-argument constructors robustly.
->>>>>>> 27377bc4
 
     Parameters:
         converter_name (str): Name of the converter class.
@@ -325,16 +294,11 @@
         ConverterLoadingError: If instantiation fails.
     """
     try:
-        # Get and validate converter class
-        converter_class = _get_converter_class(converter_name)
-
-<<<<<<< HEAD
-        # Get parameter information for the converter
-        init_param_names = _get_init_parameter_names(converter_class, converter_name)
-
-        # Create converter instance based on parameter requirements
-        return _create_converter_instance(converter_class, converter_name, parameters, init_param_names)
-=======
+        converter_class = AVAILABLE_CONVERTERS.get(converter_name)
+        if not converter_class:
+            logger.error(f"Converter '{converter_name}' not found.")
+            raise ConverterLoadingError(f"Converter '{converter_name}' not found.")
+
         # Get the expected __init__ parameters' signature
         try:
             converter_init_params = inspect.signature(converter_class.__init__).parameters
@@ -432,9 +396,9 @@
             logger.info(f"Converter '{converter_name}' instantiated with parameters: {filtered_params}")
 
         return converter_instance
->>>>>>> 27377bc4
 
     except TypeError as te:
+        # Catch TypeErrors which often happen with wrong argument types/counts during **filtered_params call
         logger.error(
             f"TypeError during instantiation of '{converter_name}' with params {parameters}: {te}",
             exc_info=True,
@@ -450,137 +414,14 @@
         raise ConverterLoadingError(f"Error instantiating converter '{converter_name}': {e}") from e
 
 
-def _get_converter_class(converter_name: str):
-    """Get and validate converter class exists."""
-    converter_class = AVAILABLE_CONVERTERS.get(converter_name)
-    if not converter_class:
-        logger.error(f"Converter '{converter_name}' not found.")
-        raise ConverterLoadingError(f"Converter '{converter_name}' not found.")
-    return converter_class
-
-
-def _get_init_parameter_names(converter_class, converter_name: str) -> list:
-    """Get list of named parameters for converter __init__ method."""
-    try:
-        converter_init_params = inspect.signature(converter_class.__init__).parameters
-    except ValueError as e:
-        logger.error(f"Could not get signature for {converter_name}.__init__: {e}")
-        raise ConverterLoadingError(f"Could not determine signature for {converter_name}") from e
-    except TypeError as e:
-        logger.error(f"TypeError getting signature for {converter_name}.__init__: {e}. Assuming no named params.")
-        converter_init_params = {}  # Fallback: assume no named parameters inspectable
-
-    # Determine the names of *NAMED* parameters, explicitly excluding self, *args, **kwargs
-    init_param_names = []
-    for pname, p in converter_init_params.items():
-        if pname == "self":
-            continue
-        if p.kind == inspect.Parameter.POSITIONAL_OR_KEYWORD or p.kind == inspect.Parameter.KEYWORD_ONLY:
-            init_param_names.append(pname)
-
-    logger.debug(f"Found named __init__ param names for {converter_name}: {init_param_names}")
-    return init_param_names
-
-
-def _create_converter_instance(
-    converter_class, converter_name: str, parameters: Dict[str, Any], init_param_names: list
-):
-    """Create converter instance based on parameter requirements."""
-    if not init_param_names:
-        return _create_no_args_converter(converter_class, converter_name, parameters)
-    else:
-        return _create_parameterized_converter(converter_class, converter_name, parameters, init_param_names)
-
-
-def _create_no_args_converter(converter_class, converter_name: str, parameters: Dict[str, Any]):
-    """Create converter that takes no named arguments."""
-    if parameters:
-        logger.warning(
-            f"Converter '{converter_name}' takes no named arguments, but received parameters: {parameters}. "
-            "These parameters will be ignored during instantiation."
-        )
-    converter_instance = converter_class()
-    logger.info(f"Converter '{converter_name}' instantiated (takes no named arguments).")
-    return converter_instance
-
-
-def _create_parameterized_converter(
-    converter_class, converter_name: str, parameters: Dict[str, Any], init_param_names: list
-):
-    """Create converter with named parameters."""
-    # Filter parameters and validate requirements
-    filtered_params = {k: v for k, v in parameters.items() if k in init_param_names}
-    _validate_required_parameters(converter_class, converter_name, filtered_params, init_param_names)
-
-    # Instantiate with filtered parameters
-    logger.debug(f"Attempting to instantiate {converter_name} with filtered named params: {filtered_params}")
-    converter_instance = converter_class(**filtered_params)
-    logger.info(f"Converter '{converter_name}' instantiated with parameters: {filtered_params}")
-    return converter_instance
-
-
-def _validate_required_parameters(
-    converter_class, converter_name: str, filtered_params: Dict[str, Any], init_param_names: list
-):
-    """Validate that all required parameters are provided."""
-    converter_init_params = inspect.signature(converter_class.__init__).parameters
-
-    # Check if all *required* named parameters (those without defaults) are present
-    required_param_names = {
-        p.name
-        for p in converter_init_params.values()
-        if p.name in init_param_names and p.default == inspect.Parameter.empty
-    }
-
-    missing_required = required_param_names - set(filtered_params.keys())
-    if not missing_required:
-        return
-
-    # Check if missing parameters allow None
-    truly_missing = _find_truly_missing_parameters(converter_class, converter_name, missing_required)
-
-    if truly_missing:
-        logger.error(
-            f"Missing required non-nullable named parameters for {converter_name}: {truly_missing}. Provided params: {filtered_params}"
-        )
-        raise ConverterLoadingError(f"Missing required parameters for {converter_name}: {truly_missing}")
-
-
-def _find_truly_missing_parameters(converter_class, converter_name: str, missing_required: set) -> set:
-    """Find parameters that are truly missing (not Optional)."""
-    try:
-        init_type_hints = get_type_hints(converter_class.__init__)
-    except Exception as e:
-        logger.warning(
-            f"Could not reliably get type hints for {converter_name}.__init__ during missing param check: {e}"
-        )
-        init_type_hints = {}  # Fallback
-
-    truly_missing = set()
-    for missing_name in missing_required:
-        param_type_hint = init_type_hints.get(missing_name, Any)
-        origin = get_origin(param_type_hint)
-        args = get_args(param_type_hint)
-        # Check if the type hint is Optional[T] or Union[T, None]
-        allows_none = origin in (Union, _UnionGenericAlias) and type(None) in args
-        if not allows_none:
-            truly_missing.add(missing_name)
-
-    return truly_missing
-
-
 def get_converter_categories() -> Dict[str, List[str]]:
     """Return a dictionary of converter categories mapped to converter names.
 
     Returns:
         categories_dict (dict): A dictionary where keys are category names and values are lists of converter names.
     """
-<<<<<<< HEAD
-    # Categories mapping.
-=======
     # Categories mapping
 
->>>>>>> 27377bc4
     categories = {
         "Encoding": [
             "Base64Converter",
