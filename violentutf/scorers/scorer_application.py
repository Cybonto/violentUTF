--- conflicted
+++ resolved
@@ -1,12 +1,3 @@
-<<<<<<< HEAD
-# # Copyright (c) 2024 ViolentUTF Project
-# # Licensed under MIT License
-
-# scorers/scorer_application.py
-
-"""
-Module: Scorer Application.
-=======
 # Copyright (c) 2025 ViolentUTF Contributors.
 # Licensed under the MIT License.
 #
@@ -15,7 +6,6 @@
 
 """
 Scorer Application module.
->>>>>>> 27377bc4
 
 Contains functions to apply Scorers to inputs or datasets.
 
