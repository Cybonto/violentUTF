--- conflicted
+++ resolved
@@ -1,12 +1,3 @@
-<<<<<<< HEAD
-# # Copyright (c) 2024 ViolentUTF Project
-# # Licensed under MIT License
-
-# scorers/scorer_config.py
-
-"""
-Module: Scorer Configuration.
-=======
 # Copyright (c) 2025 ViolentUTF Contributors.
 # Licensed under the MIT License.
 #
@@ -15,7 +6,6 @@
 
 """
 Scorer Configuration module.
->>>>>>> 27377bc4
 
 Contains functions for loading available Scorer classes, retrieving Scorer parameters,
 and managing Scorer configurations.
@@ -139,60 +129,20 @@
     Raises:
         ScorerLoadingError: If the scorer type is not found or params can't be retrieved.
     """
-    # Get scorer class and method signature
-    scorer_class = _get_scorer_class(scorer_type)
-    init_signature = _get_init_signature(scorer_class, scorer_type)
-    if not init_signature:
-        return []
-
-    # Get type hints for parameters
-    type_hints = _get_scorer_type_hints(scorer_class.__init__, scorer_type)
-
-    # Build parameter definitions
-    param_definitions = []
-    for param_name, param in init_signature.parameters.items():
-        if _should_skip_parameter(param):
-            continue
-
-        param_info = _build_parameter_info(param_name, param, type_hints)
-        param_definitions.append(param_info)
-
-    logger.debug(f"Parameters for scorer '{scorer_type}': {param_definitions}")
-    return param_definitions
-
-
-def _get_scorer_class(scorer_type: str):
-    """Get scorer class from pyrit.score module."""
-    try:
-<<<<<<< HEAD
-        return getattr(score, scorer_type)
-    except AttributeError:
-=======
+    try:
 
         scorer_class = getattr(score, scorer_type)
     except AttributeError as exc:
->>>>>>> 27377bc4
         logger.error(f"Scorer type '{scorer_type}' not found in pyrit.score module.")
         raise ScorerLoadingError(f"Scorer type '{scorer_type}' not found.") from exc
 
-
-def _get_init_signature(scorer_class, scorer_type: str):
-    """Get init method signature for scorer class."""
     try:
         init_method = scorer_class.__init__
         if init_method is object.__init__:
             logger.debug(f"Scorer '{scorer_type}' uses default object.__init__, no parameters.")
-            return None
-        return inspect.signature(init_method)
+            return []
+        init_signature = inspect.signature(init_method)
     except ValueError as e:
-<<<<<<< HEAD
-        logger.error(f"Could not get signature for {scorer_type}.__init__: {e}. Assuming no parameters.")
-        return None
-    except TypeError as e:
-        logger.error(f"TypeError getting signature for {scorer_type}.__init__: {e}. Assuming no parameters.")
-        return None
-
-=======
         logger.error(
             "Could not get signature for %s.__init__: %s. Assuming no parameters.",
             scorer_type,
@@ -206,18 +156,10 @@
             e,
         )
         return []
->>>>>>> 27377bc4
-
-def _get_scorer_type_hints(init_method, scorer_type: str) -> Dict:
-    """Get type hints for scorer init method."""
-    try:
-        return get_type_hints(init_method)
-    except Exception as e:
-<<<<<<< HEAD
-        logger.warning(f"Could not get type hints for {scorer_type}.__init__: {e}. Type info may be incomplete.")
-        return {}
-
-=======
+
+    try:
+        type_hints = get_type_hints(init_method)
+    except Exception as e:
         logger.warning(
             "Could not get type hints for %s.__init__: %s. Type info may be incomplete.",
             scorer_type,
@@ -232,108 +174,59 @@
             param.VAR_KEYWORD,
         ]:
             continue
->>>>>>> 27377bc4
-
-def _should_skip_parameter(param) -> bool:
-    """Check if parameter should be skipped."""
-    return param.name == "self" or param.kind in [param.VAR_POSITIONAL, param.VAR_KEYWORD]
-
-
-def _build_parameter_info(param_name: str, param, type_hints: Dict) -> Dict[str, Any]:
-    """Build complete parameter information dictionary."""
-    raw_annotation = type_hints.get(param_name, Any)
-    origin_type = get_origin(raw_annotation)
-    type_args = get_args(raw_annotation)
-
-    # Determine type information
-    type_info = _determine_type_info(raw_annotation, origin_type, type_args)
-
-    # Check if should skip in UI
-    skip_in_ui = _should_skip_in_ui(type_info["primary_type"], raw_annotation, type_args)
-
-    # Get default value
-    default_value = None if param.default == param.empty else param.default
-
-    return {
-        "name": param_name,
-        "type_str": type_info["type_str"],
-        "raw_type": raw_annotation,
-        "primary_type": type_info["primary_type"],
-        "literal_choices": type_info["literal_choices"],
-        "required": param.default == param.empty,
-        "default": default_value,
-        "skip_in_ui": skip_in_ui,
-        "description": param_name.replace("_", " ").capitalize(),
-    }
-
-
-def _determine_type_info(raw_annotation, origin_type, type_args) -> Dict[str, Any]:
-    """Determine primary type, literal choices, and string representation."""
-    # Use dispatch pattern for different type origins
-    type_handlers = {
-        Literal: _handle_literal_type,
-        Union: _handle_union_type,
-        list: _handle_list_type,
-        List: _handle_list_type,
-        tuple: _handle_tuple_type,
-        Tuple: _handle_tuple_type,
-    }
-
-    handler = type_handlers.get(origin_type)
-    if handler:
-        return handler(raw_annotation, type_args)
-    else:
-        return _handle_default_type(raw_annotation)
-
-
-def _handle_literal_type(raw_annotation, type_args) -> Dict[str, Any]:
-    """Handle Literal type annotations."""
-    literal_choices = list(type_args)
-    if literal_choices:
-        primary_type = type(literal_choices[0])
-        type_str = f"Literal[{', '.join(repr(choice) for choice in literal_choices)}]"
-    else:
-        primary_type = Any
-        type_str = "Literal[]"
-
-    return {"primary_type": primary_type, "literal_choices": literal_choices, "type_str": type_str}
-
-
-def _handle_union_type(raw_annotation, type_args) -> Dict[str, Any]:
-    """Handle Union type annotations."""
-    non_none_types = [t for t in type_args if t is not type(None)]
-
-    if len(non_none_types) == 1:
-        # Optional type
-        return _handle_optional_type(non_none_types[0])
-    else:
-        # Complex Union
-        primary_type = Union
-        type_str = str(raw_annotation).replace("typing.", "").replace("pyrit.", "")
-        return {"primary_type": primary_type, "literal_choices": None, "type_str": type_str}
-
-
-def _handle_optional_type(inner_type) -> Dict[str, Any]:
-    """Handle Optional type annotations."""
-    inner_origin = get_origin(inner_type)
-    inner_args = get_args(inner_type)
-
-    if inner_origin is Literal:
-        literal_choices = list(inner_args)
-        if literal_choices:
-            type_str = f"Optional[Literal[{', '.join(repr(choice) for choice in literal_choices)}]]"
-            primary_type = type(literal_choices[0])
+
+        raw_annotation = type_hints.get(param_name, Any)
+        origin_type = get_origin(raw_annotation)
+        type_args = get_args(raw_annotation)
+
+        primary_type = raw_annotation
+        literal_choices = None
+        type_str = (
+            str(raw_annotation)
+            .replace("typing.", "")
+            .replace("pyrit.score.", "")
+            .replace("pyrit.prompt_target.", "")
+            .replace("pathlib.", "")
+        )
+
+        # --- Determine Primary Type, Literal Choices, and String Representation ---
+        if origin_type is Literal:
+            literal_choices = list(get_args(raw_annotation))
+            if literal_choices:
+                primary_type = type(literal_choices[0])
+                type_str = f"Literal[{', '.join(repr(choice) for choice in literal_choices)}]"
+            else:
+                primary_type = Any
+                type_str = "Literal[]"
+        elif origin_type is Union:
+            non_none_types = [t for t in type_args if t is not type(None)]
+            if len(non_none_types) == 1:
+                primary_type = non_none_types[0]
+                inner_origin = get_origin(primary_type)
+                inner_args = get_args(primary_type)
+                if inner_origin is Literal:
+                    literal_choices = list(inner_args)
+                    if literal_choices:
+                        type_str = f"Optional[Literal[{', '.join(repr(choice) for choice in literal_choices)}]]"
+                        primary_type = type(literal_choices[0])
+                    else:
+                        type_str = "Optional[Literal[]]"
+                        primary_type = Any
+                else:
+                    inner_type_str = (
+                        str(primary_type).replace("typing.", "").replace("pyrit.", "").replace("pathlib.", "")
+                    )
+                    type_str = f"Optional[{inner_type_str}]"
+            else:
+                primary_type = Union
+                type_str = str(raw_annotation).replace("typing.", "").replace("pyrit.", "")
+        elif origin_type is list or origin_type is List:
+            primary_type = list
+            type_str = f"List[{str(type_args[0]).replace('typing.', '') if type_args else 'Any'}]"
+        elif origin_type is tuple or origin_type is Tuple:
+            primary_type = tuple
+            type_str = f"Tuple[{', '.join(str(t).replace('typing.', '') for t in type_args)}]" if type_args else "Tuple"
         else:
-<<<<<<< HEAD
-            type_str = "Optional[Literal[]]"
-            primary_type = Any
-            literal_choices = None
-    else:
-        inner_type_str = str(inner_type).replace("typing.", "").replace("pyrit.", "").replace("pathlib.", "")
-        type_str = f"Optional[{inner_type_str}]"
-        primary_type = inner_type
-        literal_choices = None
-=======
             if isinstance(raw_annotation, type):
                 primary_type = raw_annotation
             else:
@@ -380,74 +273,9 @@
             "description": param_name.replace("_", " ").capitalize(),
         }
         param_definitions.append(param_info)
->>>>>>> 27377bc4
-
-    return {"primary_type": primary_type, "literal_choices": literal_choices, "type_str": type_str}
-
-
-def _handle_list_type(raw_annotation, type_args) -> Dict[str, Any]:
-    """Handle List type annotations."""
-    type_str = f"List[{str(type_args[0]).replace('typing.', '') if type_args else 'Any'}]"
-    return {"primary_type": list, "literal_choices": None, "type_str": type_str}
-
-
-def _handle_tuple_type(raw_annotation, type_args) -> Dict[str, Any]:
-    """Handle Tuple type annotations."""
-    if type_args:
-        type_str = f"Tuple[{', '.join(str(t).replace('typing.', '') for t in type_args)}]"
-    else:
-        type_str = "Tuple"
-
-    return {"primary_type": tuple, "literal_choices": None, "type_str": type_str}
-
-
-def _handle_default_type(raw_annotation) -> Dict[str, Any]:
-    """Handle default/other type annotations."""
-    if isinstance(raw_annotation, type):
-        primary_type = raw_annotation
-    else:
-        primary_type = Any
-
-    type_str = (
-        str(raw_annotation)
-        .replace("typing.", "")
-        .replace("pyrit.score.", "")
-        .replace("pyrit.prompt_target.", "")
-        .replace("pathlib.", "")
-    )
-
-    return {"primary_type": primary_type, "literal_choices": None, "type_str": type_str}
-
-
-def _should_skip_in_ui(primary_type, raw_annotation, type_args) -> bool:
-    """Check if parameter should be skipped in UI."""
-    complex_types_to_skip = (
-        PromptChatTarget,
-        PromptShieldTarget,
-        Scorer,
-        Path,
-        TrueFalseQuestion,
-        collections.abc.Callable,
-    )
-
-    # Check primary type
-    if isinstance(primary_type, type) and issubclass(primary_type, complex_types_to_skip):
-        return True
-
-    # Check list of complex types
-    if (
-        primary_type is list
-        and type_args
-        and isinstance(type_args[0], type)
-        and issubclass(type_args[0], complex_types_to_skip)
-    ):
-        return True
-
-    # Check raw annotation
-    if isinstance(raw_annotation, type) and issubclass(raw_annotation, complex_types_to_skip):
-        return True
-
-    return False
+
+    logger.debug(f"Parameters for scorer '{scorer_type}': {param_definitions}")
+    return param_definitions
 
 
 def instantiate_scorer(scorer_type: str, params: Dict[str, Any]) -> Scorer:
@@ -613,7 +441,7 @@
 
     Returns:
         Dict[str, Dict[str, Any]]: Scorer configurations keyed by name.
-                                   Inner dict has 'type' and 'params'
+                                   Inner dict has 'type' and 'params'.
     """
     if not PARAMETER_FILE.exists():
 
@@ -748,12 +576,8 @@
         ScorerInstantiationError: If scorer instantiation fails.
         ScorerTestingError: If scoring the sample input fails.
     """
-<<<<<<< HEAD
-    # get_scorer handles loading and instantiation errors.
-=======
     # get_scorer handles loading and instantiation errors
 
->>>>>>> 27377bc4
     scorer_instance = get_scorer(scorer_name)
     try:
         logger.debug(f"Testing scorer '{scorer_name}' with input: {sample_input}")
