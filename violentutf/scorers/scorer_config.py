# scorers/scorer_config.py

"""
Module: Scorer Configuration

Contains functions for loading available Scorer classes, retrieving Scorer parameters,
and managing Scorer configurations.

Key Functions:
- list_scorer_types(): List all available Scorer types from pyrit.score.
- get_scorer_params(scorer_type): Retrieve detailed parameters for a Scorer's __init__ method.
- instantiate_scorer(scorer_type, params): Instantiate a Scorer class with provided parameters.
- add_scorer(scorer_name, scorer_type, params): Add a new Scorer configuration.
- load_scorers(): Load all configured Scorer configurations from the parameter file.
- get_scorer(scorer_name): Retrieve and instantiate a configured Scorer by name.
- delete_scorer(scorer_name): Delete a configured Scorer.
- test_scorer_async(scorer_name, sample_input): Test a configured Scorer asynchronously.
- test_scorer(scorer_name, sample_input): Synchronous wrapper to test a configured Scorer.
- update_parameter_file(configured_scorers): Update the YAML parameter file with current Scorer configurations.

Dependencies:
- logging
- inspect
- yaml
- os
- asyncio
- pathlib.Path
- typing
- pyrit.score
- pyrit.models
- pyrit.prompt_target
- utils.logging
- utils.error_handling
"""

import asyncio
import collections.abc  # To check for Callable if needed, though not typical for scorers
import inspect
import logging
import os
from pathlib import Path
from typing import Tuple  # Added Tuple here
<<<<<<< HEAD
from typing import (
    Any,
    Dict,
    List,
    Literal,
    Optional,
    Type,
    Union,
    get_args,
    get_origin,
    get_type_hints,
)
=======
from typing import Any, Dict, List, Literal, Optional, Type, Union, get_args, get_origin, get_type_hints
>>>>>>> 2e1518b4

# PyRIT imports
import pyrit.score as score  # Import the pyrit.score module as score
import yaml
from pyrit.models import Score  # Import Score class from pyrit.models
from pyrit.models import PromptRequestPiece
from pyrit.prompt_target import PromptChatTarget, PromptShieldTarget
from pyrit.score import Scorer, TrueFalseQuestion  # Import Scorer class
from utils.error_handling import (
    ScorerConfigurationError,
    ScorerDeletionError,
    ScorerInstantiationError,
    ScorerLoadingError,
    ScorerTestingError,
)

# Project-specific imports
from utils.logging import get_logger

# Configure logger
logger = get_logger(__name__)

# Define the parameter file path
PARAMETER_FILE = Path("parameters/scorers.yaml")


def list_scorer_types() -> List[str]:
    """
    Lists all available concrete Scorer types defined in pyrit.score.

    Returns:
        List[str]: A list of available Scorer class names.
    """
    available_scorers = []
    try:
        # Use pyrit.score.__all__ if available and maintained, otherwise inspect members
        if hasattr(score, "__all__"):
            all_names = score.__all__
            for name in all_names:
                obj = getattr(score, name)
                if (
                    inspect.isclass(obj)
                    and issubclass(obj, Scorer)
                    and obj is not Scorer
                    and not inspect.isabstract(obj)
                ):
                    available_scorers.append(name)
        else:
            # Fallback to inspecting all members
            for name, obj in inspect.getmembers(score):
                if inspect.isclass(obj) and issubclass(obj, Scorer) and obj is not Scorer:
                    # Double check it's defined in pyrit.score, not just imported there
                    if hasattr(obj, "__module__") and obj.__module__.startswith("pyrit.score"):
                        if not inspect.isabstract(obj):
                            available_scorers.append(name)

        available_scorers.sort()  # Sort for consistency
        logger.debug(f"Available scorer types: {available_scorers}")
        return available_scorers
    except Exception as e:
        logger.error(f"Error listing scorer types: {e}", exc_info=True)
        return []


def get_scorer_params(scorer_type: str) -> List[Dict[str, Any]]:
    """
    Retrieves detailed parameters for the specified Scorer type's __init__ method.

    Includes type information, requirement status, defaults, and flags complex types.

    Parameters:
        scorer_type (str): The name of the Scorer class.

    Returns:
        List[Dict[str, Any]]: A list of parameter definitions.

    Raises:
        ScorerLoadingError: If the scorer type is not found or params can't be retrieved.
    """
    try:
        scorer_class = getattr(score, scorer_type)
    except AttributeError:
        logger.error(f"Scorer type '{scorer_type}' not found in pyrit.score module.")
        raise ScorerLoadingError(f"Scorer type '{scorer_type}' not found.")

    try:
        init_method = scorer_class.__init__
        if init_method is object.__init__:
            logger.debug(f"Scorer '{scorer_type}' uses default object.__init__, no parameters.")
            return []
        init_signature = inspect.signature(init_method)
    except ValueError as e:
        logger.error(f"Could not get signature for {scorer_type}.__init__: {e}. Assuming no parameters.")
        return []
    except TypeError as e:
        logger.error(f"TypeError getting signature for {scorer_type}.__init__: {e}. Assuming no parameters.")
        return []

    try:
        type_hints = get_type_hints(init_method)
    except Exception as e:
        logger.warning(f"Could not get type hints for {scorer_type}.__init__: {e}. Type info may be incomplete.")
        type_hints = {}

    param_definitions = []
    for param_name, param in init_signature.parameters.items():
        if param.name == "self" or param.kind in [param.VAR_POSITIONAL, param.VAR_KEYWORD]:
            continue

        raw_annotation = type_hints.get(param_name, Any)
        origin_type = get_origin(raw_annotation)
        type_args = get_args(raw_annotation)

        primary_type = raw_annotation
        literal_choices = None
        type_str = (
            str(raw_annotation)
            .replace("typing.", "")
            .replace("pyrit.score.", "")
            .replace("pyrit.prompt_target.", "")
            .replace("pathlib.", "")
        )

        # --- Determine Primary Type, Literal Choices, and String Representation ---
        if origin_type is Literal:
            literal_choices = list(get_args(raw_annotation))
            if literal_choices:
                primary_type = type(literal_choices[0])
                type_str = f"Literal[{', '.join(repr(choice) for choice in literal_choices)}]"
            else:
                primary_type = Any
                type_str = "Literal[]"
        elif origin_type is Union:
            non_none_types = [t for t in type_args if t is not type(None)]
            if len(non_none_types) == 1:
                primary_type = non_none_types[0]
                inner_origin = get_origin(primary_type)
                inner_args = get_args(primary_type)
                if inner_origin is Literal:
                    literal_choices = list(inner_args)
                    if literal_choices:
                        type_str = f"Optional[Literal[{', '.join(repr(choice) for choice in literal_choices)}]]"
                        primary_type = type(literal_choices[0])
                    else:
                        type_str = "Optional[Literal[]]"
                        primary_type = Any
                else:
                    inner_type_str = (
                        str(primary_type).replace("typing.", "").replace("pyrit.", "").replace("pathlib.", "")
                    )
                    type_str = f"Optional[{inner_type_str}]"
            else:
                primary_type = Union
                type_str = str(raw_annotation).replace("typing.", "").replace("pyrit.", "")
        elif origin_type is list or origin_type is List:
            primary_type = list
            type_str = f"List[{str(type_args[0]).replace('typing.', '') if type_args else 'Any'}]"
        elif origin_type is tuple or origin_type is Tuple:
            primary_type = tuple
            type_str = f"Tuple[{', '.join(str(t).replace('typing.', '') for t in type_args)}]" if type_args else "Tuple"
        else:
            if isinstance(raw_annotation, type):
                primary_type = raw_annotation
            else:
                primary_type = Any
                type_str = str(raw_annotation).replace("typing.", "").replace("pyrit.", "").replace("pathlib.", "")

        # --- Identify Complex Types to Skip in Generic UI ---
        complex_types_to_skip = (
            PromptChatTarget,
            PromptShieldTarget,
            Scorer,
            Path,
            TrueFalseQuestion,
            collections.abc.Callable,
        )
        skip_in_ui = isinstance(primary_type, type) and issubclass(primary_type, complex_types_to_skip)
        if (
            primary_type is list
            and type_args
            and isinstance(type_args[0], type)
            and issubclass(type_args[0], complex_types_to_skip)
        ):
            skip_in_ui = True
        if isinstance(raw_annotation, type) and issubclass(raw_annotation, complex_types_to_skip):
            skip_in_ui = True

        # --- Get Default Value ---
        default_value = None if param.default == param.empty else param.default

        param_info = {
            "name": param_name,
            "type_str": type_str,
            "raw_type": raw_annotation,
            "primary_type": primary_type,
            "literal_choices": literal_choices,
            "required": param.default == param.empty,
            "default": default_value,
            "skip_in_ui": skip_in_ui,
            "description": param_name.replace("_", " ").capitalize(),
        }
        param_definitions.append(param_info)

    logger.debug(f"Parameters for scorer '{scorer_type}': {param_definitions}")
    return param_definitions


def instantiate_scorer(scorer_type: str, params: Dict[str, Any]) -> Scorer:
    """
    Instantiates a Scorer class with the provided parameters.

    Parameters:
        scorer_type (str): The name of the Scorer class.
        params (Dict[str, Any]): Parameters required to instantiate the Scorer.

    Returns:
        Scorer: An instance of the specified Scorer class.

    Raises:
        ScorerLoadingError: If the scorer type is not found.
        ScorerInstantiationError: If instantiation fails.
    """
    logger.debug(f"Attempting to instantiate scorer '{scorer_type}' with params: {params}")
    try:
        scorer_class = getattr(score, scorer_type)
    except AttributeError as e:
        logger.error(f"Scorer type '{scorer_type}' not found.")
        raise ScorerLoadingError(f"Scorer type '{scorer_type}' not found.") from e

    try:
        init_method = scorer_class.__init__
        if init_method is object.__init__:
            scorer_init_params = {}
        else:
            scorer_init_params = inspect.signature(init_method).parameters
    except (ValueError, TypeError) as e:
        logger.error(f"Could not get/parse signature for {scorer_type}.__init__: {e}. Assuming no named params needed.")
        scorer_init_params = {}

    # Determine the names of parameters, excluding self, *args, **kwargs
    init_param_names = [
        pname
        for pname, p in scorer_init_params.items()
        if pname != "self" and p.kind in [inspect.Parameter.POSITIONAL_OR_KEYWORD, inspect.Parameter.KEYWORD_ONLY]
    ]
    logger.debug(f"Found __init__ param names for {scorer_type}: {init_param_names}")

    if not init_param_names:
        if params:
            logger.warning(
                f"Scorer '{scorer_type}' takes no parameters, but received: {list(params.keys())}. Ignoring them."
            )
        try:
            scorer_instance = scorer_class()
            logger.info(f"Scorer '{scorer_type}' instantiated without parameters.")
        except TypeError as te:
            logger.error(f"TypeError during instantiation of zero-arg scorer '{scorer_type}': {te}", exc_info=True)
            raise ScorerInstantiationError(f"TypeError instantiating {scorer_type}(): {te}") from te
    else:
        # Filter and validate parameters
        filtered_params = {k: v for k, v in params.items() if k in init_param_names}
        logger.debug(f"Filtered params for {scorer_type}: {filtered_params}")

        required_param_names = {
            p.name
            for p in scorer_init_params.values()
            if p.name in init_param_names and p.default == inspect.Parameter.empty
        }
        missing_required = required_param_names - set(filtered_params.keys())

        if missing_required:
            params_safe_log = {k: ("***" if "key" in k.lower() else v) for k, v in filtered_params.items()}
            logger.error(
                f"Missing required parameters for {scorer_type}: {missing_required}. Provided: {params_safe_log}"
            )
            raise ScorerInstantiationError(f"Missing required parameters for {scorer_type}: {missing_required}")

        try:
            scorer_instance = scorer_class(**filtered_params)
            params_safe_log = {k: ("***" if "key" in k.lower() else v) for k, v in filtered_params.items()}
            logger.info(f"Scorer '{scorer_type}' instantiated with parameters: {params_safe_log}")
        except TypeError as te:
            params_safe_log = {k: ("***" if "key" in k.lower() else v) for k, v in filtered_params.items()}
            logger.error(
                f"TypeError during instantiation of '{scorer_type}' with params {params_safe_log}: {te}", exc_info=True
            )
            raise ScorerInstantiationError(
                f"TypeError instantiating {scorer_type}: {te}. Check parameter types/counts."
            ) from te

    return scorer_instance


# --- Configuration Management Functions ---


def add_scorer(scorer_name: str, scorer_type: str, params: Dict[str, Any]) -> Scorer:
    """
    Adds a new Scorer configuration after validating instantiation.

    Parameters:
        scorer_name: Unique name for this configuration.
        scorer_type: The Scorer class name.
        params: Parameters required to instantiate the Scorer.

    Returns:
        The instantiated Scorer object.

    Raises:
        ScorerConfigurationError: If the name exists or saving fails.
        ScorerInstantiationError: If instantiation fails.
    """
    configured_scorers = load_scorers()
    if scorer_name in configured_scorers:
        logger.error(f"Scorer name '{scorer_name}' already exists.")
        raise ScorerConfigurationError(f"Scorer name '{scorer_name}' already exists.")

    # Try instantiating first to validate type and params before saving
    try:
        # Note: For scorers needing Path objects, ensure params contains Path instances
        # or add conversion logic here/in instantiate_scorer if needed.
        # Example: Convert string paths to Path objects if required by __init__
        params_processed = params.copy()
        # Potential Path conversion (if UI provides strings but Scorer needs Path):
        # scorer_class_ref = getattr(score, scorer_type, None)
        # if scorer_class_ref:
        #    sig = inspect.signature(scorer_class_ref.__init__)
        #    hints = get_type_hints(scorer_class_ref.__init__)
        #    for name, value in params_processed.items():
        #        if name in sig.parameters and hints.get(name) is Path and isinstance(value, str):
        #             params_processed[name] = Path(value)

        scorer_instance = instantiate_scorer(scorer_type, params_processed)
    except (ScorerLoadingError, ScorerInstantiationError) as e:
        # Re-raise errors related to loading/instantiation
        raise e
    except Exception as e:
        # Catch other potential errors during pre-processing or instantiation
        logger.exception(f"Unexpected error during pre-save instantiation check for {scorer_type}: {e}")
        raise ScorerInstantiationError(f"Validation failed for {scorer_type}: {e}") from e

    # Save configuration if instantiation was successful
    configured_scorers[scorer_name] = {
        "type": scorer_type,
        # Store the original params provided, assuming UI handles types correctly
        # If Path conversion happened, decide whether to store string or Path object in YAML
        "params": params,
    }
    update_parameter_file(configured_scorers)
    logger.info(f"Scorer '{scorer_name}' of type '{scorer_type}' added.")
    return scorer_instance


def load_scorers() -> Dict[str, Dict[str, Any]]:
    """
    Loads all configured Scorer configurations from the parameter file.

    Returns:
        Dict[str, Dict[str, Any]]: Scorer configurations keyed by name.
                                   Inner dict has 'type' and 'params'.
    """
    if not PARAMETER_FILE.exists():
        logger.debug(f"Parameter file '{PARAMETER_FILE}' not found. Returning empty configuration.")
        return {}
    try:
        with open(PARAMETER_FILE, "r") as f:
            # Use yaml.FullLoader or yaml.Loader if needing to load custom Python objects (like Path)
            # For simple types, safe_load is best. If storing Path objects, need custom handling or use Loader.
            data = yaml.safe_load(f)
            if data is None:
                data = {}
            logger.debug(f"Loaded scorer configurations ({len(data)} items).")
            return data
    except yaml.YAMLError as ye:
        logger.error(f"Error parsing YAML file '{PARAMETER_FILE}': {ye}", exc_info=True)
        raise ScorerConfigurationError(f"Error parsing scorer configurations file: {ye}") from ye
    except Exception as e:
        logger.error(f"Error loading scorer configurations: {e}", exc_info=True)
        raise ScorerConfigurationError(f"Error loading scorer configurations: {e}") from e


def get_scorer(scorer_name: str) -> Scorer:
    """
    Retrieves and instantiates a configured Scorer by name.

    Parameters:
        scorer_name: The name of the Scorer configuration.

    Returns:
        Scorer: The instantiated Scorer object.

    Raises:
        ScorerConfigurationError: If the scorer config is not found.
        ScorerInstantiationError: If instantiation fails.
    """
    configured_scorers = load_scorers()
    if scorer_name not in configured_scorers:
        logger.error(f"Scorer configuration '{scorer_name}' not found.")
        raise ScorerConfigurationError(f"Scorer configuration '{scorer_name}' not found.")

    scorer_config = configured_scorers[scorer_name]
    scorer_type = scorer_config.get("type")
    params = scorer_config.get("params", {})  # Default to empty dict if params missing

    if not scorer_type:
        logger.error(f"Scorer configuration '{scorer_name}' is missing the 'type' field.")
        raise ScorerConfigurationError(f"Scorer configuration '{scorer_name}' is invalid (missing type).")

    # Handle potential Path object conversion if stored as string in YAML
    # (Requires knowing which parameters expect Path)
    try:
        # Example: If 'likert_scale_path' needs to be Path, convert it
        # This ideally uses info from get_scorer_params but that adds complexity here.
        # Manual conversion based on known scorer types:
        params_processed = params.copy()
        if (
            scorer_type == "SelfAskLikertScorer"
            and "likert_scale_path" in params_processed
            and isinstance(params_processed["likert_scale_path"], str)
        ):
            params_processed["likert_scale_path"] = Path(params_processed["likert_scale_path"])
        # Add similar conversions for SelfAskCategoryScorer, SelfAskScaleScorer, SelfAskTrueFalseScorer if needed
        elif (
            scorer_type == "SelfAskCategoryScorer"
            and "content_classifier" in params_processed
            and isinstance(params_processed["content_classifier"], str)
        ):
            params_processed["content_classifier"] = Path(params_processed["content_classifier"])
        elif scorer_type == "SelfAskScaleScorer":
            if "scale_arguments_path" in params_processed and isinstance(
                params_processed.get("scale_arguments_path"), str
            ):
                params_processed["scale_arguments_path"] = Path(params_processed["scale_arguments_path"])
            if "system_prompt_path" in params_processed and isinstance(params_processed.get("system_prompt_path"), str):
                params_processed["system_prompt_path"] = Path(params_processed["system_prompt_path"])
        # Add more conversions as necessary based on scorer __init__ signatures requiring Path

        scorer_instance = instantiate_scorer(scorer_type, params_processed)
        logger.debug(f"Retrieved and instantiated scorer '{scorer_name}' of type '{scorer_type}'.")
        return scorer_instance
    except (ScorerLoadingError, ScorerInstantiationError) as e:
        logger.error(f"Failed to instantiate scorer '{scorer_name}' from config: {e}")
        raise e  # Re-raise specific errors
    except Exception as e:
        logger.exception(f"Unexpected error getting scorer '{scorer_name}': {e}")
        raise ScorerInstantiationError(f"Unexpected error getting scorer '{scorer_name}': {e}") from e


def delete_scorer(scorer_name: str) -> bool:
    """
    Deletes a configured Scorer.

    Parameters:
        scorer_name: The name of the Scorer configuration to delete.

    Returns:
        True if deletion was successful, False if the Scorer was not found.

    Raises:
        ScorerDeletionError: If saving the updated configurations fails.
    """
    configured_scorers = load_scorers()
    if scorer_name not in configured_scorers:
        logger.warning(f"Scorer configuration '{scorer_name}' not found. Cannot delete.")
        return False
    try:
        del configured_scorers[scorer_name]
        update_parameter_file(configured_scorers)
        logger.info(f"Scorer configuration '{scorer_name}' deleted.")
        return True
    except ScorerConfigurationError as e:  # Catch specific error from update_parameter_file
        logger.error(f"Failed to save configuration after deleting scorer '{scorer_name}': {e}")
        raise ScorerDeletionError(f"Failed to save configuration after deleting scorer '{scorer_name}': {e}") from e
    except Exception as e:
        logger.error(f"Error deleting scorer configuration '{scorer_name}': {e}", exc_info=True)
        raise ScorerDeletionError(f"Error deleting scorer configuration '{scorer_name}': {e}") from e


async def test_scorer_async(scorer_name: str, sample_input: PromptRequestPiece) -> List[Score]:
    """
    Tests a configured Scorer asynchronously with a sample input.

    Parameters:
        scorer_name: The name of the configured Scorer to test.
        sample_input: The input data (PromptRequestPiece) to score.

    Returns:
        List[Score]: The Scorer's output on the sample input.

    Raises:
        ScorerConfigurationError: If the scorer config is not found.
        ScorerInstantiationError: If scorer instantiation fails.
        ScorerTestingError: If scoring the sample input fails.
    """
    # get_scorer handles loading and instantiation errors
    scorer_instance = get_scorer(scorer_name)
    try:
        logger.debug(f"Testing scorer '{scorer_name}' with input: {sample_input}")
        # Scorer methods are async, so await directly
        scores = await scorer_instance.score_async(sample_input)
        logger.info(f"Scorer '{scorer_name}' tested successfully. Scores: {scores}")
        return scores
    except Exception as e:
        logger.error(f"Error testing scorer '{scorer_name}': {e}", exc_info=True)
        raise ScorerTestingError(f"Error testing scorer '{scorer_name}': {e}") from e


# Keep sync wrapper if needed by parts of the app that aren't async
def test_scorer(scorer_name: str, sample_input: PromptRequestPiece) -> List[Score]:
    """
    Synchronous wrapper to test a configured Scorer with a sample input.

    Parameters:
        scorer_name: The name of the configured Scorer to test.
        sample_input: The input data (PromptRequestPiece) to score.

    Returns:
        List[Score]: The Scorer's output on the sample input.
    """
    try:
        # Get or create an event loop
        try:
            loop = asyncio.get_running_loop()
        except RuntimeError:  # 'RuntimeError: There is no current event loop...'
            loop = asyncio.new_event_loop()
            asyncio.set_event_loop(loop)

        if loop.is_running():
            # If loop is already running (e.g., in Jupyter), create a task
            # This might require await if called from an async context
            logger.warning(
                "Running test_scorer within an existing event loop. Consider calling test_scorer_async directly."
            )
            # Note: Cannot run sync test_scorer reliably within an already running event loop.
            # It might be better to enforce using test_scorer_async in async contexts.
            raise ScorerTestingError(
                "Cannot run sync test_scorer reliably within an already running event loop. Use test_scorer_async."
            )
        else:
            result = loop.run_until_complete(test_scorer_async(scorer_name, sample_input))
            return result
    except Exception as e:
        logger.error(f"Error in sync wrapper test_scorer for '{scorer_name}': {e}", exc_info=True)
        # Re-raise or handle as appropriate
        raise e


def update_parameter_file(configured_scorers: Dict[str, Any]) -> None:
    """
    Updates the YAML parameter file with the current Scorer configurations.

    Parameters:
        configured_scorers: The current configurations to save.

    Raises:
        ScorerConfigurationError: If updating the parameter file fails.
    """
    try:
        PARAMETER_FILE.parent.mkdir(parents=True, exist_ok=True)  # Use pathlib's mkdir
        with open(PARAMETER_FILE, "w") as f:
            # Use default_flow_style=False for better readability
            yaml.safe_dump(configured_scorers, f, default_flow_style=False, sort_keys=False)
        logger.info(f"Scorer configurations updated in '{PARAMETER_FILE}'.")
    except Exception as e:
        logger.error(f"Error updating scorer parameter file '{PARAMETER_FILE}': {e}", exc_info=True)
        raise ScorerConfigurationError(f"Error updating scorer parameter file: {e}") from e<|MERGE_RESOLUTION|>--- conflicted
+++ resolved
@@ -40,7 +40,6 @@
 import os
 from pathlib import Path
 from typing import Tuple  # Added Tuple here
-<<<<<<< HEAD
 from typing import (
     Any,
     Dict,
@@ -53,9 +52,6 @@
     get_origin,
     get_type_hints,
 )
-=======
-from typing import Any, Dict, List, Literal, Optional, Type, Union, get_args, get_origin, get_type_hints
->>>>>>> 2e1518b4
 
 # PyRIT imports
 import pyrit.score as score  # Import the pyrit.score module as score
