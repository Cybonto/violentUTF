--- conflicted
+++ resolved
@@ -1,16 +1,3 @@
-<<<<<<< HEAD
-# # Copyright (c) 2024 ViolentUTF Project
-# # Licensed under MIT License
-
-"""
-Authentication utilities for Keycloak SSO.
-
-This version is for local deployment with Keycloak, not Streamlit Community Cloud
-"""
-
-from typing import Any
-
-=======
 # Copyright (c) 2025 ViolentUTF Contributors.
 # Licensed under the MIT License.
 #
@@ -24,7 +11,6 @@
 from typing import Optional
 
 import jwt
->>>>>>> 27377bc4
 import streamlit as st
 from dotenv import load_dotenv
 
@@ -47,13 +33,8 @@
 
 
 def _clear_invalid_jwt_tokens() -> None:
-<<<<<<< HEAD
-    """
-    HOTFIX: Clear invalid JWT tokens from session state.
-=======
     """HOTFIX: Clear invalid JWT tokens from session state.
 
->>>>>>> 27377bc4
     This fixes the issue where old tokens with wrong signatures are cached.
     """
     try:
@@ -111,15 +92,9 @@
             logger.info("Cleared %s from session state", key)
 
 
-<<<<<<< HEAD
-def handle_authentication_and_sidebar(page_name: str = None) -> Any:
-    """
-    Simplified authentication handler for Keycloak SSO.
-=======
 def handle_authentication_and_sidebar(page_name: Optional[str] = None) -> str:
     """Handle Simplified authentication for Keycloak SSO.
 
->>>>>>> 27377bc4
     For local deployment, we assume users authenticate through Keycloak directly.
 
     Args:
@@ -128,12 +103,8 @@
     Returns:
         str: Username if authenticated (from environment/session)
     """
-<<<<<<< HEAD
-    # HOTFIX: Clear invalid JWT tokens on every page load.
-=======
     # HOTFIX: Clear invalid JWT tokens on every page load
 
->>>>>>> 27377bc4
     _clear_invalid_jwt_tokens()
 
     # Initialize session state
@@ -163,11 +134,7 @@
     return username
 
 
-<<<<<<< HEAD
-def display_sidebar(page_name: str = None) -> None:
-=======
 def display_sidebar(page_name: Optional[str] = None) -> None:
->>>>>>> 27377bc4
     """Display the sidebar with navigation and user info."""
     with st.sidebar:
 
