--- conflicted
+++ resolved
@@ -1,12 +1,3 @@
-<<<<<<< HEAD
-# # Copyright (c) 2024 ViolentUTF Project
-# # Licensed under MIT License
-
-# utils/logging.py
-
-"""
-Module: Logging
-=======
 # Copyright (c) 2025 ViolentUTF Contributors.
 # Licensed under the MIT License.
 #
@@ -17,7 +8,6 @@
 
 """Logging configuration and utilities for ViolentUTF.
 
->>>>>>> 27377bc4
 Setup and configuration for application-wide logging.
 
 Key Functions:
@@ -33,7 +23,6 @@
 import logging
 import os
 import sys
-from typing import Any
 
 # Simple flag to ensure setup runs only once per Python process execution
 
@@ -44,14 +33,8 @@
 _CONSOLE_HANDLER_NAME = "app_console_handler"
 
 
-<<<<<<< HEAD
-def setup_logging(log_level: Any = logging.DEBUG, console_level=logging.INFO) -> None:
-    """
-    Configures the logging settings for the application.
-=======
 def setup_logging(log_level: int = logging.DEBUG, console_level: int = logging.INFO) -> None:
     """Configure the logging settings for the application.
->>>>>>> 27377bc4
 
     Sets up a file handler (DEBUG level by default) writing to 'app_logs/app.log'
     and a console handler (INFO level by default). Prevents duplicate handler
@@ -78,10 +61,7 @@
         os.makedirs(log_dir, exist_ok=True)
     except OSError as e:
         # Handle potential permission errors gracefully
-        # Use basic logging since our setup might not be ready yet
-        import logging
-
-        logging.error(f"Error creating log directory '{log_dir}': {e}")
+        print(f"Error creating log directory '{log_dir}': {e}", file=sys.stderr)
         # Optionally, fall back to console-only logging or raise the error
         # For now, we'll proceed but file logging might fail
 
@@ -105,15 +85,10 @@
             root_logger.addHandler(file_handler)
         except (OSError, IOError) as e:
             # Handle potential file opening errors
-<<<<<<< HEAD
-            # Use basic logging since our setup might not be complete
-            logging.error(f"Error setting up file log handler for '{log_file}': {e}")
-=======
             print(
                 f"Error setting up file log handler for '{log_file}': {e}",
                 file=sys.stderr,
             )
->>>>>>> 27377bc4
 
     # --- Console Handler ---
     # Check if our specific console handler already exists
