<<<<<<< HEAD
# # Copyright (c) 2024 ViolentUTF Project
# # Licensed under MIT License

"""
User Context Management for ViolentUTF.

Ensures consistent user identification across all pages
=======
# Copyright (c) 2025 ViolentUTF Contributors.
# Licensed under the MIT License.
#
# This file is part of ViolentUTF - An AI Red Teaming Platform.
# See LICENSE file in the project root for license information.

"""User Context module.

Copyright (c) 2025 ViolentUTF Contributors.
Licensed under the MIT License.

This file is part of ViolentUTF - An AI Red Teaming Platform.
See LICENSE file in the project root for license information.
>>>>>>> 27377bc4
"""

import logging
import os
<<<<<<< HEAD
from typing import Any
=======
from typing import Any, Dict
>>>>>>> 27377bc4

import jwt
import streamlit as st

logger = logging.getLogger(__name__)


def get_consistent_username() -> str:
    """
    Get a consistent username for the current session.

    This function ensures that the same username is used across all pages,
    preventing issues with user-specific data storage in DuckDB.

    ALWAYS uses the Keycloak account name (preferred_username) as the unique identifier,
    not the display name which may not be unique.

    Priority order:
    1. Keycloak preferred_username from SSO token
    2. Environment variable KEYCLOAK_USERNAME
    3. Default fallback

    Returns:
        str: Consistent username for the current session (always the account name)
    """
    # Check if we have a cached username in session state.
    if "consistent_username" in st.session_state:
        return str(st.session_state["consistent_username"])

    # Try to get username from Keycloak token if available
    if "access_token" in st.session_state:
        try:

            # Decode without verification to check the username
            payload = jwt.decode(st.session_state["access_token"], options={"verify_signature": False})

            # Always use preferred_username (account name) as the unique identifier
            preferred_username = payload.get("preferred_username")
            if preferred_username:
                # Cache it in session state
                st.session_state["consistent_username"] = preferred_username
                logger.info("Using Keycloak preferred_username: %s", preferred_username)
                return str(preferred_username)

        except (OSError, ValueError, KeyError, TypeError) as e:
            logger.warning("Failed to decode Keycloak token: %s", e)

    # Fallback to environment variable
    env_username = os.getenv("KEYCLOAK_USERNAME", "violentutf.web")

    # Cache it in session state
    st.session_state["consistent_username"] = env_username

    logger.info("Using consistent username from environment: %s", env_username)
    return env_username


def get_user_context() -> Dict[str, Any]:
    """
    Get consistent user context for JWT token creation.

    This ensures all pages create tokens with the same user information,
    preventing data isolation issues between pages.

    Returns:
        dict: User context with consistent username and other attributes
    """
    username = get_consistent_username()

    return {
        "preferred_username": username,
        "sub": username,  # Ensure 'sub' matches username
        "email": f"{username}@violentutf.local",
        "name": "ViolentUTF User",
        "roles": ["ai-api-access"],
    }


<<<<<<< HEAD
def verify_user_consistency() -> Any:
=======
def verify_user_consistency() -> bool:
>>>>>>> 27377bc4
    """
    Verify that the current token matches the expected username.

    This can be used to detect and warn about inconsistent user contexts.

    Returns:
        bool: True if user context is consistent, False otherwise.
    """
    if "api_token" in st.session_state:
        try:

            # Decode without verification to check the username
            payload = jwt.decode(st.session_state["api_token"], options={"verify_signature": False})

            token_username = payload.get("sub")
            expected_username = get_consistent_username()

            if token_username != expected_username:
                logger.warning(
                    "User context mismatch: token has '%s', expected '%s'",
                    token_username,
                    expected_username,
                )
                return False

            return True

        except (OSError, ValueError, KeyError, TypeError) as e:
            logger.error("Failed to verify user consistency: %s", e)
            return False

    return True<|MERGE_RESOLUTION|>--- conflicted
+++ resolved
@@ -1,12 +1,3 @@
-<<<<<<< HEAD
-# # Copyright (c) 2024 ViolentUTF Project
-# # Licensed under MIT License
-
-"""
-User Context Management for ViolentUTF.
-
-Ensures consistent user identification across all pages
-=======
 # Copyright (c) 2025 ViolentUTF Contributors.
 # Licensed under the MIT License.
 #
@@ -20,16 +11,11 @@
 
 This file is part of ViolentUTF - An AI Red Teaming Platform.
 See LICENSE file in the project root for license information.
->>>>>>> 27377bc4
 """
 
 import logging
 import os
-<<<<<<< HEAD
-from typing import Any
-=======
 from typing import Any, Dict
->>>>>>> 27377bc4
 
 import jwt
 import streamlit as st
@@ -55,7 +41,7 @@
     Returns:
         str: Consistent username for the current session (always the account name)
     """
-    # Check if we have a cached username in session state.
+    # Check if we have a cached username in session state
     if "consistent_username" in st.session_state:
         return str(st.session_state["consistent_username"])
 
@@ -108,11 +94,7 @@
     }
 
 
-<<<<<<< HEAD
-def verify_user_consistency() -> Any:
-=======
 def verify_user_consistency() -> bool:
->>>>>>> 27377bc4
     """
     Verify that the current token matches the expected username.
 
