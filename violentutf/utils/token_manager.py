--- conflicted
+++ resolved
@@ -1,11 +1,3 @@
-<<<<<<< HEAD
-# # Copyright (c) 2024 ViolentUTF Project
-# # Licensed under MIT License
-
-# utils/token_manager.py
-"""
-Token management utilities for ViolentUTF Keycloak integration.
-=======
 # Copyright (c) 2025 ViolentUTF Contributors.
 # Licensed under the MIT License.
 #
@@ -14,7 +6,6 @@
 
 # utils/token_manager.py
 """Token management utilities for ViolentUTF Keycloak integration.
->>>>>>> 27377bc4
 
 Handles JWT token extraction, validation, and APISIX endpoint access.
 """
@@ -37,12 +28,8 @@
 class TokenManager:
     """Manage JWT tokens for APISIX AI Gateway access."""
 
-<<<<<<< HEAD
-    def __init__(self: "TokenManager") -> None:
-=======
     def __init__(self: TokenManager) -> None:
         """Initialize the token manager with environment variables and Keycloak configuration."""
->>>>>>> 27377bc4
         self._load_environment_variables()
         self.keycloak_config = self._load_keycloak_config()
         # Comprehensive fallback endpoints - updated to match setup script
@@ -112,11 +99,7 @@
         self.apisix_admin_url = "http://localhost:9180"
         self.apisix_admin_key: Optional[str] = None  # Will be loaded dynamically
 
-<<<<<<< HEAD
-    def _load_environment_variables(self: "TokenManager") -> None:
-=======
     def _load_environment_variables(self: TokenManager) -> None:
->>>>>>> 27377bc4
         """Load APISIX-specific environment variables from .env file if it exists."""
         # Look for .env file in the violentutf directory
         env_file = Path(__file__).parent.parent / ".env"
@@ -151,11 +134,7 @@
         else:
             logger.debug("Environment file %s not found", env_file)
 
-<<<<<<< HEAD
-    def _load_keycloak_config(self: "TokenManager") -> Dict[str, Any]:
-=======
     def _load_keycloak_config(self: TokenManager) -> Dict[str, Any]:
->>>>>>> 27377bc4
         """Load Keycloak configuration from Streamlit secrets and environment."""
         try:
 
@@ -200,14 +179,6 @@
             logger.error("Missing Keycloak configuration: %s", e)
             return {}
 
-<<<<<<< HEAD
-    def extract_user_token(self: "TokenManager") -> Optional[str]:
-        """
-        Extract JWT token from Streamlit user session.
-        Since Streamlit doesn't directly expose JWT tokens, we need to get a new one.
-        """
-        # Check if we have authentication in session state.
-=======
     def extract_user_token(self: TokenManager) -> Optional[str]:
         """Extract JWT token from Streamlit user session.
 
@@ -215,7 +186,6 @@
         """
         # Check if we have authentication in session state
 
->>>>>>> 27377bc4
         if not st.session_state.get("access_token"):
             return None
 
@@ -228,11 +198,7 @@
         # If no valid token in session, try to get a fresh one
         return self._get_fresh_token()
 
-<<<<<<< HEAD
-    def _get_fresh_token(self: "TokenManager") -> Optional[str]:
-=======
     def _get_fresh_token(self: TokenManager) -> Optional[str]:
->>>>>>> 27377bc4
         """Get a fresh token using direct Keycloak token endpoint."""
         try:
 
@@ -244,18 +210,10 @@
             logger.error("Error getting fresh token: %s", e)
             return None
 
-<<<<<<< HEAD
-    def _get_token_from_keycloak(self: "TokenManager") -> Optional[str]:
-        """
-        Get a real JWT token from Keycloak using the user's session.
-        """
-        # Check if we have a user session.
-=======
     def _get_token_from_keycloak(self: TokenManager) -> Optional[str]:
         """Get a real JWT token from Keycloak using the user's session."""
         # Check if we have a user session
 
->>>>>>> 27377bc4
         if not st.session_state.get("access_token"):
             logger.debug("No access token in session state")
 
@@ -275,15 +233,9 @@
             logger.error("Error getting token from Keycloak: %s", e)
             return None
 
-<<<<<<< HEAD
-    def _request_token_for_user(self: "TokenManager", username: str) -> Optional[str]:
-        """
-        Request a token from Keycloak for the authenticated user.
-=======
     def _request_token_for_user(self: TokenManager, username: str) -> Optional[str]:
         """Request a token from Keycloak for the authenticated user.
 
->>>>>>> 27377bc4
         Since the user is already authenticated via Streamlit OAuth, we'll use
         the password grant with the configured user credentials.
         """
@@ -368,11 +320,7 @@
             logger.error("Unexpected error requesting token: %s", e)
             return None
 
-<<<<<<< HEAD
-    def _is_token_valid(self: "TokenManager", token: str) -> bool:
-=======
     def _is_token_valid(self: TokenManager, token: str) -> bool:
->>>>>>> 27377bc4
         """Check if JWT token is valid and not expired."""
         try:
 
@@ -405,11 +353,7 @@
             logger.error("Error validating token: %s", e)
             return False
 
-<<<<<<< HEAD
-    def get_user_roles(self: "TokenManager", token: str) -> list:
-=======
     def get_user_roles(self: TokenManager, token: str) -> list:
->>>>>>> 27377bc4
         """Extract user roles from JWT token."""
         try:
 
@@ -443,21 +387,13 @@
             logger.error("Error extracting roles from token: %s", e)
             return []
 
-<<<<<<< HEAD
-    def has_ai_access(self: "TokenManager", token: str) -> bool:
-=======
     def has_ai_access(self: TokenManager, token: str) -> bool:
->>>>>>> 27377bc4
         """Check if user has ai-api-access role."""
         roles = self.get_user_roles(token)
 
         return "ai-api-access" in roles
 
-<<<<<<< HEAD
-    def _load_apisix_admin_key(self: "TokenManager") -> Optional[str]:
-=======
     def _load_apisix_admin_key(self: TokenManager) -> Optional[str]:
->>>>>>> 27377bc4
         """Load APISIX admin key from environment or config files."""
         # Try environment variable first
         admin_key = os.getenv("APISIX_ADMIN_KEY")
@@ -483,11 +419,7 @@
         logger.error("APISIX_ADMIN_KEY environment variable not set and no fallback allowed for security")
         raise ValueError("APISIX_ADMIN_KEY environment variable must be set. No hardcoded fallbacks for security.")
 
-<<<<<<< HEAD
-    def _discover_apisix_routes(self: "TokenManager") -> Dict[str, Dict[str, str]]:
-=======
     def _discover_apisix_routes(self: TokenManager) -> Dict[str, Dict[str, str]]:
->>>>>>> 27377bc4
         """Dynamically discover available AI routes from APISIX Admin API."""
         if not self.apisix_admin_key:
 
@@ -551,11 +483,7 @@
 
         return {}
 
-<<<<<<< HEAD
-    def _parse_ai_routes(self: "TokenManager", routes_data: Dict) -> Dict[str, Dict[str, str]]:
-=======
     def _parse_ai_routes(self: TokenManager, routes_data: Dict) -> Dict[str, Dict[str, str]]:
->>>>>>> 27377bc4
         """Parse APISIX routes response to extract AI model endpoints."""
         endpoints: Dict[str, Dict[str, Any]] = {
             "openai": {},
@@ -602,11 +530,7 @@
         # Remove empty providers
         return {k: v for k, v in endpoints.items() if v}
 
-<<<<<<< HEAD
-    def _extract_provider_model(self: "TokenManager", route_id: str, uri: str) -> tuple:
-=======
     def _extract_provider_model(self: TokenManager, route_id: str, uri: str) -> tuple:
->>>>>>> 27377bc4
         """Extract provider and model information from route ID and URI."""
         try:
 
@@ -638,16 +562,10 @@
 
         return None, None
 
-<<<<<<< HEAD
-    def _map_endpoint_to_model(self: "TokenManager", provider: str, endpoint: str, route_id: str) -> Optional[str]:
-        """Map endpoint path to actual model name."""
-        # Create reverse mapping from fallback endpoints.
-=======
     def _map_endpoint_to_model(self: TokenManager, provider: str, endpoint: str, route_id: str) -> Optional[str]:
         """Map endpoint path to actual model name."""
         # Create reverse mapping from fallback endpoints
 
->>>>>>> 27377bc4
         endpoint_to_model = {}
         for prov, models in self.fallback_apisix_endpoints.items():
             for model, path in models.items():
@@ -673,11 +591,7 @@
         # Fallback: use endpoint as model name
         return endpoint
 
-<<<<<<< HEAD
-    def get_apisix_endpoints(self: "TokenManager") -> Dict[str, Dict[str, str]]:
-=======
     def get_apisix_endpoints(self: TokenManager) -> Dict[str, Dict[str, str]]:
->>>>>>> 27377bc4
         """Get all available APISIX AI endpoints with dynamic discovery and fallback."""
         current_time = time.time()
 
@@ -699,11 +613,7 @@
             logger.info("Using fallback APISIX endpoints configuration")
             return self.fallback_apisix_endpoints
 
-<<<<<<< HEAD
-    def get_endpoint_url(self: "TokenManager", provider: str, model: str) -> Optional[str]:
-=======
     def get_endpoint_url(self: TokenManager, provider: str, model: str) -> Optional[str]:
->>>>>>> 27377bc4
         """Get full URL for a specific provider/model endpoint."""
         endpoints = self.get_apisix_endpoints()
 
@@ -712,11 +622,7 @@
             return f"{self.apisix_base_url}{endpoint_path}"
         return None
 
-<<<<<<< HEAD
-    def get_model_display_name(self: "TokenManager", provider: str, model: str) -> str:
-=======
     def get_model_display_name(self: TokenManager, provider: str, model: str) -> str:
->>>>>>> 27377bc4
         """Get user-friendly display name for a model."""
         display_names = {
             "openai": {
@@ -773,11 +679,7 @@
 
         return display_names.get(provider, {}).get(model, model)
 
-<<<<<<< HEAD
-    def refresh_endpoints_cache(self: "TokenManager") -> bool:
-=======
     def refresh_endpoints_cache(self: TokenManager) -> bool:
->>>>>>> 27377bc4
         """Force refresh of the endpoints cache."""
         self._dynamic_endpoints_cache = None
 
@@ -785,16 +687,10 @@
         endpoints = self.get_apisix_endpoints()
         return len(endpoints) > 0
 
-<<<<<<< HEAD
-    def _remove_unsupported_providers(self: "TokenManager") -> None:
-        """Remove providers not yet supported by APISIX ai-proxy plugin."""
-        # Remove Bedrock until APISIX adds AWS SigV4 authentication support.
-=======
     def _remove_unsupported_providers(self: TokenManager) -> None:
         """Remove providers not yet supported by APISIX ai-proxy plugin."""
         # Remove Bedrock until APISIX adds AWS SigV4 authentication support
 
->>>>>>> 27377bc4
         if "bedrock" in self.fallback_apisix_endpoints:
             logger.info(
                 "Bedrock endpoints configured but not active - APISIX ai-proxy plugin does not support AWS SigV4 auth"
@@ -802,11 +698,7 @@
             # Don't remove, keep for future use when support is added
             # del self.fallback_apisix_endpoints['bedrock']
 
-<<<<<<< HEAD
-    def get_discovery_debug_info(self: "TokenManager") -> Dict[str, Any]:
-=======
     def get_discovery_debug_info(self: TokenManager) -> Dict[str, Any]:
->>>>>>> 27377bc4
         """Get debug information about dynamic discovery."""
         return {
             "apisix_admin_url": self.apisix_admin_url,
@@ -820,16 +712,12 @@
         }
 
     def call_ai_endpoint(
-<<<<<<< HEAD
-        self: "TokenManager", token: str, provider: str, model: str, messages: list, **kwargs: Any
-=======
         self: TokenManager,
         token: str,
         provider: str,
         model: str,
         messages: list,
         **kwargs: object,
->>>>>>> 27377bc4
     ) -> Optional[Dict[str, Any]]:
         """Make authenticated call to APISIX AI endpoint.
 
@@ -843,31 +731,14 @@
         Returns:
             API response or None if error
         """
-<<<<<<< HEAD
-        # Note: Using API key authentication instead of JWT for APISIX.
-=======
         # Note: Using API key authentication instead of JWT for APISIX
 
->>>>>>> 27377bc4
         endpoint_url = self.get_endpoint_url(provider, model)
         if not endpoint_url:
             logger.error("No endpoint found for provider '%s' and model '%s'", provider, model)
             return None
 
-<<<<<<< HEAD
-        # Setup authentication and payload
-        headers = self._setup_apisix_headers()
-        payload = self._prepare_payload(provider, model, messages, **kwargs)
-
-        # Execute with retry logic
-        return self._execute_request_with_retry(endpoint_url, headers, payload)
-
-    def _setup_apisix_headers(self: "TokenManager") -> Dict[str, str]:
-        """Setup APISIX authentication headers."""
-        import os
-=======
         # Use API key authentication for APISIX - SECURITY: No hardcoded fallbacks
->>>>>>> 27377bc4
 
         api_key = os.getenv("VIOLENTUTF_API_KEY") or os.getenv("APISIX_API_KEY") or os.getenv("AI_GATEWAY_API_KEY")
 
@@ -886,16 +757,10 @@
                 api_key[-4:] if len(api_key) > 12 else api_key,
             )
 
-        return {"apikey": api_key, "Content-Type": "application/json"}
-
-<<<<<<< HEAD
-    def _prepare_payload(self: "TokenManager", provider: str, model: str, messages: list, **kwargs) -> Dict[str, Any]:
-        """Prepare request payload with model-specific filtering."""
-        payload = {"model": model, "messages": messages}
-=======
+        headers = {"apikey": api_key, "Content-Type": "application/json"}
+
         # Handle special requirements for OpenAI o1 models
         payload: Dict[str, Any] = {"model": model, "messages": messages}
->>>>>>> 27377bc4
 
         # Filter parameters based on model type
         if provider == "openai" and any(reasoning_model in model for reasoning_model in ["o1-", "o3-", "o4-"]):
@@ -905,7 +770,7 @@
                 model,
             )
             # Only allow specific parameters for reasoning models
-            allowed_params = ["max_completion_tokens"]  # No temperature, top_p, etc
+            allowed_params = ["max_completion_tokens"]  # No temperature, top_p, etc.
             for key, value in kwargs.items():
                 if key in allowed_params:
                     payload[key] = cast(Any, value)
@@ -915,19 +780,7 @@
                 # Skip other parameters that cause errors
         else:
             # Regular models - use all provided parameters
-<<<<<<< HEAD
-            payload.update(kwargs)
-
-        return payload
-
-    def _execute_request_with_retry(
-        self: "TokenManager", endpoint_url: str, headers: Dict[str, str], payload: Dict[str, Any]
-    ) -> Optional[Dict[str, Any]]:
-        """Execute HTTP request with retry logic."""
-        import time
-=======
             payload.update(cast(Dict[str, Any], kwargs))
->>>>>>> 27377bc4
 
         max_retries = 3
         retry_delay = 1  # Start with 1 second delay
@@ -947,12 +800,6 @@
                 logger.info("Calling APISIX endpoint: %s", endpoint_url)
                 response = requests.post(endpoint_url, headers=headers, json=payload, timeout=45)
 
-<<<<<<< HEAD
-                # Handle response based on status code
-                result = self._handle_response(response, attempt, max_retries)
-                if result != "retry":
-                    return result
-=======
                 if response.status_code == 200:
                     logger.info("Successfully received response from APISIX")
                     return cast(Dict[str, Any], response.json())
@@ -980,7 +827,6 @@
                         response.text,
                     )
                     return None
->>>>>>> 27377bc4
 
             except requests.exceptions.RequestException as e:
                 logger.error("Network error calling APISIX endpoint: %s", e)
@@ -991,31 +837,6 @@
 
         return None
 
-<<<<<<< HEAD
-    def _handle_response(self: "TokenManager", response, attempt: int, max_retries: int) -> Any:
-        """Handle HTTP response based on status code."""
-        if response.status_code == 200:
-            logger.info("Successfully received response from APISIX")
-            return response.json()
-        elif response.status_code == 401:
-            logger.error("Authentication failed - API key may be invalid")
-            return None
-        elif response.status_code == 403:
-            logger.error("Access forbidden - check API key permissions")
-            return None
-        elif response.status_code == 429:
-            logger.warning(f"Rate limit hit (429). Attempt {attempt + 1}/{max_retries + 1}")
-            if attempt < max_retries:
-                return "retry"  # Signal to retry
-            else:
-                logger.error("Max retries exceeded for rate limiting")
-                return None
-        else:
-            logger.error(f"API call failed with status {response.status_code}: {response.text}")
-            return None
-
-=======
->>>>>>> 27377bc4
 
 # Global instance
 token_manager = TokenManager()