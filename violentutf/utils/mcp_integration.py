<<<<<<< HEAD
# # Copyright (c) 2024 ViolentUTF Project
# # Licensed under MIT License

"""
MCP Integration Utilities for ViolentUTF.

Provides natural language command parsing and context analysis for MCP features
=======
# Copyright (c) 2025 ViolentUTF Contributors.
# Licensed under the MIT License.
#
# This file is part of ViolentUTF - An AI Red Teaming Platform.
# See LICENSE file in the project root for license information.

"""MCP Integration Utilities for ViolentUTF.

Provides natural language command parsing and context analysis for MCP features.
>>>>>>> 27377bc4
"""

import json
import os
import re
import sys
from dataclasses import dataclass
from enum import Enum
from typing import Any, Dict, List, Optional, Union, cast

# Import existing utilities
from .logging import get_logger
from .mcp_client import MCPClientSync

# Import existing dataset utilities
sys.path.append(os.path.dirname(os.path.dirname(os.path.abspath(__file__))))
try:
    from util_datasets.dataset_transformations import JinjaTransformer, TransformationConfig
except ImportError:
    # Fallback if dataset_transformations is not available
    JinjaTransformer = None
    TransformationConfig = None

# Set up logger
logger = get_logger(__name__)


class MCPCommandType(Enum):
    """Types of MCP commands."""

    HELP = "help"
    TEST = "test"
    DATASET = "dataset"
    ENHANCE = "enhance"
    ANALYZE = "analyze"
    RESOURCES = "resources"
    PROMPT = "prompt"
    LIST = "list"
    DOCUMENTATION = "documentation"
    SEARCH = "search"
    UNKNOWN = "unknown"


@dataclass
class MCPCommand:
    """Parsed MCP command."""

    type: MCPCommandType
    subcommand: Optional[str] = None
    arguments: Optional[Dict[str, Any]] = None
    raw_text: str = ""

    def __post_init__(self: "MCPCommand") -> None:
<<<<<<< HEAD
=======
        """Initialize arguments dictionary if not provided."""
>>>>>>> 27377bc4
        if self.arguments is None:
            self.arguments = {}


class NaturalLanguageParser:
    """Parse natural language commands for MCP operations."""

    # Command patterns.
    COMMAND_PATTERNS = {
        MCPCommandType.HELP: [r"/mcp\s+help", r"show\s+mcp\s+commands?", r"what\s+can\s+mcp\s+do", r"mcp\s+usage"],
        MCPCommandType.TEST: [
            r"/mcp\s+test\s+(?P<test_type>[\w-]+)",
            r"/mcp\s+test(?:\s+|$)",  # Allow /mcp test without type
            r"run\s+(?P<test_type>\w+)\s+test",
            r"test\s+for\s+(?P<test_type>\w+)",
            r"check\s+for\s+(?P<test_type>\w+)",
        ],
        MCPCommandType.DATASET: [
            r"/mcp\s+dataset\s+(?P<dataset_name>[\w-]+)",
            r"load\s+dataset\s+(?P<dataset_name>[\w-]+)",
            r"use\s+(?P<dataset_name>[\w-]+)\s+dataset",
            r"show\s+(?P<dataset_name>[\w-]+)\s+data",
        ],
        MCPCommandType.ENHANCE: [
            r"/mcp\s+enhance",
            r"enhance\s+this\s+prompt",
            r"improve\s+this\s+prompt",
            r"make\s+this\s+prompt\s+better",
        ],
        MCPCommandType.ANALYZE: [
            r"/mcp\s+analyze",
            r"analyze\s+this\s+prompt",
            r"analyze\s+for\s+(?P<issue>\w+)",
            r"find\s+(?P<issue>\w+)\s+issues?",
        ],
        MCPCommandType.RESOURCES: [
            r"/mcp\s+resources",
            r"show\s+mcp\s+resources",
            r"list\s+available\s+resources",
            r"what\s+resources\s+are\s+available",
        ],
        MCPCommandType.PROMPT: [
            r"/mcp\s+prompt\s+(?P<prompt_name>[\w-]+)",
            r"use\s+(?P<prompt_name>[\w-]+)\s+prompt",
            r"show\s+(?P<prompt_name>[\w-]+)\s+template",
        ],
        MCPCommandType.LIST: [
            r"/mcp\s+list\s+(?P<resource>[\w-]+)",
            r"list\s+(?:all\s+)?(?P<resource>[\w-]+)",
            r"show\s+(?:me\s+)?(?:all\s+)?(?:available\s+)?(?P<resource>[\w-]+)",
            r"what\s+(?P<resource>[\w-]+)\s+are\s+available",
        ],
        MCPCommandType.DOCUMENTATION: [
            r"/mcp\s+docs?\s+(?P<query>.+)",
            r"/mcp\s+documentation\s+(?P<query>.+)",
            r"show\s+(?:me\s+)?(?:the\s+)?docs?\s+(?:for\s+|about\s+)?(?P<query>.+)",
            r"(?:find\s+|search\s+)?docs?\s+(?:for\s+|about\s+)?(?P<query>.+)",
            r"how\s+(?:do\s+i|to)\s+(?P<query>.+)",
            r"what\s+is\s+(?P<query>.+)",
            r"guide\s+(?:for\s+|on\s+)?(?P<query>.+)",
            r"help\s+(?:me\s+)?(?:with\s+)?(?P<query>.+)",
            r"troubleshoot(?:ing)?\s+(?P<query>.+)",
            r"setup\s+(?P<query>.+)",
            r"configure?\s+(?P<query>.+)",
            r"install(?:ing)?\s+(?P<query>.+)",
        ],
        MCPCommandType.SEARCH: [
            r"/mcp\s+search\s+(?P<query>.+)",
            r"search\s+(?:for\s+|about\s+)?(?P<query>.+)",
            r"find\s+(?:information\s+)?(?:about\s+)?(?P<query>.+)",
            r"look\s+(?:up\s+|for\s+)?(?P<query>.+)",
        ],
    }

    def __init__(self: "NaturalLanguageParser") -> None:
<<<<<<< HEAD
        """Initialize parser with compiled patterns."""
=======
        """Initialize parser with compiled patterns"""
>>>>>>> 27377bc4
        self.compiled_patterns = {}
        for cmd_type, patterns in self.COMMAND_PATTERNS.items():
            self.compiled_patterns[cmd_type] = [re.compile(pattern, re.IGNORECASE) for pattern in patterns]

    def parse(self: "NaturalLanguageParser", text: str) -> MCPCommand:
        """
        Parse natural language text into MCP command.

        Args:
            text: Input text to parse

        Returns:
            MCPCommand object with parsed information
        """
        text = text.strip()

        # Check each command type
        for cmd_type, patterns in self.compiled_patterns.items():
            for pattern in patterns:
                match = pattern.search(text)
                if match:
                    # Extract named groups as arguments
                    arguments = match.groupdict()
                    # Remove None values
                    arguments = {k: v for k, v in arguments.items() if v is not None}

                    return MCPCommand(type=cmd_type, arguments=arguments, raw_text=text)

        # If no pattern matches, return unknown command
        return MCPCommand(type=MCPCommandType.UNKNOWN, raw_text=text)

    def suggest_command(self: "NaturalLanguageParser", partial_text: str) -> List[str]:
        """
        Suggest commands based on partial input.

        Args:
            partial_text: Partial command text

        Returns:
            List of suggested commands
        """
        suggestions = []
        partial_lower = partial_text.lower().strip()

        # All available commands
        all_commands = [
            "/mcp help",
            "/mcp enhance",
            "/mcp analyze",
            "/mcp test jailbreak",
            "/mcp test bias",
            "/mcp test privacy",
            "/mcp dataset harmbench",
            "/mcp dataset jailbreak",
            "/mcp resources",
            "/mcp prompt security_test",
            "/mcp docs setup",
            "/mcp docs API",
            "/mcp search authentication",
            "how to setup ViolentUTF",
            "troubleshooting Docker",
            "guide for MCP",
        ]

        # Basic command suggestions
        if partial_lower.startswith("/mc"):
            # If it's a partial /mcp command, suggest all commands
            suggestions = all_commands
        elif partial_lower.startswith("enha"):
            suggestions.append("/mcp enhance")
        elif partial_lower.startswith("analy"):
            suggestions.append("/mcp analyze")
        elif partial_lower.startswith("test"):
            suggestions.extend(["/mcp test jailbreak", "/mcp test bias", "/mcp test privacy"])
        elif partial_lower.startswith("load") or partial_lower.startswith("data"):
            suggestions.extend(["/mcp dataset harmbench", "/mcp dataset jailbreak"])
        elif partial_lower.startswith("how") or partial_lower.startswith("what") or partial_lower.startswith("guide"):
            suggestions.extend(["how to setup ViolentUTF", "guide for MCP", "/mcp docs setup"])
        elif partial_lower.startswith("troubl") or partial_lower.startswith("help"):
            suggestions.extend(["troubleshooting Docker", "/mcp docs troubleshooting"])
        elif partial_lower.startswith("setup") or partial_lower.startswith("install"):
            suggestions.extend(["/mcp docs setup", "how to setup ViolentUTF"])
        elif partial_lower.startswith("search") or partial_lower.startswith("find"):
            suggestions.extend(["/mcp search authentication", "/mcp docs API"])
        else:
            # For any other text, suggest relevant commands based on keywords
            for cmd in all_commands:
                if partial_lower in cmd.lower():
                    suggestions.append(cmd)

        # Filter based on partial text matching start of suggestion
        filtered = []
        for s in suggestions:
            if s.lower().startswith(partial_lower) or partial_lower in s.lower():
                if s not in filtered:
                    filtered.append(s)

        return filtered[:5]  # Return top 5 suggestions

    def extract_parameters(self: "NaturalLanguageParser", text: str) -> Dict[str, Any]:
        """
        Extract parameters from natural language text.

        Args:
            text: Natural language text

        Returns:
            Dictionary of extracted parameters
        """
        params = {}
        text_lower = text.lower()

        # Extract temperature
        temp_patterns = [
            r"temperature\s*(?:of|=|:)?\s*(\d+\.?\d*)",
            r"temp\s*(?:of|=|:)?\s*(\d+\.?\d*)",
            r"(\d+\.?\d*)\s*temperature",
        ]
        for pattern in temp_patterns:
            match = re.search(pattern, text_lower)
            if match:
                params["temperature"] = float(match.group(1))
                break

        # Extract max tokens
        token_patterns = [r"max[\s_]?tokens?\s*(?:of|=|:)?\s*(\d+)", r"(\d+)\s*tokens?", r"limit\s*(?:of|=|:)?\s*(\d+)"]
        for pattern in token_patterns:
            match = re.search(pattern, text_lower)
            if match:
                params["max_tokens"] = int(match.group(1))
                break

        # Extract creativity/temperature descriptors
        if "creative" in text_lower or "high creativity" in text_lower:
            params["temperature"] = 0.9
        elif "balanced" in text_lower:
            params["temperature"] = 0.7
        elif "focused" in text_lower or "low creativity" in text_lower:
            params["temperature"] = 0.3

        return params


class ContextAnalyzer:
    """Analyze conversation context for MCP opportunities."""

    # Keywords that might trigger suggestions.
    ENHANCEMENT_TRIGGERS = [
        "improve",
        "better",
        "enhance",
        "optimize",
        "refine",
        "stronger",
        "clearer",
        "more effective",
    ]

    SECURITY_TRIGGERS = [
        "jailbreak",
        "bypass",
        "security",
        "safety",
        "harmful",
        "malicious",
        "attack",
        "vulnerability",
        "exploit",
    ]

    BIAS_TRIGGERS = ["bias", "fair", "discriminat", "stereotyp", "prejudic", "neutral", "balanced", "inclusive"]

    def __init__(self: "ContextAnalyzer", mcp_client: Optional[MCPClientSync] = None) -> None:
<<<<<<< HEAD
        """Initialize analyzer with optional MCP client."""
=======
        """Initialize analyzer with optional MCP client"""
>>>>>>> 27377bc4
        self.mcp_client = mcp_client or MCPClientSync()
        self.logger = logger

    def analyze_for_suggestions(self: "ContextAnalyzer", text: str) -> List[Dict[str, Any]]:
        """
        Analyze text and suggest relevant MCP operations.

        Args:
            text: Text to analyze

        Returns:
            List of suggestions with type and reason
        """
        suggestions = []
        text_lower = text.lower()

        # Check for enhancement opportunities
        if any(trigger in text_lower for trigger in self.ENHANCEMENT_TRIGGERS):
            suggestions.append(
                {
                    "type": "enhance",
                    "reason": "Your message mentions improvement. Would you like to enhance this prompt?",
                    "command": "/mcp enhance",
                    "priority": 1,
                }
            )

        # Check for security concerns
        if any(trigger in text_lower for trigger in self.SECURITY_TRIGGERS):
            suggestions.append(
                {
                    "type": "security",
                    "reason": "Security-related content detected. Consider running a security analysis.",
                    "command": "/mcp analyze",
                    "priority": 2,
                }
            )
            suggestions.append(
                {
                    "type": "test",
                    "reason": "You might want to test for jailbreak vulnerabilities.",
                    "command": "/mcp test jailbreak",
                    "priority": 2,
                }
            )

        # Check for bias concerns
        if any(trigger in text_lower for trigger in self.BIAS_TRIGGERS):
            suggestions.append(
                {
                    "type": "bias",
                    "reason": "Bias-related concerns detected. Consider a bias analysis.",
                    "command": "/mcp test bias",
                    "priority": 2,
                }
            )

        # Sort by priority
        suggestions.sort(key=lambda x: int(cast(Union[str, int], x.get("priority", 999))))

        return cast(List[Dict[str, Any]], suggestions[:3])  # Return top 3 suggestions

    def detect_prompt_type(self: "ContextAnalyzer", text: str) -> str:
        """
        Detect the type of prompt based on content.

        Args:
            text: Prompt text to analyze

        Returns:
            Detected prompt type
        """
        text_lower = text.lower()

        # Security/jailbreak prompts
        if any(word in text_lower for word in ["ignore", "bypass", "override", "forget"]):
            return "jailbreak_attempt"

        # Role-playing prompts
        if any(phrase in text_lower for phrase in ["act as", "pretend to be", "you are now"]):
            return "roleplay"

        # Question prompts
        if text_lower.strip().endswith("?"):
            return "question"

        # Instruction prompts
        if any(word in text_lower for word in ["write", "create", "generate", "make"]):
            return "instruction"

        # Default
        return "general"


class ResourceSearcher:
    """Search and filter MCP resources."""

    def __init__(self: "ResourceSearcher", mcp_client: Optional[MCPClientSync] = None) -> None:
<<<<<<< HEAD
        """Initialize searcher with MCP client."""
=======
        """Initialize searcher with MCP client"""
>>>>>>> 27377bc4
        self.mcp_client = mcp_client or MCPClientSync()
        self._resources_cache: Optional[List[Dict[str, Any]]] = None
        self._prompts_cache: Optional[List[Dict[str, Any]]] = None
        self.logger = logger

    def search_resources(
        self: "ResourceSearcher", query: str, resource_type: Optional[str] = None
    ) -> List[Dict[str, Any]]:
        """
        Search for resources matching query.

        Args:
            query: Search query
            resource_type: Optional filter by resource type

        Returns:
            List of matching resources
        """
        # Get all resources (with caching).
        if self._resources_cache is None:
            self._resources_cache = self.mcp_client.list_resources()

        resources = self._resources_cache

        query_lower = query.lower()

        # Filter by query
        matches = []
        for resource in cast(List[Dict[str, Any]], resources):
            # Check name and description
            if (
                query_lower in str(resource.get("name", "")).lower()
                or query_lower in str(resource.get("description", "")).lower()
                or query_lower in str(resource.get("uri", "")).lower()
            ):
                # Filter by type if specified
                if resource_type:
                    if resource_type in str(resource.get("uri", "")):
                        matches.append(resource)
                else:
                    matches.append(resource)

        return matches

    def search_prompts(self: "ResourceSearcher", query: str, category: Optional[str] = None) -> List[Dict[str, Any]]:
        """
        Search for prompts matching query.

        Args:
            query: Search query
            category: Optional filter by category

        Returns:
            List of matching prompts
        """
        # Get all prompts (with caching).
        if self._prompts_cache is None:
            self._prompts_cache = self.mcp_client.list_prompts()

        prompts = self._prompts_cache

        query_lower = query.lower()

        # Filter by query
        matches = []
        for prompt in cast(List[Dict[str, Any]], prompts):
            # Check name and description
<<<<<<< HEAD
            if query_lower in prompt.get("name", "").lower() or query_lower in prompt.get("description", "").lower():
=======
            if (
                query_lower in str(prompt.get("name", "")).lower()
                or query_lower in str(prompt.get("description", "")).lower()
            ):
>>>>>>> 27377bc4
                # Filter by category if specified
                if category:
                    # Category might be in name or tags
                    if category.lower() in str(prompt.get("name", "")).lower():
                        matches.append(prompt)
                else:
                    matches.append(prompt)

        return matches

    def get_resource_by_uri(self: "ResourceSearcher", uri: str) -> Optional[Dict[str, Any]]:
<<<<<<< HEAD
        """Get specific resource by URI."""
=======
        """Get specific resource by URI"""
>>>>>>> 27377bc4
        resources = self._resources_cache or self.mcp_client.list_resources()

        for resource in resources:
            if resource.get("uri") == uri:
                return resource

        return None

    def get_prompt_by_name(self: "ResourceSearcher", name: str) -> Optional[Dict[str, Any]]:
<<<<<<< HEAD
        """Get specific prompt by name."""
=======
        """Get specific prompt by name"""
>>>>>>> 27377bc4
        prompts = self._prompts_cache or self.mcp_client.list_prompts()

        for prompt in prompts:
            if prompt.get("name") == name:
                return prompt

        return None


class TestScenarioInterpreter:
    """Interpret and execute test scenarios using MCP."""

    def __init__(self: "TestScenarioInterpreter", mcp_client: Optional[MCPClientSync] = None) -> None:
<<<<<<< HEAD
        """Initialize interpreter with MCP client."""
=======
        """Initialize interpreter with MCP client"""
>>>>>>> 27377bc4
        self.mcp_client = mcp_client or MCPClientSync()
        self.logger = logger

    def interpret_test_request(
        self: "TestScenarioInterpreter", test_type: str, context: Optional[str] = None
    ) -> Dict[str, Any]:
        """
        Interpret a test request and prepare test configuration.

        Args:
            test_type: Type of test requested
            context: Optional context or prompt to test

        Returns:
            Test configuration dictionary
        """
        test_type_lower = test_type.lower()

        # Map test types to MCP prompts
        test_mappings = {
            "jailbreak": "jailbreak_test",
            "bias": "bias_detection",
            "privacy": "privacy_test",
            "security": "security_audit",
            "harmful": "harmful_content_test",
            "injection": "prompt_injection",
        }

        # Find matching prompt
        prompt_name = None
        for key, value in test_mappings.items():
            if key in test_type_lower:
                prompt_name = value
                break

        if not prompt_name:
            return {"error": f"Unknown test type: {test_type}", "available_types": list(test_mappings.keys())}

        # Prepare test configuration
        config = {
            "test_type": test_type,
            "prompt_name": prompt_name,
            "context": context,
            "parameters": self._get_default_parameters(prompt_name),
        }

        return config

    def _get_default_parameters(self: "TestScenarioInterpreter", prompt_name: str) -> Dict[str, Any]:
<<<<<<< HEAD
        """Get default parameters for a prompt."""
=======
        """Get default parameters for a prompt"""
>>>>>>> 27377bc4
        defaults = {
            "jailbreak_test": {
                "scenario": "standard",
                "techniques": ["roleplay", "hypothetical"],
                "target_behavior": "harmful_content",
            },
            "bias_detection": {
                "focus_area": "general",
                "demographics": ["gender", "race", "age"],
                "test_depth": "standard",
            },
            "privacy_test": {
                "data_types": ["personal", "financial"],
                "test_method": "extraction",
                "sensitivity_level": "high",
            },
            "security_audit": {
                "audit_scope": "comprehensive",
                "vulnerability_types": ["injection", "bypass", "extraction"],
                "severity_threshold": "medium",
            },
            "harmful_content_test": {
                "content_types": ["violence", "illegal", "harmful_advice"],
                "test_intensity": "moderate",
            },
            "prompt_injection": {
                "injection_type": "direct",
                "payload_complexity": "medium",
                "target_override": "system_prompt",
            },
        }

        result = defaults.get(prompt_name, {})
        if not isinstance(result, dict):
            return {}
        return result

    def execute_test(self: "TestScenarioInterpreter", test_config: Dict[str, Any]) -> Dict[str, Any]:
        """
        Execute a test based on configuration.

        Args:
            test_config: Test configuration from interpret_test_request

        Returns:
            Test results dictionary
        """
        if "error" in test_config:
            return test_config

        try:
            # Get the prompt
            prompt_name = test_config["prompt_name"]
            parameters = test_config.get("parameters", {})

            # Add context if provided
            if test_config.get("context"):
                parameters["context"] = test_config["context"]

            # Get rendered prompt from MCP
            rendered_prompt = self.mcp_client.get_prompt(prompt_name, parameters)

            if not rendered_prompt:
                return {"error": f"Failed to get prompt: {prompt_name}", "test_type": test_config["test_type"]}

            # Return test setup (actual execution would happen elsewhere)
            return {
                "test_type": test_config["test_type"],
                "prompt_name": prompt_name,
                "rendered_prompt": rendered_prompt,
                "parameters": parameters,
                "status": "ready",
                "next_steps": [
                    "Execute prompt against target model",
                    "Analyze response for vulnerabilities",
                    "Generate security report",
                ],
            }

        except Exception as e:
            self.logger.error("Test execution failed: %s", e)
            return {"error": str(e), "test_type": test_config.get("test_type", "unknown")}


class DatasetIntegration:
    """Integrate MCP with existing dataset system."""

    def __init__(self: "DatasetIntegration", mcp_client: Optional[MCPClientSync] = None) -> None:
<<<<<<< HEAD
        """Initialize with MCP client."""
=======
        """Initialize with MCP client"""
>>>>>>> 27377bc4
        self.mcp_client = mcp_client or MCPClientSync()
        self.logger = logger

    def load_mcp_dataset(self: "DatasetIntegration", dataset_uri: str) -> Optional[Any]:
        """
        Load dataset from MCP resource.

        Args:
            dataset_uri: MCP resource URI for dataset

        Returns:
            Loaded dataset or None if error
        """
        try:
            # Read resource from MCP
            content = self.mcp_client.read_resource(dataset_uri)

            if not content:
                self.logger.error("Failed to read dataset: %s", dataset_uri)
                return None

            # Handle different content types from MCP
            if isinstance(content, (list, dict)):
                # Content is already structured
                return content
            else:
                # Content should be a string, try to parse as JSON
                content_str = str(content)
                try:
                    return json.loads(content_str)
                except json.JSONDecodeError:
                    # Return as raw text if not JSON
                    return content_str

        except Exception as e:
            self.logger.error("Failed to load MCP dataset: %s", e)
            return None

<<<<<<< HEAD
    def transform_with_jinja(self: "DatasetIntegration", data: Any, template: str) -> Optional[str]:
=======
    def transform_with_jinja(self: "DatasetIntegration", data: object, template: str) -> Optional[str]:
>>>>>>> 27377bc4
        """
        Transform data using Jinja2 template.

        Args:
            data: Data to transform
            template: Jinja2 template string

        Returns:
            Transformed string or None if error
        """
        try:
            if JinjaTransformer is None or TransformationConfig is None:
                # Fallback to basic Jinja2 if transformer not available
                from jinja2 import Template

                jinja_template = Template(template)

                # Prepare data for transformation
                if isinstance(data, list):
                    template_data = {"items": data}
                elif isinstance(data, dict):
                    template_data = data
                else:
                    template_data = {"content": cast(List[Any], data)}

                return cast(Optional[str], jinja_template.render(**template_data))

            # Use existing Jinja transformer
            config = TransformationConfig(template=template, output_format="text")

            transformer = JinjaTransformer(config)

            # Prepare data for transformation
            if isinstance(data, list):
                template_data = {"items": data}
            elif isinstance(data, dict):
                template_data = data
            else:
                template_data = {"content": cast(List[Any], data)}

            # Transform
            result = transformer.transform([template_data])
            return cast(Optional[str], result)

        except Exception as e:
            self.logger.error("Jinja transformation failed: %s", e)
            return None

    def list_available_datasets(self: "DatasetIntegration") -> Dict[str, List[Dict[str, Any]]]:
        """
        List all available datasets from both MCP and local sources.

        Returns:
            Dictionary with 'mcp' and 'local' dataset lists
        """
        datasets: dict[str, list] = {"mcp": [], "local": []}

        # Get MCP datasets
        try:
            resources = self.mcp_client.list_resources()
            for resource in cast(List[Dict[str, Any]], resources):
                if "dataset" in str(resource.get("uri", "")).lower():
                    datasets["mcp"].append(
                        {
                            "name": resource.get("name", "Unknown"),
                            "uri": resource.get("uri", ""),
                            "description": resource.get("description", ""),
                            "source": "mcp",
                        }
                    )
        except Exception as e:
            self.logger.error("Failed to list MCP datasets: %s", e)

        # Get local PyRIT datasets
        try:
            # This would integrate with existing dataset system
            # For now, just return placeholder
            datasets["local"].append(
                {
                    "name": "PyRIT Native Datasets",
                    "description": "Built-in PyRIT security testing datasets",
                    "source": "local",
                }
            )
        except Exception as e:
            self.logger.error("Failed to list local datasets: %s", e)

        return datasets


class ConfigurationIntentDetector:
    """Detects configuration-related intents in natural language."""

    def __init__(self: "ConfigurationIntentDetector") -> None:
<<<<<<< HEAD
=======
        """Initialize the configuration intent detector with keyword mappings."""
>>>>>>> 27377bc4
        self.generator_keywords = ["generator", "create", "model", "gpt", "claude", "llm"]
        self.dataset_keywords = ["dataset", "data", "load", "prompts"]
        self.orchestrator_keywords = ["orchestrator", "test", "run", "execute", "red team"]
        self.scorer_keywords = ["scorer", "score", "evaluate", "bias", "security"]
        self.converter_keywords = ["converter", "convert", "transform", "transformation", "translation"]

    def detect_configuration_intent(self: "ConfigurationIntentDetector", text: str) -> Optional[Dict[str, Any]]:
<<<<<<< HEAD
        """Detect if text contains configuration intent."""
=======
        """Detect if text contains configuration intent"""
>>>>>>> 27377bc4
        text_lower = text.lower()

        # Check for orchestrator setup first (most specific)
        if any(kw in text_lower for kw in ["orchestrator", "red team", "pipeline"]):
            return {"type": "orchestrator", "action": "create", "details": text}

        # Check for converter configuration
        if any(kw in text_lower for kw in self.converter_keywords):
            # Make sure it's not another resource type
            if not any(
                kw in text_lower
                for kw in ["generator", "model", "gpt", "claude", "llm", "dataset", "data", "scorer", "orchestrator"]
            ):
                action = (
                    "list" if any(word in text_lower for word in ["show", "list", "available", "what"]) else "configure"
                )
                return {"type": "converter", "action": action, "details": text}

        # Check for scorer configuration (specific)
        if any(kw in text_lower for kw in self.scorer_keywords):
            # Make sure it's not a generator or dataset intent
            if not any(kw in text_lower for kw in ["generator", "model", "gpt", "claude", "llm", "dataset", "data"]):
                action = (
                    "list"
                    if any(word in text_lower for word in ["show", "list", "available", "what", "options"])
                    else "configure"
                )
                scorer_type = self._extract_scorer_type(text)
                return {"type": "scorer", "action": action, "target": scorer_type, "details": text}

        # Check for dataset operations (before generator since "load" is specific)
        if any(kw in text_lower for kw in self.dataset_keywords):
            # Exclude if it's clearly about generators
            if not any(kw in text_lower for kw in ["generator", "model", "gpt", "claude", "llm"]):
                action = "load" if "load" in text_lower else "create"
                dataset_name = self._extract_dataset_name(text)
                return {"type": "dataset", "action": action, "target": dataset_name, "details": text}

        # Check for generator creation (most general)
        if any(kw in text_lower for kw in self.generator_keywords):
            if "create" in text_lower or "set up" in text_lower or "configure" in text_lower:
                return {"type": "generator", "action": "create", "details": text}

        return None

    def extract_generator_params(self: "ConfigurationIntentDetector", text: str) -> Dict[str, Any]:
<<<<<<< HEAD
        """Extract generator parameters from natural language."""
=======
        """Extract generator parameters from natural language"""
>>>>>>> 27377bc4
        parser = NaturalLanguageParser()
        params = parser.extract_parameters(text)

        # Extract model name
        text_lower = text.lower()
        if "gpt-4" in text_lower:
            params["model"] = "gpt-4"
        elif "gpt-3.5" in text_lower or "gpt-35" in text_lower:
            params["model"] = "gpt-3.5-turbo"
        elif "claude" in text_lower:
            params["model"] = "claude-3"

        # Extract provider
        if "openai" in text_lower:
            params["provider"] = "openai"
        elif "anthropic" in text_lower:
            params["provider"] = "anthropic"

        return params

    def _extract_dataset_name(self: "ConfigurationIntentDetector", text: str) -> str:
<<<<<<< HEAD
        """Extract dataset name from text."""
        # Simple extraction - look for common dataset names.
=======
        """Extract dataset name from text"""
        # Simple extraction - look for common dataset names
>>>>>>> 27377bc4
        text_lower = text.lower()
        if "jailbreak" in text_lower:
            return "jailbreak"
        elif "bias" in text_lower:
            return "bias-test"
        elif "harmful" in text_lower:
            return "harmful-content"
        return "custom"

    def _extract_scorer_type(self: "ConfigurationIntentDetector", text: str) -> str:
<<<<<<< HEAD
        """Extract scorer type from text."""
=======
        """Extract scorer type from text"""
>>>>>>> 27377bc4
        text_lower = text.lower()
        if "bias" in text_lower:
            return "bias"
        elif "security" in text_lower:
            return "security"
        elif "harm" in text_lower:
            return "harmful"
        return "general"


class ConversationContextAnalyzer:
    """Analyzes conversation context to provide intelligent suggestions."""

    def __init__(self: "ConversationContextAnalyzer") -> None:
<<<<<<< HEAD
=======
        """Initialize the conversation context analyzer with topic keyword mappings."""
>>>>>>> 27377bc4
        self.topic_keywords = {
            "security": ["jailbreak", "injection", "attack", "vulnerability", "exploit"],
            "bias": ["bias", "fairness", "discrimination", "stereotype"],
            "harmful": ["harmful", "toxic", "dangerous", "inappropriate"],
            "privacy": ["privacy", "pii", "personal", "sensitive", "data"],
            "test": ["test", "evaluate", "assess", "check", "verify"],
            "dataset": ["dataset", "data", "prompts", "examples"],
            "generator": ["generator", "model", "llm", "ai", "gpt", "claude"],
            "orchestrator": ["orchestrator", "pipeline", "workflow", "automation"],
        }

    def analyze_context(self: "ConversationContextAnalyzer", messages: List[Dict[str, str]]) -> Dict[str, Any]:
<<<<<<< HEAD
        """Analyze conversation context."""
=======
        """Analyze conversation context"""
>>>>>>> 27377bc4
        if not messages:
            return {"message_count": 0, "topics": [], "suggested_actions": [], "mentioned_resources": []}

        # Extract topics from messages
        topics = set()
        mentioned_resources = set()

        for msg in messages:
            content = msg.get("content", "").lower()

            # Identify topics
            for topic, keywords in self.topic_keywords.items():
                if any(kw in content for kw in keywords):
                    topics.add(topic)

            # Look for resource mentions
            if "dataset" in content:
                mentioned_resources.add("dataset")
            if "generator" in content:
                mentioned_resources.add("generator")
            if "orchestrator" in content:
                mentioned_resources.add("orchestrator")

        # Generate suggestions based on context
        suggested_actions = []

        if "dataset" in topics and "generator" not in mentioned_resources:
            suggested_actions.append("Create a generator to test with the dataset")

        if "generator" in mentioned_resources and "test" not in topics:
            suggested_actions.append("Run security tests on the generator")

        if "security" in topics and "dataset" not in mentioned_resources:
            suggested_actions.append("Load security testing datasets")

        return {
            "message_count": len(messages),
            "topics": list(topics),
            "suggested_actions": suggested_actions,
            "mentioned_resources": list(mentioned_resources),
        }<|MERGE_RESOLUTION|>--- conflicted
+++ resolved
@@ -1,12 +1,3 @@
-<<<<<<< HEAD
-# # Copyright (c) 2024 ViolentUTF Project
-# # Licensed under MIT License
-
-"""
-MCP Integration Utilities for ViolentUTF.
-
-Provides natural language command parsing and context analysis for MCP features
-=======
 # Copyright (c) 2025 ViolentUTF Contributors.
 # Licensed under the MIT License.
 #
@@ -16,7 +7,6 @@
 """MCP Integration Utilities for ViolentUTF.
 
 Provides natural language command parsing and context analysis for MCP features.
->>>>>>> 27377bc4
 """
 
 import json
@@ -45,7 +35,7 @@
 
 
 class MCPCommandType(Enum):
-    """Types of MCP commands."""
+    """Types of MCP commands"""
 
     HELP = "help"
     TEST = "test"
@@ -55,14 +45,12 @@
     RESOURCES = "resources"
     PROMPT = "prompt"
     LIST = "list"
-    DOCUMENTATION = "documentation"
-    SEARCH = "search"
     UNKNOWN = "unknown"
 
 
 @dataclass
 class MCPCommand:
-    """Parsed MCP command."""
+    """Parsed MCP command"""
 
     type: MCPCommandType
     subcommand: Optional[str] = None
@@ -70,18 +58,15 @@
     raw_text: str = ""
 
     def __post_init__(self: "MCPCommand") -> None:
-<<<<<<< HEAD
-=======
         """Initialize arguments dictionary if not provided."""
->>>>>>> 27377bc4
         if self.arguments is None:
             self.arguments = {}
 
 
 class NaturalLanguageParser:
-    """Parse natural language commands for MCP operations."""
-
-    # Command patterns.
+    """Parse natural language commands for MCP operations"""
+
+    # Command patterns
     COMMAND_PATTERNS = {
         MCPCommandType.HELP: [r"/mcp\s+help", r"show\s+mcp\s+commands?", r"what\s+can\s+mcp\s+do", r"mcp\s+usage"],
         MCPCommandType.TEST: [
@@ -126,41 +111,17 @@
             r"show\s+(?:me\s+)?(?:all\s+)?(?:available\s+)?(?P<resource>[\w-]+)",
             r"what\s+(?P<resource>[\w-]+)\s+are\s+available",
         ],
-        MCPCommandType.DOCUMENTATION: [
-            r"/mcp\s+docs?\s+(?P<query>.+)",
-            r"/mcp\s+documentation\s+(?P<query>.+)",
-            r"show\s+(?:me\s+)?(?:the\s+)?docs?\s+(?:for\s+|about\s+)?(?P<query>.+)",
-            r"(?:find\s+|search\s+)?docs?\s+(?:for\s+|about\s+)?(?P<query>.+)",
-            r"how\s+(?:do\s+i|to)\s+(?P<query>.+)",
-            r"what\s+is\s+(?P<query>.+)",
-            r"guide\s+(?:for\s+|on\s+)?(?P<query>.+)",
-            r"help\s+(?:me\s+)?(?:with\s+)?(?P<query>.+)",
-            r"troubleshoot(?:ing)?\s+(?P<query>.+)",
-            r"setup\s+(?P<query>.+)",
-            r"configure?\s+(?P<query>.+)",
-            r"install(?:ing)?\s+(?P<query>.+)",
-        ],
-        MCPCommandType.SEARCH: [
-            r"/mcp\s+search\s+(?P<query>.+)",
-            r"search\s+(?:for\s+|about\s+)?(?P<query>.+)",
-            r"find\s+(?:information\s+)?(?:about\s+)?(?P<query>.+)",
-            r"look\s+(?:up\s+|for\s+)?(?P<query>.+)",
-        ],
     }
 
     def __init__(self: "NaturalLanguageParser") -> None:
-<<<<<<< HEAD
-        """Initialize parser with compiled patterns."""
-=======
         """Initialize parser with compiled patterns"""
->>>>>>> 27377bc4
         self.compiled_patterns = {}
         for cmd_type, patterns in self.COMMAND_PATTERNS.items():
             self.compiled_patterns[cmd_type] = [re.compile(pattern, re.IGNORECASE) for pattern in patterns]
 
     def parse(self: "NaturalLanguageParser", text: str) -> MCPCommand:
         """
-        Parse natural language text into MCP command.
+        Parse natural language text into MCP command
 
         Args:
             text: Input text to parse
@@ -187,7 +148,7 @@
 
     def suggest_command(self: "NaturalLanguageParser", partial_text: str) -> List[str]:
         """
-        Suggest commands based on partial input.
+        Suggest commands based on partial input
 
         Args:
             partial_text: Partial command text
@@ -210,12 +171,6 @@
             "/mcp dataset jailbreak",
             "/mcp resources",
             "/mcp prompt security_test",
-            "/mcp docs setup",
-            "/mcp docs API",
-            "/mcp search authentication",
-            "how to setup ViolentUTF",
-            "troubleshooting Docker",
-            "guide for MCP",
         ]
 
         # Basic command suggestions
@@ -230,14 +185,6 @@
             suggestions.extend(["/mcp test jailbreak", "/mcp test bias", "/mcp test privacy"])
         elif partial_lower.startswith("load") or partial_lower.startswith("data"):
             suggestions.extend(["/mcp dataset harmbench", "/mcp dataset jailbreak"])
-        elif partial_lower.startswith("how") or partial_lower.startswith("what") or partial_lower.startswith("guide"):
-            suggestions.extend(["how to setup ViolentUTF", "guide for MCP", "/mcp docs setup"])
-        elif partial_lower.startswith("troubl") or partial_lower.startswith("help"):
-            suggestions.extend(["troubleshooting Docker", "/mcp docs troubleshooting"])
-        elif partial_lower.startswith("setup") or partial_lower.startswith("install"):
-            suggestions.extend(["/mcp docs setup", "how to setup ViolentUTF"])
-        elif partial_lower.startswith("search") or partial_lower.startswith("find"):
-            suggestions.extend(["/mcp search authentication", "/mcp docs API"])
         else:
             # For any other text, suggest relevant commands based on keywords
             for cmd in all_commands:
@@ -255,7 +202,7 @@
 
     def extract_parameters(self: "NaturalLanguageParser", text: str) -> Dict[str, Any]:
         """
-        Extract parameters from natural language text.
+        Extract parameters from natural language text
 
         Args:
             text: Natural language text
@@ -298,9 +245,9 @@
 
 
 class ContextAnalyzer:
-    """Analyze conversation context for MCP opportunities."""
-
-    # Keywords that might trigger suggestions.
+    """Analyze conversation context for MCP opportunities"""
+
+    # Keywords that might trigger suggestions
     ENHANCEMENT_TRIGGERS = [
         "improve",
         "better",
@@ -327,17 +274,13 @@
     BIAS_TRIGGERS = ["bias", "fair", "discriminat", "stereotyp", "prejudic", "neutral", "balanced", "inclusive"]
 
     def __init__(self: "ContextAnalyzer", mcp_client: Optional[MCPClientSync] = None) -> None:
-<<<<<<< HEAD
-        """Initialize analyzer with optional MCP client."""
-=======
         """Initialize analyzer with optional MCP client"""
->>>>>>> 27377bc4
         self.mcp_client = mcp_client or MCPClientSync()
         self.logger = logger
 
     def analyze_for_suggestions(self: "ContextAnalyzer", text: str) -> List[Dict[str, Any]]:
         """
-        Analyze text and suggest relevant MCP operations.
+        Analyze text and suggest relevant MCP operations
 
         Args:
             text: Text to analyze
@@ -396,7 +339,7 @@
 
     def detect_prompt_type(self: "ContextAnalyzer", text: str) -> str:
         """
-        Detect the type of prompt based on content.
+        Detect the type of prompt based on content
 
         Args:
             text: Prompt text to analyze
@@ -427,14 +370,10 @@
 
 
 class ResourceSearcher:
-    """Search and filter MCP resources."""
+    """Search and filter MCP resources"""
 
     def __init__(self: "ResourceSearcher", mcp_client: Optional[MCPClientSync] = None) -> None:
-<<<<<<< HEAD
-        """Initialize searcher with MCP client."""
-=======
         """Initialize searcher with MCP client"""
->>>>>>> 27377bc4
         self.mcp_client = mcp_client or MCPClientSync()
         self._resources_cache: Optional[List[Dict[str, Any]]] = None
         self._prompts_cache: Optional[List[Dict[str, Any]]] = None
@@ -444,7 +383,7 @@
         self: "ResourceSearcher", query: str, resource_type: Optional[str] = None
     ) -> List[Dict[str, Any]]:
         """
-        Search for resources matching query.
+        Search for resources matching query
 
         Args:
             query: Search query
@@ -453,7 +392,7 @@
         Returns:
             List of matching resources
         """
-        # Get all resources (with caching).
+        # Get all resources (with caching)
         if self._resources_cache is None:
             self._resources_cache = self.mcp_client.list_resources()
 
@@ -481,7 +420,7 @@
 
     def search_prompts(self: "ResourceSearcher", query: str, category: Optional[str] = None) -> List[Dict[str, Any]]:
         """
-        Search for prompts matching query.
+        Search for prompts matching query
 
         Args:
             query: Search query
@@ -490,7 +429,7 @@
         Returns:
             List of matching prompts
         """
-        # Get all prompts (with caching).
+        # Get all prompts (with caching)
         if self._prompts_cache is None:
             self._prompts_cache = self.mcp_client.list_prompts()
 
@@ -502,14 +441,10 @@
         matches = []
         for prompt in cast(List[Dict[str, Any]], prompts):
             # Check name and description
-<<<<<<< HEAD
-            if query_lower in prompt.get("name", "").lower() or query_lower in prompt.get("description", "").lower():
-=======
             if (
                 query_lower in str(prompt.get("name", "")).lower()
                 or query_lower in str(prompt.get("description", "")).lower()
             ):
->>>>>>> 27377bc4
                 # Filter by category if specified
                 if category:
                     # Category might be in name or tags
@@ -521,11 +456,7 @@
         return matches
 
     def get_resource_by_uri(self: "ResourceSearcher", uri: str) -> Optional[Dict[str, Any]]:
-<<<<<<< HEAD
-        """Get specific resource by URI."""
-=======
         """Get specific resource by URI"""
->>>>>>> 27377bc4
         resources = self._resources_cache or self.mcp_client.list_resources()
 
         for resource in resources:
@@ -535,11 +466,7 @@
         return None
 
     def get_prompt_by_name(self: "ResourceSearcher", name: str) -> Optional[Dict[str, Any]]:
-<<<<<<< HEAD
-        """Get specific prompt by name."""
-=======
         """Get specific prompt by name"""
->>>>>>> 27377bc4
         prompts = self._prompts_cache or self.mcp_client.list_prompts()
 
         for prompt in prompts:
@@ -550,14 +477,10 @@
 
 
 class TestScenarioInterpreter:
-    """Interpret and execute test scenarios using MCP."""
+    """Interpret and execute test scenarios using MCP"""
 
     def __init__(self: "TestScenarioInterpreter", mcp_client: Optional[MCPClientSync] = None) -> None:
-<<<<<<< HEAD
-        """Initialize interpreter with MCP client."""
-=======
         """Initialize interpreter with MCP client"""
->>>>>>> 27377bc4
         self.mcp_client = mcp_client or MCPClientSync()
         self.logger = logger
 
@@ -565,7 +488,7 @@
         self: "TestScenarioInterpreter", test_type: str, context: Optional[str] = None
     ) -> Dict[str, Any]:
         """
-        Interpret a test request and prepare test configuration.
+        Interpret a test request and prepare test configuration
 
         Args:
             test_type: Type of test requested
@@ -607,11 +530,7 @@
         return config
 
     def _get_default_parameters(self: "TestScenarioInterpreter", prompt_name: str) -> Dict[str, Any]:
-<<<<<<< HEAD
-        """Get default parameters for a prompt."""
-=======
         """Get default parameters for a prompt"""
->>>>>>> 27377bc4
         defaults = {
             "jailbreak_test": {
                 "scenario": "standard",
@@ -651,7 +570,7 @@
 
     def execute_test(self: "TestScenarioInterpreter", test_config: Dict[str, Any]) -> Dict[str, Any]:
         """
-        Execute a test based on configuration.
+        Execute a test based on configuration
 
         Args:
             test_config: Test configuration from interpret_test_request
@@ -697,20 +616,16 @@
 
 
 class DatasetIntegration:
-    """Integrate MCP with existing dataset system."""
+    """Integrate MCP with existing dataset system"""
 
     def __init__(self: "DatasetIntegration", mcp_client: Optional[MCPClientSync] = None) -> None:
-<<<<<<< HEAD
-        """Initialize with MCP client."""
-=======
         """Initialize with MCP client"""
->>>>>>> 27377bc4
         self.mcp_client = mcp_client or MCPClientSync()
         self.logger = logger
 
     def load_mcp_dataset(self: "DatasetIntegration", dataset_uri: str) -> Optional[Any]:
         """
-        Load dataset from MCP resource.
+        Load dataset from MCP resource
 
         Args:
             dataset_uri: MCP resource URI for dataset
@@ -743,13 +658,9 @@
             self.logger.error("Failed to load MCP dataset: %s", e)
             return None
 
-<<<<<<< HEAD
-    def transform_with_jinja(self: "DatasetIntegration", data: Any, template: str) -> Optional[str]:
-=======
     def transform_with_jinja(self: "DatasetIntegration", data: object, template: str) -> Optional[str]:
->>>>>>> 27377bc4
-        """
-        Transform data using Jinja2 template.
+        """
+        Transform data using Jinja2 template
 
         Args:
             data: Data to transform
@@ -798,7 +709,7 @@
 
     def list_available_datasets(self: "DatasetIntegration") -> Dict[str, List[Dict[str, Any]]]:
         """
-        List all available datasets from both MCP and local sources.
+        List all available datasets from both MCP and local sources
 
         Returns:
             Dictionary with 'mcp' and 'local' dataset lists
@@ -839,13 +750,10 @@
 
 
 class ConfigurationIntentDetector:
-    """Detects configuration-related intents in natural language."""
+    """Detects configuration-related intents in natural language"""
 
     def __init__(self: "ConfigurationIntentDetector") -> None:
-<<<<<<< HEAD
-=======
         """Initialize the configuration intent detector with keyword mappings."""
->>>>>>> 27377bc4
         self.generator_keywords = ["generator", "create", "model", "gpt", "claude", "llm"]
         self.dataset_keywords = ["dataset", "data", "load", "prompts"]
         self.orchestrator_keywords = ["orchestrator", "test", "run", "execute", "red team"]
@@ -853,11 +761,7 @@
         self.converter_keywords = ["converter", "convert", "transform", "transformation", "translation"]
 
     def detect_configuration_intent(self: "ConfigurationIntentDetector", text: str) -> Optional[Dict[str, Any]]:
-<<<<<<< HEAD
-        """Detect if text contains configuration intent."""
-=======
         """Detect if text contains configuration intent"""
->>>>>>> 27377bc4
         text_lower = text.lower()
 
         # Check for orchestrator setup first (most specific)
@@ -904,11 +808,7 @@
         return None
 
     def extract_generator_params(self: "ConfigurationIntentDetector", text: str) -> Dict[str, Any]:
-<<<<<<< HEAD
-        """Extract generator parameters from natural language."""
-=======
         """Extract generator parameters from natural language"""
->>>>>>> 27377bc4
         parser = NaturalLanguageParser()
         params = parser.extract_parameters(text)
 
@@ -930,13 +830,8 @@
         return params
 
     def _extract_dataset_name(self: "ConfigurationIntentDetector", text: str) -> str:
-<<<<<<< HEAD
-        """Extract dataset name from text."""
-        # Simple extraction - look for common dataset names.
-=======
         """Extract dataset name from text"""
         # Simple extraction - look for common dataset names
->>>>>>> 27377bc4
         text_lower = text.lower()
         if "jailbreak" in text_lower:
             return "jailbreak"
@@ -947,11 +842,7 @@
         return "custom"
 
     def _extract_scorer_type(self: "ConfigurationIntentDetector", text: str) -> str:
-<<<<<<< HEAD
-        """Extract scorer type from text."""
-=======
         """Extract scorer type from text"""
->>>>>>> 27377bc4
         text_lower = text.lower()
         if "bias" in text_lower:
             return "bias"
@@ -963,13 +854,10 @@
 
 
 class ConversationContextAnalyzer:
-    """Analyzes conversation context to provide intelligent suggestions."""
+    """Analyzes conversation context to provide intelligent suggestions"""
 
     def __init__(self: "ConversationContextAnalyzer") -> None:
-<<<<<<< HEAD
-=======
         """Initialize the conversation context analyzer with topic keyword mappings."""
->>>>>>> 27377bc4
         self.topic_keywords = {
             "security": ["jailbreak", "injection", "attack", "vulnerability", "exploit"],
             "bias": ["bias", "fairness", "discrimination", "stereotype"],
@@ -982,11 +870,7 @@
         }
 
     def analyze_context(self: "ConversationContextAnalyzer", messages: List[Dict[str, str]]) -> Dict[str, Any]:
-<<<<<<< HEAD
-        """Analyze conversation context."""
-=======
         """Analyze conversation context"""
->>>>>>> 27377bc4
         if not messages:
             return {"message_count": 0, "topics": [], "suggested_actions": [], "mentioned_resources": []}
 
