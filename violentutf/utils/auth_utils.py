--- conflicted
+++ resolved
@@ -1,11 +1,3 @@
-<<<<<<< HEAD
-# # Copyright (c) 2024 ViolentUTF Project
-# # Licensed under MIT License
-
-# utils/auth_utils.py
-"""
-Common authentication utilities for ViolentUTF pages.
-=======
 # Copyright (c) 2025 ViolentUTF Contributors.
 # Licensed under the MIT License.
 #
@@ -14,17 +6,12 @@
 
 # utils/auth_utils.py
 """Common authentication utilities for ViolentUTF pages.
->>>>>>> 27377bc4
 
 Provides consistent token management and authentication handling.
 """
 import logging
 import os
-<<<<<<< HEAD
-from typing import Any
-=======
 from typing import Optional, cast
->>>>>>> 27377bc4
 
 import requests
 import streamlit as st
@@ -123,14 +110,8 @@
         return ("DB: Offline", "error", "🗃️")
 
 
-<<<<<<< HEAD
-def handle_authentication_and_sidebar(page_name: str = "") -> Any:
-    """
-    Standard authentication handler for all ViolentUTF pages.
-=======
 def handle_authentication_and_sidebar(page_name: str = "") -> Optional[str]:
     """Handle Standard authentication for all ViolentUTF pages.
->>>>>>> 27377bc4
 
     Args:
         page_name: Name of the current page for logging
@@ -138,12 +119,8 @@
     Returns:
         str: Username if authenticated, None otherwise
     """
-<<<<<<< HEAD
-    # Initialize session state for login tracking if not present.
-=======
     # Initialize session state for login tracking if not present
 
->>>>>>> 27377bc4
     if "previously_logged_in" not in st.session_state:
         st.session_state["previously_logged_in"] = False
 
@@ -240,14 +217,6 @@
         str: Username of authenticated user
     """
     with st.sidebar:
-<<<<<<< HEAD
-        # Get and display user name
-        user_name = _get_and_update_user_name()
-        st.success(f"Hello, {user_name}!")
-
-        # Ensure API tokens are created
-        _ensure_api_token(user_name)
-=======
 
         user_name_raw = st.user.name or st.user.email or "User"
         user_name = str(user_name_raw)
@@ -259,20 +228,22 @@
             st.session_state["db_initialized"] = False
             st.session_state["db_path"] = None
             logger.info("User changed or logged in: %s. Resetting DB state.", user_name)
->>>>>>> 27377bc4
-
-        # Display AI Gateway status
-        _display_ai_gateway_status()
-
-        # Display API and Database status
-        _display_service_status()
-
-        # Display developer tools
-        _display_developer_tools(page_name)
-
-<<<<<<< HEAD
-        st.divider()
-=======
+
+        st.success(f"Hello, {user_name}!")
+
+        # Ensure API tokens are created for the logged-in user
+        if not st.session_state.get("api_token"):
+            try:
+                from utils.jwt_manager import jwt_manager
+
+                keycloak_data = {
+                    "preferred_username": st.user.name or st.user.email or "streamlit_user",
+                    "email": st.user.email or "user@example.com",
+                    "name": st.user.name or "Streamlit User",
+                    "sub": st.user.email or "streamlit-user",
+                    "roles": ["ai-api-access"],  # Grant AI access to Streamlit users
+                }
+
                 api_token = jwt_manager.create_token(keycloak_data)
                 if api_token:
                     st.session_state["api_token"] = api_token
@@ -280,52 +251,65 @@
                     logger.info("API token created for Streamlit user: %s", user_name)
             except Exception as e:
                 logger.error("Error creating API token for user %s: %s", user_name, e)
->>>>>>> 27377bc4
-
-        # Handle logout
-        _handle_logout_button(page_name, user_name)
-
-    return user_name
-
-
-def _get_and_update_user_name() -> str:
-    """Get user name and update session state if changed."""
-    user_name = st.user.name or st.user.email or "User"
-
-    # Update user_name in session state if changed
-    if st.session_state.get("user_name") != user_name:
-        st.session_state["user_name"] = user_name
-        # If username changes, DB needs re-initialization
-        st.session_state["db_initialized"] = False
-        st.session_state["db_path"] = None
-        logger.info(f"User changed or logged in: {user_name}. Resetting DB state.")
-
-    return user_name
-
-
-def _ensure_api_token(user_name: str) -> None:
-    """Ensure API tokens are created for the logged-in user."""
-    if not st.session_state.get("api_token"):
+
+        # Display enhanced AI API access status with JWT info
+        has_api_token = bool(st.session_state.get("api_token"))
+        has_ai_access = st.session_state.get("has_ai_access", False)
+
+        if has_api_token and has_ai_access:
+            # Get JWT refresh status
+            try:
+                from utils.jwt_manager import jwt_manager
+
+                refresh_status = jwt_manager.get_refresh_status()
+
+                status = refresh_status["status"]
+                minutes_remaining = refresh_status["time_remaining_minutes"]
+
+                if status == "refreshing":
+                    st.info("🔄 AI Gateway: Refreshing Token...")
+                elif status == "expired":
+                    st.error("⏰ AI Gateway: Token Expired")
+                    if refresh_status.get("last_error"):
+                        st.caption(f"Error: {refresh_status['last_error'][:50]}...")
+                elif status == "expiring_soon":
+                    st.warning(f"⚠️ AI Gateway: Expires in {minutes_remaining}m")
+                    if refresh_status["refresh_in_progress"]:
+                        st.caption("Auto-refresh in progress...")
+                else:  # active
+                    st.success(f"🚀 AI Gateway: Active ({minutes_remaining}m left)")
+
+            except Exception:
+                # Fallback to simple display
+                st.success("🚀 AI Gateway Access: Enabled")
+        else:
+            st.warning("🔒 AI Gateway Access: Disabled")
+            if not has_api_token:
+                st.caption("No API token available")
+            else:
+                st.caption("Contact admin to enable ai-api-access role")
+
+        # Display compact API and Database status
         try:
-            from utils.jwt_manager import jwt_manager
-
-            keycloak_data = {
-                "preferred_username": st.user.name or st.user.email or "streamlit_user",
-                "email": st.user.email or "user@example.com",
-                "name": st.user.name or "Streamlit User",
-                "sub": st.user.email or "streamlit-user",
-                "roles": ["ai-api-access"],  # Grant AI access to Streamlit users
-            }
-
-            api_token = jwt_manager.create_token(keycloak_data)
-            if api_token:
-                st.session_state["api_token"] = api_token
-                st.session_state["has_ai_access"] = True
-                logger.info(f"API token created for Streamlit user: {user_name}")
+            api_text, api_type, api_icon = get_compact_api_status()
+            db_text, db_type, db_icon = get_compact_database_status()
+
+            # Display API status
+            if api_type == "success":
+                st.success(f"{api_icon} {api_text}")
+            elif api_type == "warning":
+                st.warning(f"{api_icon} {api_text}")
+            else:
+                st.error(f"{api_icon} {api_text}")
+
+            # Display Database status
+            if db_type == "success":
+                st.success(f"{db_icon} {db_text}")
+            elif db_type == "warning":
+                st.warning(f"{db_icon} {db_text}")
+            else:
+                st.error(f"{db_icon} {db_text}")
         except Exception as e:
-<<<<<<< HEAD
-            logger.error(f"Error creating API token for user {user_name}: {e}")
-=======
             # Fallback if status check fails
             logger.warning("Status check failed: %s", e)
             st.warning("🔑 API: Check Failed")
@@ -341,123 +325,19 @@
                     st.code('curl -H "Authorization: Bearer <token>" ...', language="bash")
             else:
                 st.warning("No JWT token available. Please ensure you're logged in.")
->>>>>>> 27377bc4
-
-
-def _display_ai_gateway_status() -> None:
-    """Display enhanced AI API access status with JWT info."""
-    has_api_token = bool(st.session_state.get("api_token"))
-    has_ai_access = st.session_state.get("has_ai_access", False)
-
-<<<<<<< HEAD
-    if has_api_token and has_ai_access:
-        _display_jwt_refresh_status()
-    else:
-        st.warning("🔒 AI Gateway Access: Disabled")
-        if not has_api_token:
-            st.caption("No API token available")
-        else:
-            st.caption("Contact admin to enable ai-api-access role")
-=======
+
+        st.divider()
+
+        # Create unique logout button key
+        logout_key = f"sidebar_logout_{page_name.lower().replace(' ', '_')}" if page_name else "sidebar_logout"
+
         if st.button("Logout", key=logout_key):
             logger.info("User '%s' clicked logout from %s.", user_name, page_name)
             st.session_state["previously_logged_in"] = False
             clear_user_session()
             st.logout()
->>>>>>> 27377bc4
-
-
-def _display_jwt_refresh_status() -> None:
-    """Display JWT refresh status."""
-    try:
-        from utils.jwt_manager import jwt_manager
-
-        refresh_status = jwt_manager.get_refresh_status()
-
-        status = refresh_status["status"]
-        minutes_remaining = refresh_status["time_remaining_minutes"]
-
-        # Status display mapping
-        status_displays = {
-            "refreshing": lambda: st.info("🔄 AI Gateway: Refreshing Token..."),
-            "expired": lambda: _display_expired_status(refresh_status),
-            "expiring_soon": lambda: _display_expiring_status(minutes_remaining, refresh_status),
-            "active": lambda: st.success(f"🚀 AI Gateway: Active ({minutes_remaining}m left)"),
-        }
-
-        display_func = status_displays.get(status, lambda: st.success("🚀 AI Gateway Access: Enabled"))
-        display_func()
-
-    except Exception:
-        # Fallback to simple display
-        st.success("🚀 AI Gateway Access: Enabled")
-
-
-def _display_expired_status(refresh_status: dict) -> None:
-    """Display expired token status."""
-    st.error("⏰ AI Gateway: Token Expired")
-    if refresh_status.get("last_error"):
-        st.caption(f"Error: {refresh_status['last_error'][:50]}...")
-
-
-def _display_expiring_status(minutes_remaining: int, refresh_status: dict) -> None:
-    """Display expiring token status."""
-    st.warning(f"⚠️ AI Gateway: Expires in {minutes_remaining}m")
-    if refresh_status["refresh_in_progress"]:
-        st.caption("Auto-refresh in progress...")
-
-
-def _display_service_status() -> None:
-    """Display compact API and Database status."""
-    try:
-        api_text, api_type, api_icon = get_compact_api_status()
-        db_text, db_type, db_icon = get_compact_database_status()
-
-        # Display API status
-        _display_status_message(api_icon, api_text, api_type)
-
-        # Display Database status
-        _display_status_message(db_icon, db_text, db_type)
-
-    except Exception as e:
-        # Fallback if status check fails
-        logger.warning(f"Status check failed: {e}")
-        st.warning("🔑 API: Check Failed")
-        st.warning("🗃️ DB: Check Failed")
-
-
-def _display_status_message(icon: str, text: str, status_type: str) -> None:
-    """Display a status message with appropriate styling."""
-    if status_type == "success":
-        st.success(f"{icon} {text}")
-    elif status_type == "warning":
-        st.warning(f"{icon} {text}")
-    else:
-        st.error(f"{icon} {text}")
-
-
-def _display_developer_tools(page_name: str) -> None:
-    """Display JWT Token in developer tools expander."""
-    with st.expander("🔐 Developer Tools", expanded=False):
-        st.subheader("JWT Token")
-        if st.session_state.get("api_token"):
-            st.code(st.session_state["api_token"], language=None)
-            if st.button("📋 Copy Token", key=f"copy_jwt_{page_name}"):
-                st.write("Token copied! Use it with:")
-                st.code('curl -H "Authorization: Bearer <token>" ...', language="bash")
-        else:
-            st.warning("No JWT token available. Please ensure you're logged in.")
-
-
-def _handle_logout_button(page_name: str, user_name: str) -> None:
-    """Handle logout button click."""
-    logout_key = f"sidebar_logout_{page_name.lower().replace(' ', '_')}" if page_name else "sidebar_logout"
-
-    if st.button("Logout", key=logout_key):
-        logger.info(f"User '{user_name}' clicked logout from {page_name}.")
-        st.session_state["previously_logged_in"] = False
-        clear_user_session()
-        st.logout()
+
+    return user_name
 
 
 def clear_user_session() -> None:
@@ -522,13 +402,8 @@
 
 
 def ensure_ai_access() -> None:
-<<<<<<< HEAD
-    """
-    Ensure user has AI access or display error and stop.
-=======
     """Ensure user has AI access or display error and stop.
 
->>>>>>> 27377bc4
     Use this in pages that require AI Gateway access.
     """
     if not check_ai_access():
