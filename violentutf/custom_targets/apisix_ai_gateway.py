<<<<<<< HEAD
# # Copyright (c) 2024 ViolentUTF Project
# # Licensed under MIT License

# custom_targets/apisix_ai_gateway.py
=======
# Copyright (c) 2025 ViolentUTF Contributors.
# Licensed under the MIT License.
#
# This file is part of ViolentUTF - An AI Red Teaming Platform.
# See LICENSE file in the project root for license information.

"""Apisix Ai Gateway module."""

from __future__ import annotations
>>>>>>> 27377bc4

import logging
import uuid
from typing import Any, Dict, List, Optional, Self

from pyrit.models import PromptRequestPiece, PromptRequestResponse
from pyrit.models.prompt_request_response import construct_response_from_request
from pyrit.prompt_target import PromptChatTarget

# Import the TokenManager for APISIX integration
from utils.token_manager import TokenManager

# custom_targets/apisix_ai_gateway.py

# Configure logger
logger = logging.getLogger(__name__)


class APISIXAIGatewayTarget(PromptChatTarget):
    """A PyRIT PromptTarget that integrates with APISIX AI Gateway.

    This target uses the TokenManager to make authenticated calls to APISIX AI proxy endpoints.

    """

    def __init__(
<<<<<<< HEAD
        self: "APISIXAIGatewayTarget",
=======
        self: APISIXAIGatewayTarget,
>>>>>>> 27377bc4
        provider: str,
        model: str,
        temperature: Optional[float] = 0.7,
        max_tokens: Optional[int] = 1000,
        top_p: Optional[float] = 1.0,
        frequency_penalty: Optional[float] = 0.0,
        presence_penalty: Optional[float] = 0.0,
        seed: Optional[int] = None,
        max_requests_per_minute: Optional[int] = None,
<<<<<<< HEAD
        **kwargs,
    ) -> None:
        """
        Initialize APISIX AI Gateway target.
=======
        **kwargs: object,
    ) -> None:
        """Initialize APISIX AI Gateway target.
>>>>>>> 27377bc4

        Args:
            provider: AI provider (openai, anthropic, ollama, webui, gsai)
            model: Model name/identifier
            temperature: Sampling temperature (0.0-2.0)
            max_tokens: Maximum tokens to generate
            top_p: Top-p sampling parameter
            frequency_penalty: Frequency penalty (-2.0 to 2.0)
            presence_penalty: Presence penalty (-2.0 to 2.0)
            seed: Random seed for reproducibility
            max_requests_per_minute: Rate limiting

        """
<<<<<<< HEAD
        # Initialize base class.
=======
        # Initialize base class

>>>>>>> 27377bc4
        super().__init__(max_requests_per_minute=max_requests_per_minute)

        self.provider = provider
        self.model = model
        self.temperature = temperature
        self.max_tokens = max_tokens
        self.top_p = top_p
        self.frequency_penalty = frequency_penalty
        self.presence_penalty = presence_penalty
        self.seed = seed

        # Initialize TokenManager for APISIX integration
        self.token_manager = TokenManager()

        # Verify provider and model are available
        self._verify_model_availability()

        logger.info("Initialized APISIX AI Gateway target for %s/%s", provider, model)

<<<<<<< HEAD
    def _verify_model_availability(self: "APISIXAIGatewayTarget") -> None:
=======
    def _verify_model_availability(self: "Self") -> None:
>>>>>>> 27377bc4
        """Verify that the specified provider and model are available through APISIX."""
        try:

            endpoints = self.token_manager.get_apisix_endpoints()
            if self.provider not in endpoints:
                available_providers = list(endpoints.keys())
                raise ValueError(
                    f"Provider '{self.provider}' not available. Available providers: {available_providers}"
                )

            provider_models = endpoints[self.provider]
            if self.model not in provider_models:
                available_models = list(provider_models.keys())
                raise ValueError(
                    f"Model '{self.model}' not available for provider '{self.provider}'. "
                    f"Available models: {available_models}"
                )

            logger.debug("Verified model availability: %s/%s", self.provider, self.model)

        except Exception as e:
            logger.error("Failed to verify model availability: %s", e)
            raise

<<<<<<< HEAD
    def get_identifier(self: "APISIXAIGatewayTarget") -> Dict[str, str]:
        """Return identifier for this target."""
=======
    def get_identifier(self: "Self") -> Dict[str, str]:
        """Provide Return identifier for thi target.."""
>>>>>>> 27377bc4
        return {
            "type": "apisix_ai_gateway",
            "provider": self.provider,
            "model": self.model,
            "__typename__": "APISIXAIGatewayTarget",
        }

<<<<<<< HEAD
    def is_json_response_supported(self: "APISIXAIGatewayTarget") -> bool:
        """
        Indicates whether this target supports JSON response format.
=======
    def is_json_response_supported(self: "Self") -> bool:
        """Indicate whether this target supports JSON response format.
>>>>>>> 27377bc4

        APISIX AI Gateway supports JSON responses for OpenAI and Anthropic providers,
        but may not support it for Ollama or WebUI depending on the underlying model.

        Returns:
            bool: True if JSON response format is supported, False otherwise.
        """
<<<<<<< HEAD
        # OpenAI and Anthropic generally support JSON response format.
=======
        # OpenAI and Anthropic generally support JSON response format

>>>>>>> 27377bc4
        json_supported_providers = ["openai", "anthropic"]

        if not self.provider:
            return False

        return self.provider.lower() in json_supported_providers

<<<<<<< HEAD
    async def send_prompt_async(
        self: "APISIXAIGatewayTarget", *, prompt_request: PromptRequestResponse
    ) -> PromptRequestResponse:
        """
        Send a prompt to the APISIX AI Gateway and return the response
=======
    async def send_prompt_async(self: "Self", *, prompt_request: PromptRequestResponse) -> PromptRequestResponse:
        """Send a prompt to the APISIX AI Gateway and return the response.
>>>>>>> 27377bc4

        Args:
            prompt_request: The prompt request to send

        Returns:
            PromptRequestResponse with the AI response
        """
<<<<<<< HEAD
        # Debug logging for role consistency issue.
        logger.debug(f"APISIX Gateway received prompt_request with {len(prompt_request.request_pieces)} pieces")
=======
        # Debug logging for role consistency issue

        logger.debug(
            "APISIX Gateway received prompt_request with %d pieces",
            len(prompt_request.request_pieces),
        )
>>>>>>> 27377bc4
        for i, piece in enumerate(prompt_request.request_pieces):
            logger.debug(
                "  Piece %d: role='%s', conv_id='%s', seq=%d",
                i,
                piece.role,
                piece.conversation_id,
                piece.sequence,
            )

        self._validate_request(prompt_request)

        try:
            # Get user token (for role checking, though we use API key auth)
            user_token = self.token_manager.extract_user_token()
            if not user_token:
                logger.warning("No user token available, proceeding with API key authentication only")

            # Convert PyRIT request to APISIX format
            messages = self._convert_request_to_messages(prompt_request)

            # Prepare parameters for APISIX call
            call_params = {}
            if self.temperature is not None:
                call_params["temperature"] = self.temperature

            # Anthropic requires max_tokens, ensure it's always provided
            if self.max_tokens is not None:
                call_params["max_tokens"] = self.max_tokens
            elif self.provider == "anthropic":
                call_params["max_tokens"] = 1000  # Default for Anthropic
                logger.debug("Using default max_tokens=1000 for Anthropic provider")

            if self.top_p is not None:
                call_params["top_p"] = self.top_p
            if self.frequency_penalty is not None:
                call_params["frequency_penalty"] = self.frequency_penalty
            if self.presence_penalty is not None:
                call_params["presence_penalty"] = self.presence_penalty
            if self.seed is not None:
                call_params["seed"] = self.seed

            # Make the call through TokenManager
            logger.debug(
                "Calling APISIX AI endpoint: provider=%s, model=%s, params=%s",
                self.provider,
                self.model,
                call_params,
            )

            if not user_token:
                raise ValueError("User token is required for AI endpoint calls")

            response_data = self.token_manager.call_ai_endpoint(
                token=user_token,
                provider=self.provider,
                model=self.model,
                messages=messages,
                **call_params,
            )

            logger.debug(
                "APISIX response received: %s, data=%s",
                type(response_data),
                response_data,
            )

            if not response_data:
                error_msg = "Failed to get response from APISIX AI Gateway for %s/%s" % (self.provider, self.model)
                logger.error(error_msg)
                raise RuntimeError(error_msg)

            # Convert APISIX response back to PyRIT format
            return self._convert_response_to_pyrit(prompt_request, response_data)

        except Exception as e:
            logger.error("Error in APISIX AI Gateway call: %s", e)
            # Return error response in PyRIT format
            return self._create_error_response(prompt_request, str(e))

<<<<<<< HEAD
    def _validate_request(self: "APISIXAIGatewayTarget", prompt_request: PromptRequestResponse) -> None:
=======
    def _validate_request(self: "Self", prompt_request: PromptRequestResponse) -> None:
>>>>>>> 27377bc4
        """Validate the incoming prompt request."""
        if not prompt_request or not prompt_request.request_pieces:

            raise ValueError("Invalid prompt request: missing request pieces")

        # Check that we have at least one user message
        user_messages = [piece for piece in prompt_request.request_pieces if piece.role == "user"]
        if not user_messages:
            raise ValueError("Invalid prompt request: no user messages found")

<<<<<<< HEAD
    def _convert_request_to_messages(
        self: "APISIXAIGatewayTarget", prompt_request: PromptRequestResponse
    ) -> List[Dict[str, str]]:
        """Convert PyRIT request to APISIX messages format."""
=======
    def _convert_request_to_messages(self: "Self", prompt_request: PromptRequestResponse) -> List[Dict[str, str]]:
        """Convert PyRIT request to APISIX message format.."""
>>>>>>> 27377bc4
        messages = []

        for piece in prompt_request.request_pieces:
            if piece.role in ["user", "assistant", "system"]:
                message = {
                    "role": piece.role,
                    "content": piece.converted_value or piece.original_value,
                }
                messages.append(message)

        return messages

    def _convert_response_to_pyrit(
<<<<<<< HEAD
        self: "APISIXAIGatewayTarget", original_request: PromptRequestResponse, response_data: Dict[str, Any]
=======
        self: APISIXAIGatewayTarget,
        original_request: PromptRequestResponse,
        response_data: Dict[str, Any],
>>>>>>> 27377bc4
    ) -> PromptRequestResponse:
        """Convert APISIX response to PyRIT format using proper PyRIT pattern."""
        try:

            # Extract content from different possible response formats
            content = ""

            # OpenAI format
            if "choices" in response_data:
                choices = response_data["choices"]
                if choices and len(choices) > 0:
                    choice = choices[0]
                    if "message" in choice:
                        content = choice["message"].get("content", "")
                    elif "text" in choice:
                        content = choice["text"]

            # Anthropic format
            elif "content" in response_data:
                if isinstance(response_data["content"], list):
                    for content_item in response_data["content"]:
                        if isinstance(content_item, dict) and content_item.get("type") == "text":
                            content = content_item.get("text", "")
                            break
                elif isinstance(response_data["content"], str):
                    content = response_data["content"]

            # Fallback - try to find any text content
            if not content:
                content = str(response_data.get("text", response_data.get("output", "No content in response")))

            # Get the first request piece to construct response from
            if not original_request.request_pieces:
                raise ValueError("No request pieces found in original request")

            request_piece = original_request.request_pieces[0]
            logger.debug(
                "Creating response from request piece: role='%s', conv_id='%s'",
                request_piece.role,
                request_piece.conversation_id,
            )

            # Use PyRIT's proper helper function to create assistant response
            response = construct_response_from_request(
                request=request_piece,
                response_text_pieces=[content],  # List of response strings
                response_type="text",
                error="none",
            )

            logger.debug("Successfully created response using construct_response_from_request")
            return response

        except Exception as e:
            logger.error("Error converting APISIX response to PyRIT format: %s", e)
            # For errors, create a simple error response using the helper
            if original_request.request_pieces:
                request_piece = original_request.request_pieces[0]
                return construct_response_from_request(
                    request=request_piece,
                    response_text_pieces=[f"Error: {e}"],
                    response_type="text",
                    error="processing",
                )
            else:
                # Fallback if no request pieces
                return self._create_simple_error_response(original_request, str(e))

    def _create_error_response(
<<<<<<< HEAD
        self: "APISIXAIGatewayTarget", original_request: PromptRequestResponse, error_message: str
=======
        self: APISIXAIGatewayTarget,
        original_request: PromptRequestResponse,
        error_message: str,
>>>>>>> 27377bc4
    ) -> PromptRequestResponse:
        """Create an error response in PyRIT format using proper pattern."""
        if original_request.request_pieces:

            request_piece = original_request.request_pieces[0]
            return construct_response_from_request(
                request=request_piece,
                response_text_pieces=[f"Error: {error_message}"],
                response_type="text",
                error="processing",
            )
        else:
            # Fallback if no request pieces
            return self._create_simple_error_response(original_request, error_message)

    def _create_simple_error_response(
<<<<<<< HEAD
        self: "APISIXAIGatewayTarget", original_request: PromptRequestResponse, error_message: str
=======
        self: APISIXAIGatewayTarget,
        original_request: PromptRequestResponse,
        error_message: str,
>>>>>>> 27377bc4
    ) -> PromptRequestResponse:
        """Create a simple error response that avoid role consistency issues.."""
        conversation_id = str(uuid.uuid4())  # Use a fresh conversation ID

        # Create just a single user request and assistant error response
        user_piece = PromptRequestPiece(
            role="user",
            original_value="Error occurred during processing",
            converted_value="Error occurred during processing",
            conversation_id=conversation_id,
            sequence=0,
            prompt_target_identifier=self.get_identifier(),
            original_value_data_type="text",
            converted_value_data_type="text",
            response_error="none",
        )

        error_piece = PromptRequestPiece(
            role="assistant",
            original_value=f"Error: {error_message}",
            converted_value=f"Error: {error_message}",
            conversation_id=conversation_id,
            sequence=1,
            prompt_target_identifier=self.get_identifier(),
            original_value_data_type="text",
            converted_value_data_type="text",
            response_error="none",
        )

        return PromptRequestResponse(request_pieces=[user_piece, error_piece])<|MERGE_RESOLUTION|>--- conflicted
+++ resolved
@@ -1,9 +1,3 @@
-<<<<<<< HEAD
-# # Copyright (c) 2024 ViolentUTF Project
-# # Licensed under MIT License
-
-# custom_targets/apisix_ai_gateway.py
-=======
 # Copyright (c) 2025 ViolentUTF Contributors.
 # Licensed under the MIT License.
 #
@@ -13,7 +7,6 @@
 """Apisix Ai Gateway module."""
 
 from __future__ import annotations
->>>>>>> 27377bc4
 
 import logging
 import uuid
@@ -40,11 +33,7 @@
     """
 
     def __init__(
-<<<<<<< HEAD
-        self: "APISIXAIGatewayTarget",
-=======
         self: APISIXAIGatewayTarget,
->>>>>>> 27377bc4
         provider: str,
         model: str,
         temperature: Optional[float] = 0.7,
@@ -54,16 +43,9 @@
         presence_penalty: Optional[float] = 0.0,
         seed: Optional[int] = None,
         max_requests_per_minute: Optional[int] = None,
-<<<<<<< HEAD
-        **kwargs,
-    ) -> None:
-        """
-        Initialize APISIX AI Gateway target.
-=======
         **kwargs: object,
     ) -> None:
         """Initialize APISIX AI Gateway target.
->>>>>>> 27377bc4
 
         Args:
             provider: AI provider (openai, anthropic, ollama, webui, gsai)
@@ -77,12 +59,8 @@
             max_requests_per_minute: Rate limiting
 
         """
-<<<<<<< HEAD
-        # Initialize base class.
-=======
         # Initialize base class
 
->>>>>>> 27377bc4
         super().__init__(max_requests_per_minute=max_requests_per_minute)
 
         self.provider = provider
@@ -102,11 +80,7 @@
 
         logger.info("Initialized APISIX AI Gateway target for %s/%s", provider, model)
 
-<<<<<<< HEAD
-    def _verify_model_availability(self: "APISIXAIGatewayTarget") -> None:
-=======
     def _verify_model_availability(self: "Self") -> None:
->>>>>>> 27377bc4
         """Verify that the specified provider and model are available through APISIX."""
         try:
 
@@ -131,13 +105,8 @@
             logger.error("Failed to verify model availability: %s", e)
             raise
 
-<<<<<<< HEAD
-    def get_identifier(self: "APISIXAIGatewayTarget") -> Dict[str, str]:
-        """Return identifier for this target."""
-=======
     def get_identifier(self: "Self") -> Dict[str, str]:
         """Provide Return identifier for thi target.."""
->>>>>>> 27377bc4
         return {
             "type": "apisix_ai_gateway",
             "provider": self.provider,
@@ -145,14 +114,8 @@
             "__typename__": "APISIXAIGatewayTarget",
         }
 
-<<<<<<< HEAD
-    def is_json_response_supported(self: "APISIXAIGatewayTarget") -> bool:
-        """
-        Indicates whether this target supports JSON response format.
-=======
     def is_json_response_supported(self: "Self") -> bool:
         """Indicate whether this target supports JSON response format.
->>>>>>> 27377bc4
 
         APISIX AI Gateway supports JSON responses for OpenAI and Anthropic providers,
         but may not support it for Ollama or WebUI depending on the underlying model.
@@ -160,12 +123,8 @@
         Returns:
             bool: True if JSON response format is supported, False otherwise.
         """
-<<<<<<< HEAD
-        # OpenAI and Anthropic generally support JSON response format.
-=======
         # OpenAI and Anthropic generally support JSON response format
 
->>>>>>> 27377bc4
         json_supported_providers = ["openai", "anthropic"]
 
         if not self.provider:
@@ -173,16 +132,8 @@
 
         return self.provider.lower() in json_supported_providers
 
-<<<<<<< HEAD
-    async def send_prompt_async(
-        self: "APISIXAIGatewayTarget", *, prompt_request: PromptRequestResponse
-    ) -> PromptRequestResponse:
-        """
-        Send a prompt to the APISIX AI Gateway and return the response
-=======
     async def send_prompt_async(self: "Self", *, prompt_request: PromptRequestResponse) -> PromptRequestResponse:
         """Send a prompt to the APISIX AI Gateway and return the response.
->>>>>>> 27377bc4
 
         Args:
             prompt_request: The prompt request to send
@@ -190,17 +141,12 @@
         Returns:
             PromptRequestResponse with the AI response
         """
-<<<<<<< HEAD
-        # Debug logging for role consistency issue.
-        logger.debug(f"APISIX Gateway received prompt_request with {len(prompt_request.request_pieces)} pieces")
-=======
         # Debug logging for role consistency issue
 
         logger.debug(
             "APISIX Gateway received prompt_request with %d pieces",
             len(prompt_request.request_pieces),
         )
->>>>>>> 27377bc4
         for i, piece in enumerate(prompt_request.request_pieces):
             logger.debug(
                 "  Piece %d: role='%s', conv_id='%s', seq=%d",
@@ -280,11 +226,7 @@
             # Return error response in PyRIT format
             return self._create_error_response(prompt_request, str(e))
 
-<<<<<<< HEAD
-    def _validate_request(self: "APISIXAIGatewayTarget", prompt_request: PromptRequestResponse) -> None:
-=======
     def _validate_request(self: "Self", prompt_request: PromptRequestResponse) -> None:
->>>>>>> 27377bc4
         """Validate the incoming prompt request."""
         if not prompt_request or not prompt_request.request_pieces:
 
@@ -295,15 +237,8 @@
         if not user_messages:
             raise ValueError("Invalid prompt request: no user messages found")
 
-<<<<<<< HEAD
-    def _convert_request_to_messages(
-        self: "APISIXAIGatewayTarget", prompt_request: PromptRequestResponse
-    ) -> List[Dict[str, str]]:
-        """Convert PyRIT request to APISIX messages format."""
-=======
     def _convert_request_to_messages(self: "Self", prompt_request: PromptRequestResponse) -> List[Dict[str, str]]:
         """Convert PyRIT request to APISIX message format.."""
->>>>>>> 27377bc4
         messages = []
 
         for piece in prompt_request.request_pieces:
@@ -317,13 +252,9 @@
         return messages
 
     def _convert_response_to_pyrit(
-<<<<<<< HEAD
-        self: "APISIXAIGatewayTarget", original_request: PromptRequestResponse, response_data: Dict[str, Any]
-=======
         self: APISIXAIGatewayTarget,
         original_request: PromptRequestResponse,
         response_data: Dict[str, Any],
->>>>>>> 27377bc4
     ) -> PromptRequestResponse:
         """Convert APISIX response to PyRIT format using proper PyRIT pattern."""
         try:
@@ -393,13 +324,9 @@
                 return self._create_simple_error_response(original_request, str(e))
 
     def _create_error_response(
-<<<<<<< HEAD
-        self: "APISIXAIGatewayTarget", original_request: PromptRequestResponse, error_message: str
-=======
         self: APISIXAIGatewayTarget,
         original_request: PromptRequestResponse,
         error_message: str,
->>>>>>> 27377bc4
     ) -> PromptRequestResponse:
         """Create an error response in PyRIT format using proper pattern."""
         if original_request.request_pieces:
@@ -416,13 +343,9 @@
             return self._create_simple_error_response(original_request, error_message)
 
     def _create_simple_error_response(
-<<<<<<< HEAD
-        self: "APISIXAIGatewayTarget", original_request: PromptRequestResponse, error_message: str
-=======
         self: APISIXAIGatewayTarget,
         original_request: PromptRequestResponse,
         error_message: str,
->>>>>>> 27377bc4
     ) -> PromptRequestResponse:
         """Create a simple error response that avoid role consistency issues.."""
         conversation_id = str(uuid.uuid4())  # Use a fresh conversation ID
