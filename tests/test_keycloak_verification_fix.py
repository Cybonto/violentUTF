--- conflicted
+++ resolved
@@ -1,18 +1,12 @@
 #!/usr/bin/env python3
-<<<<<<< HEAD
-# # Copyright (c) 2024 ViolentUTF Project
-# # Licensed under MIT License
-=======
 # Copyright (c) 2025 ViolentUTF Contributors.
 # Licensed under the MIT License.
 #
 # This file is part of ViolentUTF - An AI Red Teaming Platform.
 # See LICENSE file in the project root for license information.
->>>>>>> 27377bc4
 
 """
-Test script to verify the Keycloak JWT signature verification fix.
-
+Test script to verify the Keycloak JWT signature verification fix
 """
 
 import json
@@ -25,8 +19,8 @@
 from cryptography.hazmat.primitives.asymmetric import rsa
 
 
-def generate_test_rsa_keys() -> Any:
-    """Generate test RSA key pair for testing."""
+def generate_test_rsa_keys():
+    """Generate test RSA key pair for testing"""
     private_key = rsa.generate_private_key(public_exponent=65537, key_size=2048)
 
     private_pem = private_key.private_bytes(
@@ -45,14 +39,14 @@
 
 
 def create_test_keycloak_token(private_key_pem: bytes, payload: Dict[str, Any]) -> str:
-    """Create a test Keycloak-style JWT token."""
+    """Create a test Keycloak-style JWT token"""
     headers = {"alg": "RS256", "typ": "JWT", "kid": "test-key-id"}
 
     return jwt.encode(payload, private_key_pem, algorithm="RS256", headers=headers)
 
 
-def test_keycloak_verification_implementation() -> Any:
-    """Test the Keycloak verification implementation."""
+def test_keycloak_verification_implementation():
+    """Test the Keycloak verification implementation"""
     print("🔐 Testing Keycloak JWT Signature Verification Fix")
     print("=" * 55)
 
@@ -215,8 +209,8 @@
     return True
 
 
-def test_security_improvements() -> Any:
-    """Test security improvements implemented."""
+def test_security_improvements():
+    """Test security improvements implemented"""
     print("\n🛡️  Testing Security Improvements")
     print("=" * 40)
 
@@ -258,8 +252,8 @@
     return True
 
 
-def test_vulnerability_fixes() -> Any:
-    """Test that vulnerabilities have been fixed."""
+def test_vulnerability_fixes():
+    """Test that vulnerabilities have been fixed"""
     print("\n🔒 Testing Vulnerability Fixes")
     print("=" * 35)
 
@@ -308,8 +302,8 @@
         return False
 
 
-def main() -> Any:
-    """Run all tests."""
+def main():
+    """Run all tests"""
     print("🛡️  ViolentUTF Keycloak Verification Fix Verification")
     print("=" * 60)
 
