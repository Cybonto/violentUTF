--- conflicted
+++ resolved
@@ -64,12 +64,6 @@
             "get_signing_key_from_jwt" in content,
         ]
 
-<<<<<<< HEAD
-        print(f"   ✅ Signature verification enabled: {'"verify_signature": True' in content}")
-        print(f"   ✅ Expiration verification enabled: {'"verify_exp": True' in content}")
-        print(f"   ✅ Audience verification enabled: {'"verify_aud": True' in content}")
-        print(f"   ✅ Issuer verification enabled: {'"verify_iss": True' in content}")
-=======
         verify_sig = '"verify_signature": True' in content
         print(f"   ✅ Signature verification enabled: {verify_sig}")
         verify_exp = '"verify_exp": True' in content
@@ -78,7 +72,6 @@
         print(f"   ✅ Audience verification enabled: {verify_aud}")
         verify_iss = '"verify_iss": True' in content
         print(f"   ✅ Issuer verification enabled: {verify_iss}")
->>>>>>> 2e1518b4
         print(f"   ✅ JWKS client implemented: {'PyJWKClient' in content}")
         print(f"   ✅ Key retrieval implemented: {'get_signing_key_from_jwt' in content}")
 
