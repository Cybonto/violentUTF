#!/bin/bash

# ViolentUTF Test Runner
# Runs all tests in the correct order with proper setup

set -e

cd "$(dirname "$0")"

echo "🧪 ViolentUTF Test Suite"
echo "========================"
echo

# Colors for output
RED='\033[0;31m'
GREEN='\033[0;32m'
YELLOW='\033[1;33m'
BLUE='\033[0;34m'
NC='\033[0m' # No Color

# Function to print colored output
print_status() {
    local color=$1
    local message=$2
    echo -e "${color}${message}${NC}"
}

# Function to check if service is running
check_service() {
    local service_url=$1
    local service_name=$2

    if curl -s "$service_url" > /dev/null 2>&1; then
        print_status $GREEN "✅ $service_name is running"
        return 0
    else
        print_status $RED "❌ $service_name is not running"
        return 1
    fi
}

# Check prerequisites
echo "🔍 Checking prerequisites..."

# Check APISIX
if ! check_service "http://localhost:9080/health" "APISIX Gateway"; then
    print_status $YELLOW "💡 Start APISIX: cd ../apisix && docker compose up -d"
    APISIX_RUNNING=false
else
    APISIX_RUNNING=true
fi

# Check FastAPI
if ! check_service "http://localhost:8000/health" "FastAPI Service"; then
    print_status $YELLOW "💡 Start FastAPI: cd ../violentutf_api && docker compose up -d"
    FASTAPI_RUNNING=false
else
    FASTAPI_RUNNING=true
fi

echo

# Test 1: Unit Tests (Direct FastAPI)
echo "📋 Test 1: Unit Tests (Direct FastAPI)"
echo "--------------------------------------"

if [ "$FASTAPI_RUNNING" = true ]; then
    cd ../violentutf_api/fastapi_app

    if [ -d "venv_api" ]; then
        source venv_api/bin/activate
<<<<<<< HEAD
        PYTHONPATH=$(pwd)
        export PYTHONPATH
=======
        export PYTHONPATH=$(pwd)
>>>>>>> 27377bc4

        print_status $BLUE "Running unit tests..."
        if python -m pytest ../../../tests/test_unit_api_endpoints.py -v; then
            print_status $GREEN "✅ Unit tests passed"
        else
            print_status $RED "❌ Unit tests failed"
        fi
    else
        print_status $YELLOW "⚠️  Virtual environment not found. Creating..."
        python3 -m venv venv_api
        source venv_api/bin/activate
        pip install -r requirements.txt
        pip install pytest duckdb

<<<<<<< HEAD
        PYTHONPATH=$(pwd)
        export PYTHONPATH
=======
        export PYTHONPATH=$(pwd)
>>>>>>> 27377bc4

        print_status $BLUE "Running unit tests..."
        if python -m pytest ../../../tests/test_unit_api_endpoints.py -v; then
            print_status $GREEN "✅ Unit tests passed"
        else
            print_status $RED "❌ Unit tests failed"
        fi
    fi

    cd ../../tests
else
    print_status $YELLOW "⚠️  Skipping unit tests - FastAPI service not running"
fi

echo

# Test 2: Start Page Endpoint Verification
echo "📋 Test 2: Start Page Endpoint Verification"
echo "--------------------------------------------"

if [ "$APISIX_RUNNING" = true ]; then
    print_status $BLUE "Checking Start page endpoints..."
    if python3 test_start_page_endpoints.py; then
        print_status $GREEN "✅ Start page endpoints verified"
        ROUTES_CONFIGURED=true
    else
        print_status $RED "❌ Start page endpoints not routed"
        print_status $YELLOW "💡 Configure routes: cd ../apisix && ./configure_routes.sh"
        ROUTES_CONFIGURED=false
    fi
else
    print_status $YELLOW "⚠️  Skipping endpoint verification - APISIX not running"
    ROUTES_CONFIGURED=false
fi

echo

# Test 3: JWT Authentication Tests
echo "📋 Test 3: JWT Authentication Tests"
echo "-----------------------------------"

print_status $BLUE "Running JWT authentication tests..."
if python3 -m pytest test_jwt_authentication.py -v; then
    print_status $GREEN "✅ JWT authentication tests passed"
    JWT_TESTS_PASSED=true
else
    print_status $RED "❌ JWT authentication tests failed"
    JWT_TESTS_PASSED=false
fi

echo

# Test 4: APISIX Integration Tests
echo "📋 Test 4: APISIX Integration Tests"
echo "-----------------------------------"

if [ "$APISIX_RUNNING" = true ]; then
    print_status $BLUE "Running APISIX integration tests..."
    if python3 -m pytest test_apisix_integration.py -v -s; then
        print_status $GREEN "✅ APISIX integration tests passed"
    else
        if [ "$ROUTES_CONFIGURED" = false ]; then
            print_status $YELLOW "⚠️  Integration tests failed - routes not configured"
        else
            print_status $RED "❌ APISIX integration tests failed"
        fi
    fi
else
    print_status $YELLOW "⚠️  Skipping integration tests - APISIX not running"
fi

echo

# Test 5: API Tests (Generator functionality)
echo "📋 Test 5: API Tests (Generator functionality)"
echo "----------------------------------------------"

if [ "$APISIX_RUNNING" = true ] && [ "$ROUTES_CONFIGURED" = true ]; then
    print_status $BLUE "Running API tests..."
    cd api_tests
    if ./run_api_tests.sh; then
        print_status $GREEN "✅ API tests passed"
    else
        print_status $RED "❌ API tests failed"
    fi
    cd ..
else
    print_status $YELLOW "⚠️  Skipping API tests - APISIX not running or routes not configured"
fi

echo

# Summary
echo "📊 Test Summary"
echo "==============="

if [ "$FASTAPI_RUNNING" = true ]; then
    print_status $GREEN "✅ FastAPI Service: Running"
else
    print_status $RED "❌ FastAPI Service: Not Running"
fi

if [ "$APISIX_RUNNING" = true ]; then
    print_status $GREEN "✅ APISIX Gateway: Running"
else
    print_status $RED "❌ APISIX Gateway: Not Running"
fi

if [ "$ROUTES_CONFIGURED" = true ]; then
    print_status $GREEN "✅ APISIX Routes: Configured"
else
    print_status $RED "❌ APISIX Routes: Not Configured"
fi

if [ "$JWT_TESTS_PASSED" = true ]; then
    print_status $GREEN "✅ JWT Authentication: Tests Passed"
else
    print_status $RED "❌ JWT Authentication: Tests Failed"
fi

echo

# Next steps
if [ "$APISIX_RUNNING" = false ] || [ "$FASTAPI_RUNNING" = false ] || [ "$ROUTES_CONFIGURED" = false ] || [ "$JWT_TESTS_PASSED" = false ]; then
    echo "🛠️  Next Steps:"

    if [ "$APISIX_RUNNING" = false ]; then
        echo "   1. Start APISIX: cd ../apisix && docker compose up -d"
    fi

    if [ "$ROUTES_CONFIGURED" = false ] && [ "$APISIX_RUNNING" = true ]; then
        echo "   2. Configure routes: cd ../apisix && ./configure_routes.sh"
    fi

    if [ "$FASTAPI_RUNNING" = false ]; then
        echo "   3. Start FastAPI: cd ../violentutf_api && docker compose up -d"
    fi

    if [ "$JWT_TESTS_PASSED" = false ]; then
        echo "   4. Check JWT configuration: verify environment variables in .env files"
    fi

    echo "   5. Re-run tests: ./run_tests.sh"
else
    print_status $GREEN "🎉 All tests passed! System is ready for use."
    echo
    echo "🚀 Start Streamlit app: cd ../violentutf && streamlit run Home.py"
    echo "   Navigate to 0_Start page to test API integration"
fi<|MERGE_RESOLUTION|>--- conflicted
+++ resolved
@@ -69,12 +69,7 @@
 
     if [ -d "venv_api" ]; then
         source venv_api/bin/activate
-<<<<<<< HEAD
-        PYTHONPATH=$(pwd)
-        export PYTHONPATH
-=======
         export PYTHONPATH=$(pwd)
->>>>>>> 27377bc4
 
         print_status $BLUE "Running unit tests..."
         if python -m pytest ../../../tests/test_unit_api_endpoints.py -v; then
@@ -89,12 +84,7 @@
         pip install -r requirements.txt
         pip install pytest duckdb
 
-<<<<<<< HEAD
-        PYTHONPATH=$(pwd)
-        export PYTHONPATH
-=======
         export PYTHONPATH=$(pwd)
->>>>>>> 27377bc4
 
         print_status $BLUE "Running unit tests..."
         if python -m pytest ../../../tests/test_unit_api_endpoints.py -v; then
