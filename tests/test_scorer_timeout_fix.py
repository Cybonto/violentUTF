--- conflicted
+++ resolved
@@ -1,18 +1,12 @@
 #!/usr/bin/env python3
-<<<<<<< HEAD
-# # Copyright (c) 2024 ViolentUTF Project
-# # Licensed under MIT License
-=======
 # Copyright (c) 2025 ViolentUTF Contributors.
 # Licensed under the MIT License.
 #
 # This file is part of ViolentUTF - An AI Red Teaming Platform.
 # See LICENSE file in the project root for license information.
->>>>>>> 27377bc4
 
 """
-Test script to verify scorer timeout fixes.
-
+Test script to verify scorer timeout fixes
 """
 
 import os
@@ -28,11 +22,7 @@
 
 
 def test_batch_execution_performance() -> None:
-<<<<<<< HEAD
-    """Test that batch execution completes within timeout."""
-=======
     """Test that batch execution completes within timeout"""
->>>>>>> 27377bc4
 
     print("Testing scorer batch execution performance...")
 
