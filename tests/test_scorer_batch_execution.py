--- conflicted
+++ resolved
@@ -1,18 +1,12 @@
 #!/usr/bin/env python3
-<<<<<<< HEAD
-# # Copyright (c) 2024 ViolentUTF Project
-# # Licensed under MIT License
-=======
 # Copyright (c) 2025 ViolentUTF Contributors.
 # Licensed under the MIT License.
 #
 # This file is part of ViolentUTF - An AI Red Teaming Platform.
 # See LICENSE file in the project root for license information.
->>>>>>> 27377bc4
 
 """
-Test script to verify scorer batch execution improvements.
-
+Test script to verify scorer batch execution improvements
 """
 
 import os
@@ -25,11 +19,11 @@
 
 
 class TestScorerBatchExecution(unittest.TestCase):
-    """Test scorer batch execution with timeout handling."""
+    """Test scorer batch execution with timeout handling"""
 
-    def test_api_request_custom_timeout(self) -> None:
-        """ "Test that api_request accepts custom timeout parameter."""
-        # Import the function.
+    def test_api_request_custom_timeout(self):
+        """Test that api_request accepts custom timeout parameter"""
+        # Import the function
         from violentutf.pages import Configure_Scorers as scorer_page
 
         # Mock requests.request
@@ -55,9 +49,9 @@
                     "POST", "http://test.com", headers={"Authorization": "Bearer test"}, timeout=60
                 )
 
-    def test_batch_size_reduction(self: "TestScorerBatchExecution") -> None:
-        """Test that batch size is reduced from 10 to 5."""
-        # Check the code contains the reduced batch size.
+    def test_batch_size_reduction(self):
+        """Test that batch size is reduced from 10 to 5"""
+        # Check the code contains the reduced batch size
         import inspect
 
         import violentutf.pages.Configure_Scorers as scorer_page
@@ -69,9 +63,9 @@
         self.assertIn("batch_size = 5", source)
         self.assertNotIn("batch_size = 10", source)
 
-    def test_consecutive_failure_handling(self: "TestScorerBatchExecution") -> None:
-        """Test that execution stops after consecutive failures."""
-        # This would require more complex mocking of the execution flow.
+    def test_consecutive_failure_handling(self):
+        """Test that execution stops after consecutive failures"""
+        # This would require more complex mocking of the execution flow
         # For now, verify the code includes consecutive failure handling
         import inspect
 
@@ -84,8 +78,8 @@
         self.assertIn("max_consecutive_failures", source)
         self.assertIn("consecutive_failures >= max_consecutive_failures", source)
 
-    def test_timeout_values(self: "TestScorerBatchExecution") -> None:
-        """Test that appropriate timeout values are set."""
+    def test_timeout_values(self):
+        """Test that appropriate timeout values are set"""
         import inspect
 
         import violentutf.pages.Configure_Scorers as scorer_page
@@ -98,8 +92,8 @@
         source = inspect.getsource(scorer_page._test_scorer_orchestrator_mode)
         self.assertIn("timeout=45", source)  # 45-second timeout for test execution
 
-    def test_performance_expectations(self: "TestScorerBatchExecution") -> None:
-        """Test performance expectations with new configuration."""
+    def test_performance_expectations(self):
+        """Test performance expectations with new configuration"""
         batch_size = 5
         timeout = 60
 
