from typing import Any

#!/usr/bin/env python3
<<<<<<< HEAD
# # Copyright (c) 2024 ViolentUTF Project
# # Licensed under MIT License
=======
# Copyright (c) 2025 ViolentUTF Contributors.
# Licensed under the MIT License.
#
# This file is part of ViolentUTF - An AI Red Teaming Platform.
# See LICENSE file in the project root for license information.
>>>>>>> 27377bc4

"""
Test the complete authentication flow to verify the fix.

"""

import os
import sys

sys.path.append("violentutf")


# Set up a mock Streamlit session state
class MockSessionState:
    def __init__(self: "MockSessionState") -> None:
        self._state = {}

    def get(self: "MockSessionState", key, default=None) -> Any:
        return self._state.get(key, default)

    def __setitem__(self: "MockSessionState", key, value: Any) -> None:
        self._state[key] = value

    def __getitem__(self: "MockSessionState", key: Any) -> Any:
        return self._state[key]

    def __contains__(self: "MockSessionState", key: Any) -> Any:
        return key in self._state

    def pop(self: "MockSessionState", key, default=None) -> Any:
        return self._state.pop(key, default)

    def keys(self: "MockSessionState") -> Any:
        return self._state.keys()


# Mock streamlit.session_state
import streamlit as st

st.session_state = MockSessionState()


# Mock streamlit functions to prevent errors
def mock_error(*args, **kwargs) -> None:
    print(f"STREAMLIT ERROR: {args}")


def mock_warning(*args, **kwargs) -> None:
    print(f"STREAMLIT WARNING: {args}")


def mock_info(*args, **kwargs) -> None:
    print(f"STREAMLIT INFO: {args}")


st.error = mock_error
st.warning = mock_warning
st.info = mock_info

print("=== AUTHENTICATION FLOW TEST ===")

# 1. Test JWT Manager initialization
try:
    from violentutf.utils.jwt_manager import JWTManager

    jwt_manager = JWTManager()
    print("✅ JWT Manager initialized successfully")
    print(f"   JWT Secret available: {bool(jwt_manager._get_jwt_secret())}")
except Exception as e:
    print(f"❌ JWT Manager initialization failed: {e}")
    sys.exit(1)

# 2. Test token creation with environment credentials
try:
    keycloak_data = {
        "preferred_username": os.getenv("KEYCLOAK_USERNAME", "violentutf.web"),
        "email": "test@violentutf.local",
        "name": "Test User",
        "sub": os.getenv("KEYCLOAK_USERNAME", "violentutf.web"),
        "roles": ["ai-api-access"],
    }

    token = jwt_manager.create_token(keycloak_data)
    print(f"✅ Token creation successful: {bool(token)}")
    if token:
        print(f"   Token stored in session: {'api_token' in st.session_state}")
except Exception as e:
    print(f"❌ Token creation failed: {e}")
    sys.exit(1)

# 3. Test authentication utils with the new validation
try:
    from violentutf.utils.auth_utils_keycloak import _clear_invalid_jwt_tokens

    # Store the token in session state
    st.session_state["api_token"] = token

    print("✅ Token stored in session state")
    print(f"   Token before validation: {bool(st.session_state.get('api_token'))}")

    # This should NOT clear the token anymore with our fix
    _clear_invalid_jwt_tokens()

    print(f"   Token after validation: {bool(st.session_state.get('api_token'))}")

    if st.session_state.get("api_token"):
        print("✅ Token validation fix successful - token was NOT cleared")
    else:
        print("❌ Token was incorrectly cleared - fix failed")

except Exception as e:
    print(f"❌ Authentication utils test failed: {e}")

# 4. Test API request flow
try:
    import requests

    current_token = st.session_state.get("api_token")
    if current_token:
        headers = {
            "Authorization": f"Bearer {current_token}",
            "Content-Type": "application/json",
            "X-API-Gateway": "APISIX",
        }

        response = requests.get("http://localhost:9080/api/v1/auth/token/info", headers=headers, timeout=5)
        print(f"✅ API request successful: {response.status_code == 200}")
        if response.status_code == 200:
            data = response.json()
            print(f"   API returned username: {data.get('username')}")
        else:
            print(f"   API error: {response.status_code} - {response.text[:100]}")
    else:
        print("❌ No token available for API test")

except Exception as e:
    print(f"❌ API request test failed: {e}")

print("\n=== TEST COMPLETE ===")

# Summary
token_created = bool(jwt_manager.create_token(keycloak_data))
token_persisted = bool(st.session_state.get("api_token"))
api_accessible = False

try:
    if st.session_state.get("api_token"):
        headers = {
            "Authorization": f'Bearer {st.session_state["api_token"]}',
            "X-API-Gateway": "APISIX",
        }
        response = requests.get("http://localhost:9080/api/v1/auth/token/info", headers=headers, timeout=5)
        api_accessible = response.status_code == 200
except Exception:
    pass

print("\nSUMMARY:")
print(f"✅ Token Creation:    {token_created}")
print(f"✅ Token Persistence: {token_persisted}")
print(f"✅ API Access:       {api_accessible}")

if token_created and token_persisted and api_accessible:
    print("\n🎉 AUTHENTICATION FLOW WORKING CORRECTLY!")
    print("   The JWT signature validation fix resolved the issue.")
else:
    print("\n❌ AUTHENTICATION FLOW STILL HAS ISSUES")
    print("   Further investigation needed.")<|MERGE_RESOLUTION|>--- conflicted
+++ resolved
@@ -1,20 +1,12 @@
-from typing import Any
-
 #!/usr/bin/env python3
-<<<<<<< HEAD
-# # Copyright (c) 2024 ViolentUTF Project
-# # Licensed under MIT License
-=======
 # Copyright (c) 2025 ViolentUTF Contributors.
 # Licensed under the MIT License.
 #
 # This file is part of ViolentUTF - An AI Red Teaming Platform.
 # See LICENSE file in the project root for license information.
->>>>>>> 27377bc4
 
 """
-Test the complete authentication flow to verify the fix.
-
+Test the complete authentication flow to verify the fix
 """
 
 import os
@@ -25,25 +17,25 @@
 
 # Set up a mock Streamlit session state
 class MockSessionState:
-    def __init__(self: "MockSessionState") -> None:
+    def __init__(self):
         self._state = {}
 
-    def get(self: "MockSessionState", key, default=None) -> Any:
+    def get(self, key, default=None):
         return self._state.get(key, default)
 
-    def __setitem__(self: "MockSessionState", key, value: Any) -> None:
+    def __setitem__(self, key, value):
         self._state[key] = value
 
-    def __getitem__(self: "MockSessionState", key: Any) -> Any:
+    def __getitem__(self, key):
         return self._state[key]
 
-    def __contains__(self: "MockSessionState", key: Any) -> Any:
+    def __contains__(self, key):
         return key in self._state
 
-    def pop(self: "MockSessionState", key, default=None) -> Any:
+    def pop(self, key, default=None):
         return self._state.pop(key, default)
 
-    def keys(self: "MockSessionState") -> Any:
+    def keys(self):
         return self._state.keys()
 
 
@@ -54,15 +46,15 @@
 
 
 # Mock streamlit functions to prevent errors
-def mock_error(*args, **kwargs) -> None:
+def mock_error(*args, **kwargs):
     print(f"STREAMLIT ERROR: {args}")
 
 
-def mock_warning(*args, **kwargs) -> None:
+def mock_warning(*args, **kwargs):
     print(f"STREAMLIT WARNING: {args}")
 
 
-def mock_info(*args, **kwargs) -> None:
+def mock_info(*args, **kwargs):
     print(f"STREAMLIT INFO: {args}")
 
 
