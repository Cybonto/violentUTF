<<<<<<< HEAD
# # Copyright (c) 2024 ViolentUTF Project
# # Licensed under MIT License
=======
# Copyright (c) 2025 ViolentUTF Contributors.
# Licensed under the MIT License.
#
# This file is part of ViolentUTF - An AI Red Teaming Platform.
# See LICENSE file in the project root for license information.
>>>>>>> 27377bc4

"""
Pytest configuration and fixtures for ViolentUTF tests.

Provides authentication, environment setup, and common test utilities
Enhanced for contract testing with authentication mocking
"""

import os
import sys
from pathlib import Path
<<<<<<< HEAD
from typing import Any, Dict, Optional
=======
from typing import Any, Dict, Generator, Optional
>>>>>>> 27377bc4

import pytest
import requests

# Add project root to path
project_root = Path(__file__).parent.parent
sys.path.insert(0, str(project_root))


from tests.utils.keycloak_auth_helper import keycloak_auth


# Load environment variables from project root
def load_environment() -> None:
    """Load environment variables from .env files"""
    project_root = Path(__file__).parent.parent
    env_files = [
        project_root / "violentutf" / ".env",
        project_root / "violentutf_api" / "fastapi_app" / ".env",
        project_root / "keycloak" / ".env",
    ]

    for env_file in env_files:
        if env_file.exists():
            try:
                with open(env_file, "r") as f:
                    for line in f:
                        line = line.strip()
                        if line and not line.startswith("#") and "=" in line:
                            key, value = line.split("=", 1)
                            os.environ.setdefault(key, value)
            except Exception as e:
                print(f"Warning: Could not load {env_file}: {e}")


# Setup contract testing environment if enabled
def setup_contract_testing_environment() -> None:
    """Setup environment for contract testing."""
    if os.getenv("CONTRACT_TESTING", "false").lower() == "true":
        test_env_vars = {
            "TESTING": "true",
            "CONTRACT_TESTING": "true",
            "JWT_SECRET_KEY": "test_jwt_secret_for_contract_testing_only",
            "SECRET_KEY": "test_jwt_secret_for_contract_testing_only",
            "VIOLENTUTF_API_KEY": "test_api_key_for_contract_testing",
            "APISIX_API_KEY": "test_api_key_for_contract_testing",
            "AI_GATEWAY_API_KEY": "test_api_key_for_contract_testing",
            "KEYCLOAK_URL": "http://localhost:8080",
            "KEYCLOAK_REALM": "ViolentUTF-Test",
            "KEYCLOAK_USERNAME": "violentutf.test",
            "KEYCLOAK_PASSWORD": "test_password",
            "KEYCLOAK_APISIX_CLIENT_ID": "apisix-test",
            "KEYCLOAK_APISIX_CLIENT_SECRET": "test_secret",
            "VIOLENTUTF_API_URL": "http://localhost:8000",
            "DUCKDB_PATH": ":memory:",
            "PYRIT_DB_PATH": ":memory:",
        }

        for key, value in test_env_vars.items():
            os.environ.setdefault(key, value)

        print("🧪 Contract testing environment configured")


# Load environment and setup contract testing
load_environment()
setup_contract_testing_environment()


@pytest.fixture(scope="session")
<<<<<<< HEAD
def api_base_url() -> Any:
    """API base URL for testing."""
=======
def api_base_url() -> str:
    """API base URL for testing"""
>>>>>>> 27377bc4
    return os.getenv("VIOLENTUTF_API_URL", "http://localhost:9080")


@pytest.fixture(scope="session")
<<<<<<< HEAD
def keycloak_available() -> Any:
    """Check if Keycloak is available for authentication."""
=======
def keycloak_available() -> bool:
    """Check if Keycloak is available for authentication"""
>>>>>>> 27377bc4
    return keycloak_auth.is_keycloak_available()


@pytest.fixture(scope="session")
<<<<<<< HEAD
def authenticated_headers(keycloak_available: Any) -> Any:
    """Get authenticated headers for API requests."""
=======
def authenticated_headers(keycloak_available) -> Optional[Dict[str, str]]:
    """Get authenticated headers for API requests"""
>>>>>>> 27377bc4
    if not keycloak_available:
        pytest.skip("Keycloak not available for authentication")

    headers = keycloak_auth.get_auth_headers()
    if not headers or "Authorization" not in headers:
        pytest.skip("Could not obtain authentication headers")

    return headers


@pytest.fixture(scope="session")
<<<<<<< HEAD
def mock_headers() -> Any:
    """Get mock headers for testing without authentication."""
=======
def mock_headers() -> Dict[str, str]:
    """Get mock headers for testing without authentication"""
>>>>>>> 27377bc4
    jwt_secret = os.getenv("JWT_SECRET_KEY", "test_secret")

    # Create a simple mock JWT for testing
    from datetime import datetime, timedelta, timezone

    import jwt

    payload = {
        "sub": "test_user",
        "email": "test@example.com",
        "name": "Test User",
        "roles": ["ai-api-access"],
        "iat": datetime.now(timezone.utc),
        "exp": datetime.now(timezone.utc) + timedelta(hours=1),
    }

    mock_token = jwt.encode(payload, jwt_secret, algorithm="HS256")

    headers = {
        "Authorization": f"Bearer {mock_token}",
        "Content-Type": "application/json",
        "X-Real-IP": "127.0.0.1",
        "X-Forwarded-For": "127.0.0.1",
        "X-Forwarded-Host": "localhost:9080",
        "X-API-Gateway": "APISIX",
    }

    # Add APISIX API key if available
    apisix_api_key = os.getenv("VIOLENTUTF_API_KEY")
    if apisix_api_key:
        headers["apikey"] = apisix_api_key

    return headers


@pytest.fixture(scope="function")
<<<<<<< HEAD
def api_headers(keycloak_available, authenticated_headers, mock_headers: Any) -> Any:
=======
def api_headers(keycloak_available, authenticated_headers, mock_headers) -> Dict[str, str]:
>>>>>>> 27377bc4
    """
    Get API headers - try authenticated first, fall back to mock.
    This fixture allows tests to work both with and without Keycloak
    """
    if keycloak_available:
        try:
            return authenticated_headers
        except Exception as e:
            print(f"Warning: Error in cleanup: {e}")

    # Fall back to mock headers
    return mock_headers


@pytest.fixture(scope="session")
<<<<<<< HEAD
def apisix_running() -> Any:
    """Check if APISIX is running."""
=======
def apisix_running() -> bool:
    """Check if APISIX is running"""
>>>>>>> 27377bc4
    try:
        api_url = os.getenv("VIOLENTUTF_API_URL", "http://localhost:9080")
        response = requests.get(f"{api_url.replace('/api', '')}/health", timeout=5)
        return response.status_code in [200, 404]  # 404 is OK, means APISIX is running
    except Exception:
        return False


@pytest.fixture(scope="session")
<<<<<<< HEAD
def fastapi_running() -> Any:
    """Check if FastAPI is running."""
=======
def fastapi_running() -> bool:
    """Check if FastAPI is running"""
>>>>>>> 27377bc4
    try:
        # Try direct FastAPI access (for unit tests)
        response = requests.get("http://localhost:8000/health", timeout=5)
        return response.status_code == 200
    except Exception:
        return False


@pytest.fixture(scope="session")
<<<<<<< HEAD
def setup_test_environment(apisix_running, fastapi_running: Any) -> Any:
    """Setup and validate test environment."""
=======
def setup_test_environment(apisix_running, fastapi_running) -> None:
    """Setup and validate test environment"""
>>>>>>> 27377bc4
    environment_status = {
        "apisix_running": apisix_running,
        "fastapi_running": fastapi_running,
        "keycloak_available": keycloak_auth.is_keycloak_available(),
        "api_base_url": os.getenv("VIOLENTUTF_API_URL", "http://localhost:9080"),
        "jwt_secret_configured": bool(os.getenv("JWT_SECRET_KEY")),
        "apisix_api_key_configured": bool(os.getenv("VIOLENTUTF_API_KEY")),
    }

    return environment_status


@pytest.fixture(scope="function")
<<<<<<< HEAD
def cleanup_generators(api_headers, api_base_url) -> None:
    """Cleanup generators created during tests."""
    created_generators = []

    def track_generator(generator_id: str) -> Any:
=======
def cleanup_generators(api_headers, api_base_url) -> Generator[Any, None, None]:
    """Cleanup generators created during tests"""
    created_generators = []

    def track_generator(generator_id: str) -> str:
>>>>>>> 27377bc4
        created_generators.append(generator_id)
        return generator_id

    yield track_generator

    # Cleanup after test
    for gen_id in created_generators:
        try:
            requests.delete(
                f"{api_base_url}/api/v1/generators/{gen_id}",
                headers=api_headers,
                timeout=10,
            )
        except Exception as e:
            print(f"Warning: Error in cleanup: {e}")  # Ignore cleanup failures


@pytest.fixture(scope="session", autouse=True)
def print_test_environment(setup_test_environment) -> None:
<<<<<<< HEAD
    """Print test environment status at start of session."""
=======
    """Print test environment status at start of session"""
>>>>>>> 27377bc4
    env = setup_test_environment

    print("\n" + "=" * 60)
    print("🧪 ViolentUTF Test Environment Status")
    print("=" * 60)
    print(f"🔌 APISIX Gateway:        {'✅ Running' if env['apisix_running'] else '❌ Not Running'}")
    print(f"⚡ FastAPI Service:       {'✅ Running' if env['fastapi_running'] else '❌ Not Running'}")
    print(f"🔐 Keycloak Available:    {'✅ Yes' if env['keycloak_available'] else '❌ No'}")
    print(f"🔑 JWT Secret:            {'✅ Configured' if env['jwt_secret_configured'] else '❌ Missing'}")
    print(f"🗝️  APISIX API Key:        {'✅ Configured' if env['apisix_api_key_configured'] else '❌ Missing'}")
    print(f"🌐 API Base URL:          {env['api_base_url']}")
    print("=" * 60)

    if env["keycloak_available"]:
        print("🔐 Testing Keycloak Authentication...")
        if keycloak_auth.test_authentication_flow():
            print("✅ Keycloak authentication flow working")
        else:
            print("⚠️  Keycloak authentication issues detected")
        print("=" * 60)


<<<<<<< HEAD
def pytest_configure(config: Any) -> None:
    """Configure pytest markers."""
=======
def pytest_configure(config) -> None:
    """Configure pytest markers"""
>>>>>>> 27377bc4
    config.addinivalue_line("markers", "requires_auth: mark test as requiring authentication")
    config.addinivalue_line("markers", "requires_apisix: mark test as requiring APISIX gateway")
    config.addinivalue_line("markers", "requires_fastapi: mark test as requiring FastAPI service")
    config.addinivalue_line("markers", "integration: mark test as integration test")
    config.addinivalue_line("markers", "contract: mark test as contract testing")
    config.addinivalue_line("markers", "unit: mark test as unit testing")
    config.addinivalue_line("markers", "allows_mock_auth: mark test as accepting mock authentication")


def pytest_collection_modifyitems(config, items) -> None:
<<<<<<< HEAD
    """Modify test collection to handle service requirements."""
=======
    """Modify test collection to handle service requirements"""
>>>>>>> 27377bc4
    apisix_running = True
    fastapi_running = True
    keycloak_available = True

    try:
        apisix_running = requests.get("http://localhost:9080/health", timeout=2).status_code in [200, 404]
    except Exception:
        apisix_running = False

    try:
        fastapi_running = requests.get("http://localhost:8000/health", timeout=2).status_code == 200
    except Exception:
        fastapi_running = False

    try:
        keycloak_available = keycloak_auth.is_keycloak_available()
    except Exception:
        keycloak_available = False

    for item in items:
        # Skip tests requiring APISIX if not running
        if item.get_closest_marker("requires_apisix") and not apisix_running:
            item.add_marker(pytest.mark.skip(reason="APISIX gateway not running"))

        # Skip tests requiring FastAPI if not running
        if item.get_closest_marker("requires_fastapi") and not fastapi_running:
            item.add_marker(pytest.mark.skip(reason="FastAPI service not running"))

        # Skip tests requiring auth if Keycloak not available (unless mock auth is OK)
        if item.get_closest_marker("requires_auth") and not keycloak_available:
            # Check if test accepts mock auth
            if not item.get_closest_marker("allows_mock_auth"):
                item.add_marker(pytest.mark.skip(reason="Authentication not available"))


# Contract testing fixtures
@pytest.fixture(scope="session")
def contract_testing_enabled() -> Any:
    """Check if contract testing is enabled."""
    return os.getenv("CONTRACT_TESTING", "false").lower() == "true"


@pytest.fixture(scope="session")
def test_app(contract_testing_enabled) -> None:
    """Create FastAPI test app with authentication mocking."""
    if not contract_testing_enabled:
        pytest.skip("Contract testing not enabled")

    try:
        # Import after environment setup
        from tests.api_tests.test_auth_mock import ContractTestingPatches

        with ContractTestingPatches():
            from violentutf_api.fastapi_app.app.main import app

            yield app
    except ImportError as e:
        pytest.skip(f"Could not import FastAPI app: {e}")


@pytest.fixture(scope="session")
def test_client(test_app: Any) -> None:
    """Create test client with authentication mocking."""
    from fastapi.testclient import TestClient

    with TestClient(test_app) as client:
        yield client


@pytest.fixture(scope="session")
def test_headers(contract_testing_enabled: Any) -> Any:
    """Create test headers for API calls."""
    if not contract_testing_enabled:
        pytest.skip("Contract testing not enabled")

    try:
        from tests.api_tests.test_auth_mock import create_test_headers

        return create_test_headers()
    except ImportError:
        pytest.skip("Could not import test auth utilities")


@pytest.fixture(scope="session")
def auth_patches(contract_testing_enabled) -> None:
    """Apply authentication patches for contract testing."""
    if not contract_testing_enabled:
        pytest.skip("Contract testing not enabled")

    try:
        from tests.api_tests.test_auth_mock import ContractTestingPatches

        with ContractTestingPatches() as patches:
            yield patches
    except ImportError:
        pytest.skip("Could not import authentication patches")


@pytest.fixture(scope="session")
def openapi_schema(test_app: Any) -> Any:
    """Generate OpenAPI schema from FastAPI app."""
    return test_app.openapi()


@pytest.fixture(scope="session")
def contract_base_url() -> Any:
    """Base URL for contract testing."""
    return "http://testserver"


@pytest.fixture(scope="function")
def mock_database(contract_testing_enabled: Any) -> Any:
    """Create mock database session for testing."""
    if not contract_testing_enabled:
        pytest.skip("Contract testing not enabled")

    try:
        from tests.api_tests.test_auth_mock import create_mock_database_session

        return create_mock_database_session()
    except ImportError:
        pytest.skip("Could not import mock database utilities")


# Cleanup after contract tests
@pytest.fixture(scope="session", autouse=True)
def cleanup_contract_tests() -> None:
    """Cleanup after contract tests complete."""
    yield
    # Cleanup test artifacts if contract testing was enabled
    if os.getenv("CONTRACT_TESTING", "false").lower() == "true":
        test_files = [
            "generated_openapi.json",
            "contract-test-results.xml",
            "test_output.log",
        ]

        for file in test_files:
            if os.path.exists(file):
                try:
                    os.remove(file)
                except Exception as e:
                    print(f"Warning: Error in cleanup: {e}")  # Ignore cleanup failures<|MERGE_RESOLUTION|>--- conflicted
+++ resolved
@@ -1,17 +1,11 @@
-<<<<<<< HEAD
-# # Copyright (c) 2024 ViolentUTF Project
-# # Licensed under MIT License
-=======
 # Copyright (c) 2025 ViolentUTF Contributors.
 # Licensed under the MIT License.
 #
 # This file is part of ViolentUTF - An AI Red Teaming Platform.
 # See LICENSE file in the project root for license information.
->>>>>>> 27377bc4
 
 """
-Pytest configuration and fixtures for ViolentUTF tests.
-
+Pytest configuration and fixtures for ViolentUTF tests
 Provides authentication, environment setup, and common test utilities
 Enhanced for contract testing with authentication mocking
 """
@@ -19,11 +13,7 @@
 import os
 import sys
 from pathlib import Path
-<<<<<<< HEAD
-from typing import Any, Dict, Optional
-=======
 from typing import Any, Dict, Generator, Optional
->>>>>>> 27377bc4
 
 import pytest
 import requests
@@ -94,35 +84,20 @@
 
 
 @pytest.fixture(scope="session")
-<<<<<<< HEAD
-def api_base_url() -> Any:
-    """API base URL for testing."""
-=======
 def api_base_url() -> str:
     """API base URL for testing"""
->>>>>>> 27377bc4
     return os.getenv("VIOLENTUTF_API_URL", "http://localhost:9080")
 
 
 @pytest.fixture(scope="session")
-<<<<<<< HEAD
-def keycloak_available() -> Any:
-    """Check if Keycloak is available for authentication."""
-=======
 def keycloak_available() -> bool:
     """Check if Keycloak is available for authentication"""
->>>>>>> 27377bc4
     return keycloak_auth.is_keycloak_available()
 
 
 @pytest.fixture(scope="session")
-<<<<<<< HEAD
-def authenticated_headers(keycloak_available: Any) -> Any:
-    """Get authenticated headers for API requests."""
-=======
 def authenticated_headers(keycloak_available) -> Optional[Dict[str, str]]:
     """Get authenticated headers for API requests"""
->>>>>>> 27377bc4
     if not keycloak_available:
         pytest.skip("Keycloak not available for authentication")
 
@@ -134,13 +109,8 @@
 
 
 @pytest.fixture(scope="session")
-<<<<<<< HEAD
-def mock_headers() -> Any:
-    """Get mock headers for testing without authentication."""
-=======
 def mock_headers() -> Dict[str, str]:
     """Get mock headers for testing without authentication"""
->>>>>>> 27377bc4
     jwt_secret = os.getenv("JWT_SECRET_KEY", "test_secret")
 
     # Create a simple mock JWT for testing
@@ -177,13 +147,9 @@
 
 
 @pytest.fixture(scope="function")
-<<<<<<< HEAD
-def api_headers(keycloak_available, authenticated_headers, mock_headers: Any) -> Any:
-=======
 def api_headers(keycloak_available, authenticated_headers, mock_headers) -> Dict[str, str]:
->>>>>>> 27377bc4
     """
-    Get API headers - try authenticated first, fall back to mock.
+    Get API headers - try authenticated first, fall back to mock
     This fixture allows tests to work both with and without Keycloak
     """
     if keycloak_available:
@@ -197,13 +163,8 @@
 
 
 @pytest.fixture(scope="session")
-<<<<<<< HEAD
-def apisix_running() -> Any:
-    """Check if APISIX is running."""
-=======
 def apisix_running() -> bool:
     """Check if APISIX is running"""
->>>>>>> 27377bc4
     try:
         api_url = os.getenv("VIOLENTUTF_API_URL", "http://localhost:9080")
         response = requests.get(f"{api_url.replace('/api', '')}/health", timeout=5)
@@ -213,13 +174,8 @@
 
 
 @pytest.fixture(scope="session")
-<<<<<<< HEAD
-def fastapi_running() -> Any:
-    """Check if FastAPI is running."""
-=======
 def fastapi_running() -> bool:
     """Check if FastAPI is running"""
->>>>>>> 27377bc4
     try:
         # Try direct FastAPI access (for unit tests)
         response = requests.get("http://localhost:8000/health", timeout=5)
@@ -229,13 +185,8 @@
 
 
 @pytest.fixture(scope="session")
-<<<<<<< HEAD
-def setup_test_environment(apisix_running, fastapi_running: Any) -> Any:
-    """Setup and validate test environment."""
-=======
 def setup_test_environment(apisix_running, fastapi_running) -> None:
     """Setup and validate test environment"""
->>>>>>> 27377bc4
     environment_status = {
         "apisix_running": apisix_running,
         "fastapi_running": fastapi_running,
@@ -249,19 +200,11 @@
 
 
 @pytest.fixture(scope="function")
-<<<<<<< HEAD
-def cleanup_generators(api_headers, api_base_url) -> None:
-    """Cleanup generators created during tests."""
-    created_generators = []
-
-    def track_generator(generator_id: str) -> Any:
-=======
 def cleanup_generators(api_headers, api_base_url) -> Generator[Any, None, None]:
     """Cleanup generators created during tests"""
     created_generators = []
 
     def track_generator(generator_id: str) -> str:
->>>>>>> 27377bc4
         created_generators.append(generator_id)
         return generator_id
 
@@ -281,11 +224,7 @@
 
 @pytest.fixture(scope="session", autouse=True)
 def print_test_environment(setup_test_environment) -> None:
-<<<<<<< HEAD
-    """Print test environment status at start of session."""
-=======
     """Print test environment status at start of session"""
->>>>>>> 27377bc4
     env = setup_test_environment
 
     print("\n" + "=" * 60)
@@ -308,13 +247,8 @@
         print("=" * 60)
 
 
-<<<<<<< HEAD
-def pytest_configure(config: Any) -> None:
-    """Configure pytest markers."""
-=======
 def pytest_configure(config) -> None:
     """Configure pytest markers"""
->>>>>>> 27377bc4
     config.addinivalue_line("markers", "requires_auth: mark test as requiring authentication")
     config.addinivalue_line("markers", "requires_apisix: mark test as requiring APISIX gateway")
     config.addinivalue_line("markers", "requires_fastapi: mark test as requiring FastAPI service")
@@ -325,11 +259,7 @@
 
 
 def pytest_collection_modifyitems(config, items) -> None:
-<<<<<<< HEAD
-    """Modify test collection to handle service requirements."""
-=======
     """Modify test collection to handle service requirements"""
->>>>>>> 27377bc4
     apisix_running = True
     fastapi_running = True
     keycloak_available = True
@@ -367,13 +297,13 @@
 
 # Contract testing fixtures
 @pytest.fixture(scope="session")
-def contract_testing_enabled() -> Any:
+def contract_testing_enabled():
     """Check if contract testing is enabled."""
     return os.getenv("CONTRACT_TESTING", "false").lower() == "true"
 
 
 @pytest.fixture(scope="session")
-def test_app(contract_testing_enabled) -> None:
+def test_app(contract_testing_enabled):
     """Create FastAPI test app with authentication mocking."""
     if not contract_testing_enabled:
         pytest.skip("Contract testing not enabled")
@@ -391,7 +321,7 @@
 
 
 @pytest.fixture(scope="session")
-def test_client(test_app: Any) -> None:
+def test_client(test_app):
     """Create test client with authentication mocking."""
     from fastapi.testclient import TestClient
 
@@ -400,7 +330,7 @@
 
 
 @pytest.fixture(scope="session")
-def test_headers(contract_testing_enabled: Any) -> Any:
+def test_headers(contract_testing_enabled):
     """Create test headers for API calls."""
     if not contract_testing_enabled:
         pytest.skip("Contract testing not enabled")
@@ -414,7 +344,7 @@
 
 
 @pytest.fixture(scope="session")
-def auth_patches(contract_testing_enabled) -> None:
+def auth_patches(contract_testing_enabled):
     """Apply authentication patches for contract testing."""
     if not contract_testing_enabled:
         pytest.skip("Contract testing not enabled")
@@ -429,19 +359,19 @@
 
 
 @pytest.fixture(scope="session")
-def openapi_schema(test_app: Any) -> Any:
+def openapi_schema(test_app):
     """Generate OpenAPI schema from FastAPI app."""
     return test_app.openapi()
 
 
 @pytest.fixture(scope="session")
-def contract_base_url() -> Any:
+def contract_base_url():
     """Base URL for contract testing."""
     return "http://testserver"
 
 
 @pytest.fixture(scope="function")
-def mock_database(contract_testing_enabled: Any) -> Any:
+def mock_database(contract_testing_enabled):
     """Create mock database session for testing."""
     if not contract_testing_enabled:
         pytest.skip("Contract testing not enabled")
@@ -456,9 +386,10 @@
 
 # Cleanup after contract tests
 @pytest.fixture(scope="session", autouse=True)
-def cleanup_contract_tests() -> None:
+def cleanup_contract_tests():
     """Cleanup after contract tests complete."""
     yield
+
     # Cleanup test artifacts if contract testing was enabled
     if os.getenv("CONTRACT_TESTING", "false").lower() == "true":
         test_files = [
