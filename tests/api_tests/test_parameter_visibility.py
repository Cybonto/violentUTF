--- conflicted
+++ resolved
@@ -1,13 +1,8 @@
-<<<<<<< HEAD
-# # Copyright (c) 2024 ViolentUTF Project
-# # Licensed under MIT License
-=======
 # Copyright (c) 2025 ViolentUTF Contributors.
 # Licensed under the MIT License.
 #
 # This file is part of ViolentUTF - An AI Red Teaming Platform.
 # See LICENSE file in the project root for license information.
->>>>>>> 27377bc4
 
 """
 Test cases for parameter visibility logic in AI Gateway configuration.
@@ -21,7 +16,7 @@
 
 
 def should_show_parameter(param_name: str, provider: str) -> bool:
-    """Determine if a parameter should be shown based on provider selection."""
+    """Determine if a parameter should be shown based on provider selection"""
     cloud_providers = ["openai", "anthropic"]
 
     if provider in cloud_providers:
@@ -37,14 +32,10 @@
 
 
 class TestParameterVisibility:
-    """Test suite for parameter visibility logic in generator configuration."""
+    """Test suite for parameter visibility logic in generator configuration"""
 
     def test_should_show_parameter_openai_provider(self: "TestParameterVisibility") -> None:
-<<<<<<< HEAD
-        """Test parameter visibility for OpenAI provider."""
-=======
         """Test parameter visibility for OpenAI provider"""
->>>>>>> 27377bc4
         provider = "openai"
 
         # API key should be hidden for OpenAI (gateway handles it)
@@ -59,11 +50,7 @@
         assert should_show_parameter("top_p", provider) is True
 
     def test_should_show_parameter_anthropic_provider(self: "TestParameterVisibility") -> None:
-<<<<<<< HEAD
-        """Test parameter visibility for Anthropic provider."""
-=======
         """Test parameter visibility for Anthropic provider"""
->>>>>>> 27377bc4
         provider = "anthropic"
 
         # API key should be hidden for Anthropic (gateway handles it)
@@ -78,11 +65,7 @@
         assert should_show_parameter("top_p", provider) is True
 
     def test_should_show_parameter_ollama_provider(self: "TestParameterVisibility") -> None:
-<<<<<<< HEAD
-        """Test parameter visibility for Ollama (local) provider."""
-=======
         """Test parameter visibility for Ollama (local) provider"""
->>>>>>> 27377bc4
         provider = "ollama"
 
         # API key should be hidden for local providers
@@ -96,11 +79,7 @@
         assert should_show_parameter("max_tokens", provider) is True
 
     def test_should_show_parameter_webui_provider(self: "TestParameterVisibility") -> None:
-<<<<<<< HEAD
-        """Test parameter visibility for WebUI (local) provider."""
-=======
         """Test parameter visibility for WebUI (local) provider"""
->>>>>>> 27377bc4
         provider = "webui"
 
         # API key should be hidden for local providers
@@ -115,28 +94,17 @@
 
 
 class TestParameterVisibilityIntegration:
-    """Integration tests for parameter visibility in Streamlit components."""
+    """Integration tests for parameter visibility in Streamlit components"""
 
     @patch("streamlit.session_state")
     @patch("streamlit.selectbox")
     @patch("streamlit.text_input")
     @patch("streamlit.number_input")
     def test_ai_gateway_openai_parameters_rendered_correctly(
-<<<<<<< HEAD
-        self: "TestParameterVisibilityIntegration",
-        mock_number_input,
-        mock_text_input,
-        mock_selectbox,
-        mock_session_state,
-    ) -> None:
-        """Test that AI Gateway with OpenAI provider renders correct parameters."""
-        # Mock session state.
-=======
         self: "TestParameterVisibilityIntegration", mock_number_input: MagicMock, mock_text_input: MagicMock, mock_selectbox: MagicMock, mock_session_state: MagicMock
     ) -> None:
         """Test that AI Gateway with OpenAI provider renders correct parameters"""
         # Mock session state
->>>>>>> 27377bc4
         mock_session_state.get.side_effect = lambda key, default=None: {
             "AI Gateway_provider": "openai",
             "ai_gateway_available_models": ["gpt-4", "gpt-3.5-turbo"],
@@ -205,13 +173,8 @@
                 assert should_show is True, f"{param_name} should be shown for {provider}"
 
     def test_parameter_visibility_documentation(self: "TestParameterVisibilityIntegration") -> None:
-<<<<<<< HEAD
-        """Document the expected parameter visibility behavior."""
-        # Document expected behavior for each provider.
-=======
         """Document the expected parameter visibility behavior"""
         # Document expected behavior for each provider
->>>>>>> 27377bc4
         test_cases = [
             # OpenAI - cloud provider
             ("openai", "api_key", False, "API key handled by gateway"),
