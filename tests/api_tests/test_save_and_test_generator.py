--- conflicted
+++ resolved
@@ -12,10 +12,7 @@
 from datetime import datetime, timedelta, timezone
 from pathlib import Path
 from typing import Any, Dict, Optional
-<<<<<<< HEAD
-=======
 from unittest.mock import patch
->>>>>>> 2e1518b4
 
 import jwt
 import pytest
