<<<<<<< HEAD
# # Copyright (c) 2024 ViolentUTF Project
# # Licensed under MIT License

"""Authentication mock layer for API contract testing.
=======
# Copyright (c) 2025 ViolentUTF Contributors.
# Licensed under the MIT License.
#
# This file is part of ViolentUTF - An AI Red Teaming Platform.
# See LICENSE file in the project root for license information.

"""
Authentication mock layer for API contract testing.
>>>>>>> 27377bc4

Provides simplified authentication bypass for testing purposes.
"""

import json
import logging
import os
import time
<<<<<<< HEAD
from types import TracebackType
from typing import Any, Awaitable, Callable, Dict, List, Optional, Union
from unittest.mock import Mock, patch
=======
from typing import TYPE_CHECKING, Any, Awaitable, Callable, Dict, Optional
import types

if TYPE_CHECKING:
    from fastapi import FastAPI
    import pytest
from unittest.mock import MagicMock, Mock, patch
>>>>>>> 27377bc4

import jwt
from fastapi import HTTPException
from fastapi.security import HTTPBearer
from fastapi.testclient import TestClient

logger = logging.getLogger(__name__)

# Test JWT secret - only for testing
TEST_JWT_SECRET = "test_jwt_secret_for_contract_testing_only"  # nosec B105 - test secret
TEST_API_KEY = "test_api_key_for_contract_testing"  # nosec B105 - test secret


class MockTokenManager:
    """Mock token manager for contract testing."""

<<<<<<< HEAD
    def __init__(self) -> None:
        """ "Initialize mock token manager."""
=======
    def __init__(self: "MockTokenManager") -> None:
        """Initialize authentication manager with test user payload."""
>>>>>>> 27377bc4
        self.test_user_payload = {
            "sub": "test_user",
            "username": "violentutf.test",
            "email": "test@violentutf.local",
            "roles": ["ai-api-access", "admin"],
            "exp": int(time.time()) + 3600,  # 1 hour from now
            "iat": int(time.time()),
            "iss": "ViolentUTF-Test",
        }

    def generate_test_token(self: "MockTokenManager", user_payload: Optional[Dict[str, Any]] = None) -> str:
        """Generate a test JWT token."""
        payload = user_payload or self.test_user_payload
        return jwt.encode(payload, TEST_JWT_SECRET, algorithm="HS256")

    def extract_user_token(self: "MockTokenManager") -> Optional[str]:
        """Mock token extraction."""
        return self.generate_test_token()

    def has_ai_access(self: "MockTokenManager", token: str) -> bool:
        """Mock AI access check."""
        return True

<<<<<<< HEAD
    def get_user_roles(self: "MockTokenManager", token: str) -> List[str]:
=======
    def get_user_roles(self: "MockTokenManager", token: str) -> list:
>>>>>>> 27377bc4
        """Mock user roles."""
        return ["ai-api-access", "admin"]


class MockAuthenticationMiddleware:
    """Mock authentication middleware for contract testing."""

<<<<<<< HEAD
    def __init__(self, app=None) -> None:
        """Initialize mock authentication middleware."""
        self.app = app
        self.token_manager = MockTokenManager()

    async def __call__(
        self: "MockAuthenticationMiddleware",
        scope: Dict[str, Any],
        receive: Callable[[], Awaitable[Dict[str, Any]]],
        send: Callable[[Dict[str, Any]], Awaitable[None]],
    ) -> None:
=======
    def __init__(self: "MockAuthenticationMiddleware", app: "FastAPI") -> None:
        """Initialize mock authentication middleware with app."""
        self.app = app
        self.token_manager = MockTokenManager()

    async def __call__(self: "MockAuthenticationMiddleware", scope: Dict[str, Any], receive: Callable[[], Awaitable[Dict[str, Any]]], send: Callable[[Dict[str, Any]], Awaitable[None]]) -> None:
>>>>>>> 27377bc4
        """Mock authentication middleware."""
        # Add test authentication headers.
        if scope["type"] == "http":
            headers = dict(scope.get("headers", []))

            # Add mock APISIX gateway header
            headers[b"x-api-gateway"] = b"APISIX"

            # Add test authorization header if not present
            if b"authorization" not in headers:
                test_token = self.token_manager.generate_test_token()
                headers[b"authorization"] = f"Bearer {test_token}".encode()

            # Update scope with mock headers
            scope["headers"] = [(k, v) for k, v in headers.items()]

        await self.app(scope, receive, send)


def setup_test_environment() -> None:
    """Set up test environment variables for contract testing."""
    test_env_vars = {
        "JWT_SECRET_KEY": TEST_JWT_SECRET,
        "SECRET_KEY": TEST_JWT_SECRET,
        "VIOLENTUTF_API_KEY": TEST_API_KEY,
        "APISIX_API_KEY": TEST_API_KEY,
        "AI_GATEWAY_API_KEY": TEST_API_KEY,
        "KEYCLOAK_URL": "http://localhost:8080",
        "KEYCLOAK_REALM": "ViolentUTF-Test",
        "KEYCLOAK_USERNAME": "violentutf.test",
        "KEYCLOAK_PASSWORD": "test_password",
        "KEYCLOAK_APISIX_CLIENT_ID": "apisix-test",
        "KEYCLOAK_APISIX_CLIENT_SECRET": "test_secret",
        "VIOLENTUTF_API_URL": "http://localhost:8000",
        "TESTING": "true",
        "CONTRACT_TESTING": "true",
    }

    for key, value in test_env_vars.items():
        if key not in os.environ:
            os.environ[key] = value


def mock_jwt_decode(token: str, secret: str = None, algorithms: list = None) -> Dict[str, Any]:
    """Mock JWT decode function."""
    # Return mock payload for any token during testing.
    return {
        "sub": "test_user",
        "username": "violentutf.test",
        "email": "test@violentutf.local",
        "roles": ["ai-api-access", "admin"],
        "exp": int(time.time()) + 3600,
        "iat": int(time.time()),
        "iss": "ViolentUTF-Test",
    }


def mock_requests_post(*args: object, **kwargs: object) -> Mock:
    """Mock requests.post for authentication calls."""
    mock_response = Mock()
    mock_response.status_code = 200
    mock_response.json.return_value = {
        "access_token": MockTokenManager().generate_test_token(),
        "token_type": "bearer",
        "expires_in": 3600,
        "refresh_token": "test_refresh_token",
    }
    return mock_response


def mock_apisix_endpoints() -> Dict[str, Dict[str, str]]:
    """Mock APISIX endpoints for testing."""
    return {
        "openai": {"gpt-4": "/ai/openai/gpt4", "gpt-3.5-turbo": "/ai/openai/gpt35"},
        "anthropic": {
            "claude-3-sonnet-20240229": "/ai/anthropic/claude3-sonnet",
            "claude-3-5-sonnet-20241022": "/ai/anthropic/claude35-sonnet",
        },
        "ollama": {"llama2": "/ai/ollama/llama2"},
    }


class ContractTestingPatches:
    """Context manager for applying all contract testing patches."""

<<<<<<< HEAD
    def __init__(self) -> None:
        """ "Initialize contract testing patches."""
=======
    def __init__(self: "ContractTestingPatches") -> None:
        """Initialize contract testing patches context manager."""
>>>>>>> 27377bc4
        self.patches = []

    def __enter__(self: "ContractTestingPatches") -> "ContractTestingPatches":
        """Apply all contract testing patches."""
        setup_test_environment()

        # Patch JWT decode
        jwt_patch = patch("jwt.decode", side_effect=mock_jwt_decode)
        self.patches.append(jwt_patch)
        jwt_patch.start()

        # Patch requests.post for authentication
        requests_patch = patch("requests.post", side_effect=mock_requests_post)
        self.patches.append(requests_patch)
        requests_patch.start()

        # Patch streamlit secrets to avoid import issues
        streamlit_patch = patch("streamlit.secrets", {"auth": {"keycloak": {"client_id": "test"}}})
        self.patches.append(streamlit_patch)
        streamlit_patch.start()

        # Patch token manager with additional error handling
        try:
            token_manager_patch = patch("violentutf.utils.token_manager.token_manager", MockTokenManager())
            self.patches.append(token_manager_patch)
            token_manager_patch.start()
        except ImportError:
            # Skip token manager patching if module can't be imported
            pass

        # Patch APISIX endpoints with error handling
        try:
            endpoints_patch = patch(
                "violentutf.utils.token_manager.TokenManager.get_apisix_endpoints", return_value=mock_apisix_endpoints()
            )
            self.patches.append(endpoints_patch)
            endpoints_patch.start()
        except ImportError:
            # Skip endpoints patching if module can't be imported
            pass

        return self

<<<<<<< HEAD
    def __exit__(
        self: "ContractTestingPatches",
        exc_type: Optional[type],
        exc_val: Optional[BaseException],
        exc_tb: Optional[TracebackType],
    ) -> None:
=======
    def __exit__(self: "ContractTestingPatches", exc_type: Optional[type], exc_val: Optional[BaseException], exc_tb: Optional[types.TracebackType]) -> None:
>>>>>>> 27377bc4
        """Stop all patches."""
        for patch_obj in self.patches:
            patch_obj.stop()


<<<<<<< HEAD
def create_test_client_with_auth() -> Optional[object]:
=======
def create_test_client_with_auth() -> Optional[TestClient]:
>>>>>>> 27377bc4
    """Create a test client with authentication mocking."""
    from fastapi.testclient import TestClient

    # Import the FastAPI app
    try:
        from violentutf_api.fastapi_app.app.main import app
    except ImportError:
        logger.error("Could not import FastAPI app for testing")
        return None

    # Apply authentication middleware
    app.middleware("http")(MockAuthenticationMiddleware)

    return TestClient(app)


# Pytest fixtures for contract testing
<<<<<<< HEAD
def pytest_configure(config: object) -> None:
=======
def pytest_configure(config: "pytest.Config") -> None:
>>>>>>> 27377bc4
    """Configure pytest for contract testing."""
    setup_test_environment()


def pytest_fixture_setup() -> ContractTestingPatches:
    """Set up fixtures for contract testing."""
    return ContractTestingPatches()


# Test helper functions
def create_test_headers() -> Dict[str, str]:
    """Create test headers for API calls."""
    token_manager = MockTokenManager()
    test_token = token_manager.generate_test_token()

    return {
        "Authorization": f"Bearer {test_token}",
        "X-API-Gateway": "APISIX",
        "Content-Type": "application/json",
        "apikey": TEST_API_KEY,
    }


def validate_response_schema(response_data: Dict[str, Any], expected_schema: Dict[str, Any]) -> bool:
    """Validate response data against expected schema."""
    try:
        import jsonschema

        jsonschema.validate(response_data, expected_schema)
        return True
    except jsonschema.ValidationError as e:
        logger.error("Response schema validation failed: %s", e)
        return False
    except Exception as e:
        logger.error("Schema validation error: %s", e)
        return False


<<<<<<< HEAD
def create_mock_database_session() -> Mock:
=======
def create_mock_database_session() -> MagicMock:
>>>>>>> 27377bc4
    """Create a mock database session for testing."""
    from unittest.mock import Mock

    mock_db = Mock()
    mock_db.query.return_value = Mock()
    mock_db.add.return_value = None
    mock_db.commit.return_value = None
    mock_db.rollback.return_value = None
    mock_db.close.return_value = None

    return mock_db<|MERGE_RESOLUTION|>--- conflicted
+++ resolved
@@ -1,9 +1,3 @@
-<<<<<<< HEAD
-# # Copyright (c) 2024 ViolentUTF Project
-# # Licensed under MIT License
-
-"""Authentication mock layer for API contract testing.
-=======
 # Copyright (c) 2025 ViolentUTF Contributors.
 # Licensed under the MIT License.
 #
@@ -12,7 +6,6 @@
 
 """
 Authentication mock layer for API contract testing.
->>>>>>> 27377bc4
 
 Provides simplified authentication bypass for testing purposes.
 """
@@ -21,11 +14,6 @@
 import logging
 import os
 import time
-<<<<<<< HEAD
-from types import TracebackType
-from typing import Any, Awaitable, Callable, Dict, List, Optional, Union
-from unittest.mock import Mock, patch
-=======
 from typing import TYPE_CHECKING, Any, Awaitable, Callable, Dict, Optional
 import types
 
@@ -33,7 +21,6 @@
     from fastapi import FastAPI
     import pytest
 from unittest.mock import MagicMock, Mock, patch
->>>>>>> 27377bc4
 
 import jwt
 from fastapi import HTTPException
@@ -50,13 +37,8 @@
 class MockTokenManager:
     """Mock token manager for contract testing."""
 
-<<<<<<< HEAD
-    def __init__(self) -> None:
-        """ "Initialize mock token manager."""
-=======
     def __init__(self: "MockTokenManager") -> None:
         """Initialize authentication manager with test user payload."""
->>>>>>> 27377bc4
         self.test_user_payload = {
             "sub": "test_user",
             "username": "violentutf.test",
@@ -80,11 +62,7 @@
         """Mock AI access check."""
         return True
 
-<<<<<<< HEAD
-    def get_user_roles(self: "MockTokenManager", token: str) -> List[str]:
-=======
     def get_user_roles(self: "MockTokenManager", token: str) -> list:
->>>>>>> 27377bc4
         """Mock user roles."""
         return ["ai-api-access", "admin"]
 
@@ -92,28 +70,14 @@
 class MockAuthenticationMiddleware:
     """Mock authentication middleware for contract testing."""
 
-<<<<<<< HEAD
-    def __init__(self, app=None) -> None:
-        """Initialize mock authentication middleware."""
-        self.app = app
-        self.token_manager = MockTokenManager()
-
-    async def __call__(
-        self: "MockAuthenticationMiddleware",
-        scope: Dict[str, Any],
-        receive: Callable[[], Awaitable[Dict[str, Any]]],
-        send: Callable[[Dict[str, Any]], Awaitable[None]],
-    ) -> None:
-=======
     def __init__(self: "MockAuthenticationMiddleware", app: "FastAPI") -> None:
         """Initialize mock authentication middleware with app."""
         self.app = app
         self.token_manager = MockTokenManager()
 
     async def __call__(self: "MockAuthenticationMiddleware", scope: Dict[str, Any], receive: Callable[[], Awaitable[Dict[str, Any]]], send: Callable[[Dict[str, Any]], Awaitable[None]]) -> None:
->>>>>>> 27377bc4
         """Mock authentication middleware."""
-        # Add test authentication headers.
+        # Add test authentication headers
         if scope["type"] == "http":
             headers = dict(scope.get("headers", []))
 
@@ -157,7 +121,7 @@
 
 def mock_jwt_decode(token: str, secret: str = None, algorithms: list = None) -> Dict[str, Any]:
     """Mock JWT decode function."""
-    # Return mock payload for any token during testing.
+    # Return mock payload for any token during testing
     return {
         "sub": "test_user",
         "username": "violentutf.test",
@@ -197,13 +161,8 @@
 class ContractTestingPatches:
     """Context manager for applying all contract testing patches."""
 
-<<<<<<< HEAD
-    def __init__(self) -> None:
-        """ "Initialize contract testing patches."""
-=======
     def __init__(self: "ContractTestingPatches") -> None:
         """Initialize contract testing patches context manager."""
->>>>>>> 27377bc4
         self.patches = []
 
     def __enter__(self: "ContractTestingPatches") -> "ContractTestingPatches":
@@ -247,26 +206,13 @@
 
         return self
 
-<<<<<<< HEAD
-    def __exit__(
-        self: "ContractTestingPatches",
-        exc_type: Optional[type],
-        exc_val: Optional[BaseException],
-        exc_tb: Optional[TracebackType],
-    ) -> None:
-=======
     def __exit__(self: "ContractTestingPatches", exc_type: Optional[type], exc_val: Optional[BaseException], exc_tb: Optional[types.TracebackType]) -> None:
->>>>>>> 27377bc4
         """Stop all patches."""
         for patch_obj in self.patches:
             patch_obj.stop()
 
 
-<<<<<<< HEAD
-def create_test_client_with_auth() -> Optional[object]:
-=======
 def create_test_client_with_auth() -> Optional[TestClient]:
->>>>>>> 27377bc4
     """Create a test client with authentication mocking."""
     from fastapi.testclient import TestClient
 
@@ -284,11 +230,7 @@
 
 
 # Pytest fixtures for contract testing
-<<<<<<< HEAD
-def pytest_configure(config: object) -> None:
-=======
 def pytest_configure(config: "pytest.Config") -> None:
->>>>>>> 27377bc4
     """Configure pytest for contract testing."""
     setup_test_environment()
 
@@ -327,11 +269,7 @@
         return False
 
 
-<<<<<<< HEAD
-def create_mock_database_session() -> Mock:
-=======
 def create_mock_database_session() -> MagicMock:
->>>>>>> 27377bc4
     """Create a mock database session for testing."""
     from unittest.mock import Mock
 
