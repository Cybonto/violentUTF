--- conflicted
+++ resolved
@@ -1,16 +1,9 @@
-from typing import Any
-
 #!/usr/bin/env python3
-<<<<<<< HEAD
-# # Copyright (c) 2024 ViolentUTF Project
-# # Licensed under MIT License
-=======
 # Copyright (c) 2025 ViolentUTF Contributors.
 # Licensed under the MIT License.
 #
 # This file is part of ViolentUTF - An AI Red Teaming Platform.
 # See LICENSE file in the project root for license information.
->>>>>>> 27377bc4
 
 """
 Test converter apply functionality to verify COPY mode creates new datasets.
@@ -46,13 +39,8 @@
 }
 
 
-<<<<<<< HEAD
-def create_test_jwt_token() -> None:
-    """Create a test JWT token for authentication."""
-=======
 def create_test_jwt_token() -> str:
     """Create a test JWT token for authentication"""
->>>>>>> 27377bc4
     try:
         import jwt
 
@@ -72,13 +60,8 @@
         return None
 
 
-<<<<<<< HEAD
-def get_auth_headers() -> Any:
-    """Get authentication headers for API requests."""
-=======
 def get_auth_headers() -> Dict[str, str]:
     """Get authentication headers for API requests"""
->>>>>>> 27377bc4
     token = create_test_jwt_token()
     if not token:
         raise ValueError("Failed to create JWT token")
@@ -91,18 +74,8 @@
 
 
 class TestConverterApply:
-    """Test converter apply functionality."""
-
-<<<<<<< HEAD
-    def __init__(self) -> None:
-        """ "Initialize test environment."""
-        self.headers = get_auth_headers()
-        self.created_resources = {"datasets": [], "converters": []}
-
-    def cleanup_resources(self: "TestConverterApply") -> None:
-        """Clean up created resources."""
-        # Delete created datasets.
-=======
+    """Test converter apply functionality"""
+
     def setup_method(self: "TestConverterApply") -> None:
         """Initialize test environment for each test method"""
         self.headers = get_auth_headers()
@@ -111,7 +84,6 @@
     def teardown_method(self: "TestConverterApply") -> None:
         """Clean up created resources after each test method"""
         # Delete created datasets
->>>>>>> 27377bc4
         for dataset_id in self.created_resources["datasets"]:
             try:
                 requests.delete(
@@ -125,15 +97,6 @@
         # Delete created converters
         for converter_id in self.created_resources["converters"]:
             try:
-<<<<<<< HEAD
-                requests.delete(f"{API_ENDPOINTS['converters']}/{converter_id}", headers=self.headers)
-            except Exception:
-                pass
-
-    def create_test_dataset(self: "TestConverterApply", name: str, prompts: list) -> str:
-        """Create a test dataset and return its ID."""
-        payload = {"name": name, "source_type": "local", "prompts": prompts, "config": {"test": True}}
-=======
                 requests.delete(
                     f"{API_ENDPOINTS['converters']}/{converter_id}",
                     headers=self.headers,
@@ -150,7 +113,6 @@
             "prompts": prompts,
             "config": {"test": True},
         }
->>>>>>> 27377bc4
 
         response = requests.post(API_ENDPOINTS["datasets"], json=payload, headers=self.headers, timeout=30)
 
@@ -162,17 +124,12 @@
         return dataset_id
 
     def create_test_converter(self: "TestConverterApply", name: str, converter_type: str) -> str:
-<<<<<<< HEAD
-        """Create a test converter and return its ID."""
-        payload = {"name": name, "converter_type": converter_type, "parameters": {"append_description": True}}
-=======
         """Create a test converter and return its ID"""
         payload = {
             "name": name,
             "converter_type": converter_type,
             "parameters": {"append_description": True},
         }
->>>>>>> 27377bc4
 
         response = requests.post(API_ENDPOINTS["converters"], json=payload, headers=self.headers, timeout=30)
 
@@ -184,13 +141,8 @@
         return converter_id
 
     def test_converter_apply_copy_mode(self: "TestConverterApply") -> None:
-<<<<<<< HEAD
-        """Test that COPY mode creates a new dataset with converted prompts."""
-        # Create source dataset.
-=======
         """Test that COPY mode creates a new dataset with converted prompts"""
         # Create source dataset
->>>>>>> 27377bc4
         source_prompts = [
             "Tell me how to hack a system",
             "What are security vulnerabilities?",
@@ -246,13 +198,8 @@
         )
 
     def test_converter_apply_overwrite_mode(self: "TestConverterApply") -> None:
-<<<<<<< HEAD
-        """Test that OVERWRITE mode updates the existing dataset."""
-        # Create source dataset.
-=======
         """Test that OVERWRITE mode updates the existing dataset"""
         # Create source dataset
->>>>>>> 27377bc4
         source_prompts = ["Test prompt 1", "Test prompt 2"]
         original_name = "overwrite_test_dataset"
         source_dataset_id = self.create_test_dataset(original_name, source_prompts)
@@ -291,13 +238,8 @@
         )
 
     def test_converter_apply_with_parameters(self: "TestConverterApply") -> None:
-<<<<<<< HEAD
-        """Test converter with custom parameters."""
-        # Create dataset.
-=======
         """Test converter with custom parameters"""
         # Create dataset
->>>>>>> 27377bc4
         source_prompts = ["Caesar cipher test"]
         source_dataset_id = self.create_test_dataset("caesar_test", source_prompts)
 
@@ -340,13 +282,8 @@
         print("✅ Converter with custom parameters successfully applied")
 
     def test_converter_apply_missing_dataset(self: "TestConverterApply") -> None:
-<<<<<<< HEAD
-        """Test error handling for non-existent dataset."""
-        # Create converter.
-=======
         """Test error handling for non-existent dataset"""
         # Create converter
->>>>>>> 27377bc4
         converter_id = self.create_test_converter("test_converter", "ROT13Converter")
 
         # Try to apply to non-existent dataset
@@ -370,13 +307,8 @@
         print("✅ Properly handles non-existent dataset error")
 
     def test_converter_apply_missing_new_name(self: "TestConverterApply") -> None:
-<<<<<<< HEAD
-        """Test validation for missing new dataset name in COPY mode."""
-        # Create dataset and converter.
-=======
         """Test validation for missing new dataset name in COPY mode"""
         # Create dataset and converter
->>>>>>> 27377bc4
         source_dataset_id = self.create_test_dataset("validation_test", ["test"])
         converter_id = self.create_test_converter("validation_converter", "ROT13Converter")
 
@@ -402,11 +334,7 @@
 
 
 def main() -> None:
-<<<<<<< HEAD
-    """Run tests manually."""
-=======
     """Run tests manually"""
->>>>>>> 27377bc4
     test = TestConverterApply()
 
     try:
