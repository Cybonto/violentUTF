<<<<<<< HEAD
# # Copyright (c) 2024 ViolentUTF Project
# # Licensed under MIT License
=======
# Copyright (c) 2025 ViolentUTF Contributors.
# Licensed under the MIT License.
#
# This file is part of ViolentUTF - An AI Red Teaming Platform.
# See LICENSE file in the project root for license information.
>>>>>>> 27377bc4

"""Pytest configuration for API tests.

Inherits from main conftest.py and adds API-specific fixtures.
"""
<<<<<<< HEAD
=======
from __future__ import annotations
>>>>>>> 27377bc4

import os
import sys
from pathlib import Path
<<<<<<< HEAD
from typing import Any, Dict, List
=======
from typing import TYPE_CHECKING, Any, Callable, Dict, Generator

if TYPE_CHECKING:
    from fastapi import FastAPI
    import pytest
from unittest.mock import MagicMock
>>>>>>> 27377bc4

# Add parent directory to sys.path to access main conftest and utils
parent_dir = Path(__file__).parent.parent
sys.path.insert(0, str(parent_dir))

import pytest
import requests
<<<<<<< HEAD
from _pytest.config import Config

# Import specific fixtures from the main conftest
from conftest import api_headers
=======
from fastapi.testclient import TestClient

# Import available fixtures from the main conftest
from conftest import api_headers, authenticated_headers, mock_headers
>>>>>>> 27377bc4

# Import the keycloak_auth utility
from utils.keycloak_auth_helper import keycloak_auth

# Contract testing imports
from tests.api_tests.test_auth_mock import (
    ContractTestingPatches,
    create_mock_database_session,
    create_test_headers,
)


@pytest.fixture(scope="session")
def api_base_url() -> str:
<<<<<<< HEAD
    """Return API base URL for testing.

    Overrides main conftest to ensure APISIX gateway usage.
    """
=======
    """Return API base URL for testing - overrides main conftest to ensure APISIX gateway usage."""
>>>>>>> 27377bc4
    return os.getenv("VIOLENTUTF_API_URL", "http://localhost:9080")


@pytest.fixture(scope="function")
<<<<<<< HEAD
def cleanup_generators(headers: Dict[str, str], api_base_url: str) -> List[str]:
=======
def cleanup_generators(api_headers: Dict[str, str], api_base_url: str) -> Generator[Callable[[str], str], None, None]:
>>>>>>> 27377bc4
    """Cleanup generators created during tests.

    Tracks created generators and removes them after test completion.
    """
    created_generators = []

    def track_generator(generator_id: str) -> str:
<<<<<<< HEAD
        """Track a generator for cleanup."""
=======
        """Track a generator for cleanup"""
>>>>>>> 27377bc4
        created_generators.append(generator_id)
        return generator_id

    yield track_generator

    # Cleanup after test
    for gen_id in created_generators:
        try:
            response = requests.delete(
                f"{api_base_url}/api/v1/generators/{gen_id}",
                headers=api_headers,
                timeout=10,
            )
            if response.status_code in [200, 204, 404]:
                print(f"✅ Cleaned up generator: {gen_id}")
            else:
                print(f"⚠️ Failed to cleanup generator {gen_id}: {response.status_code}")
        except Exception as e:
            print(f"⚠️ Exception during generator cleanup {gen_id}: {e}")


<<<<<<< HEAD
def pytest_configure(config: Config) -> None:
    """Configure pytest for API testing."""
    # Add custom markers specific to API tests.
=======
# Contract testing fixtures
@pytest.fixture(scope="session")
def contract_testing_enabled() -> bool:
    """Check if contract testing is enabled."""
    return os.getenv("CONTRACT_TESTING", "false").lower() == "true"


@pytest.fixture(scope="session")
def test_app(contract_testing_enabled: bool) -> Generator["FastAPI", None, None]:
    """Create FastAPI test app with authentication mocking."""
    if not contract_testing_enabled:
        pytest.skip("Contract testing not enabled")

    try:
        # Setup minimal test environment first
        os.environ.setdefault("JWT_SECRET_KEY", "test_jwt_secret_for_contract_testing_only")
        os.environ.setdefault("TESTING", "true")
        os.environ.setdefault("CONTRACT_TESTING", "true")

        # Try to import the app directly
        from violentutf_api.fastapi_app.app.main import app

        yield app
    except ImportError as e:
        pytest.skip(f"Could not import FastAPI app: {e}")


@pytest.fixture(scope="session")
def test_client(test_app: "FastAPI") -> Generator[TestClient, None, None]:
    """Create test client with authentication mocking."""
    from fastapi.testclient import TestClient

    with TestClient(test_app) as client:
        yield client


@pytest.fixture(scope="session")
def test_headers(contract_testing_enabled: bool) -> Dict[str, str]:
    """Create test headers for API calls."""
    if not contract_testing_enabled:
        pytest.skip("Contract testing not enabled")

    return create_test_headers()


@pytest.fixture(scope="session")
def openapi_schema(test_app: "FastAPI") -> Dict[str, "Any"]:
    """Generate OpenAPI schema from FastAPI app."""
    return test_app.openapi()


@pytest.fixture(scope="function")
def mock_database(contract_testing_enabled: bool) -> MagicMock:
    """Create mock database session for testing."""
    if not contract_testing_enabled:
        pytest.skip("Contract testing not enabled")

    return create_mock_database_session()


def pytest_configure(config: "pytest.Config") -> None:
    """Configure pytest for API testing"""
    # Add custom markers specific to API tests
>>>>>>> 27377bc4
    config.addinivalue_line("markers", "api: marks tests as API tests (require API connectivity)")
    config.addinivalue_line("markers", "generator: marks tests as generator-related tests")
    config.addinivalue_line("markers", "requires_cleanup: marks tests that require cleanup of resources")

    # Add markers from main conftest
    config.addinivalue_line("markers", "requires_auth: mark test as requiring authentication")
    config.addinivalue_line("markers", "requires_apisix: mark test as requiring APISIX gateway")
    config.addinivalue_line("markers", "requires_fastapi: mark test as requiring FastAPI service")
    config.addinivalue_line("markers", "integration: mark test as integration test")
    config.addinivalue_line("markers", "contract: mark test as contract testing")
    config.addinivalue_line("markers", "unit: mark test as unit testing")
    config.addinivalue_line("markers", "allows_mock_auth: mark test as accepting mock authentication")<|MERGE_RESOLUTION|>--- conflicted
+++ resolved
@@ -1,36 +1,24 @@
-<<<<<<< HEAD
-# # Copyright (c) 2024 ViolentUTF Project
-# # Licensed under MIT License
-=======
 # Copyright (c) 2025 ViolentUTF Contributors.
 # Licensed under the MIT License.
 #
 # This file is part of ViolentUTF - An AI Red Teaming Platform.
 # See LICENSE file in the project root for license information.
->>>>>>> 27377bc4
 
 """Pytest configuration for API tests.
 
 Inherits from main conftest.py and adds API-specific fixtures.
 """
-<<<<<<< HEAD
-=======
 from __future__ import annotations
->>>>>>> 27377bc4
 
 import os
 import sys
 from pathlib import Path
-<<<<<<< HEAD
-from typing import Any, Dict, List
-=======
 from typing import TYPE_CHECKING, Any, Callable, Dict, Generator
 
 if TYPE_CHECKING:
     from fastapi import FastAPI
     import pytest
 from unittest.mock import MagicMock
->>>>>>> 27377bc4
 
 # Add parent directory to sys.path to access main conftest and utils
 parent_dir = Path(__file__).parent.parent
@@ -38,17 +26,10 @@
 
 import pytest
 import requests
-<<<<<<< HEAD
-from _pytest.config import Config
-
-# Import specific fixtures from the main conftest
-from conftest import api_headers
-=======
 from fastapi.testclient import TestClient
 
 # Import available fixtures from the main conftest
 from conftest import api_headers, authenticated_headers, mock_headers
->>>>>>> 27377bc4
 
 # Import the keycloak_auth utility
 from utils.keycloak_auth_helper import keycloak_auth
@@ -63,23 +44,12 @@
 
 @pytest.fixture(scope="session")
 def api_base_url() -> str:
-<<<<<<< HEAD
-    """Return API base URL for testing.
-
-    Overrides main conftest to ensure APISIX gateway usage.
-    """
-=======
     """Return API base URL for testing - overrides main conftest to ensure APISIX gateway usage."""
->>>>>>> 27377bc4
     return os.getenv("VIOLENTUTF_API_URL", "http://localhost:9080")
 
 
 @pytest.fixture(scope="function")
-<<<<<<< HEAD
-def cleanup_generators(headers: Dict[str, str], api_base_url: str) -> List[str]:
-=======
 def cleanup_generators(api_headers: Dict[str, str], api_base_url: str) -> Generator[Callable[[str], str], None, None]:
->>>>>>> 27377bc4
     """Cleanup generators created during tests.
 
     Tracks created generators and removes them after test completion.
@@ -87,11 +57,7 @@
     created_generators = []
 
     def track_generator(generator_id: str) -> str:
-<<<<<<< HEAD
-        """Track a generator for cleanup."""
-=======
         """Track a generator for cleanup"""
->>>>>>> 27377bc4
         created_generators.append(generator_id)
         return generator_id
 
@@ -113,11 +79,6 @@
             print(f"⚠️ Exception during generator cleanup {gen_id}: {e}")
 
 
-<<<<<<< HEAD
-def pytest_configure(config: Config) -> None:
-    """Configure pytest for API testing."""
-    # Add custom markers specific to API tests.
-=======
 # Contract testing fixtures
 @pytest.fixture(scope="session")
 def contract_testing_enabled() -> bool:
@@ -181,7 +142,6 @@
 def pytest_configure(config: "pytest.Config") -> None:
     """Configure pytest for API testing"""
     # Add custom markers specific to API tests
->>>>>>> 27377bc4
     config.addinivalue_line("markers", "api: marks tests as API tests (require API connectivity)")
     config.addinivalue_line("markers", "generator: marks tests as generator-related tests")
     config.addinivalue_line("markers", "requires_cleanup: marks tests that require cleanup of resources")
