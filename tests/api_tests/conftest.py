--- conflicted
+++ resolved
@@ -14,13 +14,8 @@
 import pytest
 import requests
 
-<<<<<<< HEAD
-# Import all fixtures from the main conftest
-from conftest import *
-=======
 # Import specific fixtures from the main conftest
 from conftest import api_headers, auth_token, service_health_check, setup_database
->>>>>>> 2e1518b4
 
 # Import the keycloak_auth utility
 from utils.keycloak_auth import keycloak_auth
