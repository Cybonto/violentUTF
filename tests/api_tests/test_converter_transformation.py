--- conflicted
+++ resolved
@@ -1,16 +1,9 @@
-from typing import Any
-
 #!/usr/bin/env python3
-<<<<<<< HEAD
-# # Copyright (c) 2024 ViolentUTF Project
-# # Licensed under MIT License
-=======
 # Copyright (c) 2025 ViolentUTF Contributors.
 # Licensed under the MIT License.
 #
 # This file is part of ViolentUTF - An AI Red Teaming Platform.
 # See LICENSE file in the project root for license information.
->>>>>>> 27377bc4
 
 """
 Test to verify converter actually transforms prompts correctly.
@@ -37,13 +30,8 @@
 JWT_SECRET_KEY = "ZtZDeFsgTqUm3KHSKINa46TUV13JJw7T"  # nosec B105 - test JWT secret
 
 
-<<<<<<< HEAD
-def create_jwt_token() -> None:
-    """Create a test JWT token."""
-=======
 def create_jwt_token() -> str:
     """Create a test JWT token"""
->>>>>>> 27377bc4
     try:
         import jwt
 
@@ -62,13 +50,8 @@
         return None
 
 
-<<<<<<< HEAD
-def get_headers() -> Any:
-    """Get API request headers."""
-=======
 def get_headers() -> Dict[str, str]:
     """Get API request headers"""
->>>>>>> 27377bc4
     token = create_jwt_token()
     if not token:
         raise ValueError("Failed to create JWT token")
@@ -80,13 +63,8 @@
     }
 
 
-<<<<<<< HEAD
-def simple_rot13(text: str) -> Any:
-    """Simple ROT13 implementation for verification."""
-=======
 def simple_rot13(text: str) -> str:
     """Implement simple ROT13 for verification."""
->>>>>>> 27377bc4
     result = []
     for char in text:
         if "a" <= char <= "z":
@@ -98,13 +76,8 @@
     return "".join(result)
 
 
-<<<<<<< HEAD
-def test_converter_transformations() -> Any:
-    """Test that converters actually transform prompts correctly."""
-=======
 def test_converter_transformations() -> None:
     """Test that converters actually transform prompts correctly"""
->>>>>>> 27377bc4
     headers = get_headers()
     resources_to_cleanup = {"datasets": [], "converters": []}
 
