--- conflicted
+++ resolved
@@ -1,13 +1,8 @@
-<<<<<<< HEAD
-# # Copyright (c) 2024 ViolentUTF Project
-# # Licensed under MIT License
-=======
 # Copyright (c) 2025 ViolentUTF Contributors.
 # Licensed under the MIT License.
 #
 # This file is part of ViolentUTF - An AI Red Teaming Platform.
 # See LICENSE file in the project root for license information.
->>>>>>> 27377bc4
 
 """
 Test suite for converter apply functionality.
@@ -40,8 +35,8 @@
 
 
 def get_auth_headers() -> Dict[str, str]:
-    """Get authentication headers for API requests."""
-    # Use keycloak_auth to get proper headers.
+    """Get authentication headers for API requests"""
+    # Use keycloak_auth to get proper headers
     headers = keycloak_auth.get_auth_headers()
     if not headers:
         # Fallback to environment-based JWT if Keycloak not available
@@ -70,15 +65,11 @@
 
 
 class TestConverterApplyFunctionality:
-    """Test converter apply functionality."""
+    """Test converter apply functionality"""
 
     @pytest.fixture(autouse=True)
     def setup(self: "TestConverterApplyFunctionality") -> None:
-<<<<<<< HEAD
-        """Set up test environment."""
-=======
         """Set up test environment"""
->>>>>>> 27377bc4
         self.headers = get_auth_headers()
         self.created_resources = {"datasets": [], "converters": []}
         yield
@@ -86,11 +77,7 @@
         self.cleanup_resources()
 
     def cleanup_resources(self: "TestConverterApplyFunctionality") -> None:
-<<<<<<< HEAD
-        """Clean up created resources after tests."""
-=======
         """Clean up created resources after tests"""
->>>>>>> 27377bc4
         import requests
 
         # Delete datasets
@@ -108,11 +95,7 @@
                 print(f"Warning: Error in cleanup: {e}")
 
     def test_converter_apply_copy_mode(self: "TestConverterApplyFunctionality") -> None:
-<<<<<<< HEAD
-        """Test applying converter in COPY mode to create new dataset."""
-=======
         """Test applying converter in COPY mode to create new dataset"""
->>>>>>> 27377bc4
         import requests
 
         # Step 1: Create a test dataset
@@ -182,11 +165,7 @@
         logger.info(f"Successfully applied converter in COPY mode, created dataset: {result['dataset_id']}")
 
     def test_converter_apply_overwrite_mode(self: "TestConverterApplyFunctionality") -> None:
-<<<<<<< HEAD
-        """Test applying converter in OVERWRITE mode to replace dataset prompts."""
-=======
         """Test applying converter in OVERWRITE mode to replace dataset prompts"""
->>>>>>> 27377bc4
         import requests
 
         # Step 1: Create a test dataset
@@ -237,11 +216,7 @@
         logger.info("Successfully applied converter in OVERWRITE mode, dataset ID: %s", new_dataset_id)
 
     def test_converter_apply_with_parameters(self: "TestConverterApplyFunctionality") -> None:
-<<<<<<< HEAD
-        """Test applying converter with specific parameters."""
-=======
         """Test applying converter with specific parameters"""
->>>>>>> 27377bc4
         import requests
 
         # Step 1: Create a test dataset
@@ -301,11 +276,7 @@
         logger.info("Successfully applied_Caesar_cipher converter with offset 7")
 
     def test_converter_apply_invalid_dataset(self: "TestConverterApplyFunctionality") -> None:
-<<<<<<< HEAD
-        """Test applying converter to non-existent dataset."""
-=======
         """Test applying converter to non-existent dataset"""
->>>>>>> 27377bc4
         import requests
 
         # Create a converter
@@ -334,11 +305,7 @@
         assert response.status_code in [200, 404, 500]  # Accept mock behavior for now
 
     def test_converter_apply_missing_new_name_for_copy(self: "TestConverterApplyFunctionality") -> None:
-<<<<<<< HEAD
-        """Test applying converter in COPY mode without new dataset name."""
-=======
         """Test applying converter in COPY mode without new dataset name"""
->>>>>>> 27377bc4
         import requests
 
         # Create dataset and converter
