--- conflicted
+++ resolved
@@ -1,20 +1,12 @@
-from typing import Any
-
 #!/usr/bin/env python3
-<<<<<<< HEAD
-# # Copyright (c) 2024 ViolentUTF Project
-# # Licensed under MIT License
-=======
 # Copyright (c) 2025 ViolentUTF Contributors.
 # Licensed under the MIT License.
 #
 # This file is part of ViolentUTF - An AI Red Teaming Platform.
 # See LICENSE file in the project root for license information.
->>>>>>> 27377bc4
 
 """
-Phase 3: Integration Tests.
-
+Phase 3: Integration Tests
 Tests for command processing integration with MCP server
 """
 
@@ -39,30 +31,25 @@
 
 
 class TestCommandProcessingIntegration:
-    """Test command processing with MCP integration."""
+    """Test command processing with MCP integration"""
 
     @pytest.fixture
-    def mcp_client(self: "TestCommandProcessingIntegration") -> Any:
-        """Create MCP client instance."""
+    def mcp_client(self):
+        """Create MCP client instance"""
         client = MCPClientSync()
         # Set a test token
         client.set_test_token("test-jwt-token")
         return client
 
     @pytest.fixture
-    def temp_dir(self: "TestCommandProcessingIntegration") -> None:
-        """Create temporary directory for test files."""
+    def temp_dir(self):
+        """Create temporary directory for test files"""
         temp_dir = tempfile.mkdtemp()
         yield temp_dir
         shutil.rmtree(temp_dir)
 
-<<<<<<< HEAD
-    def test_help_command_integration(self: "TestCommandProcessingIntegration", mcp_client: Any) -> None:
-        """Test /mcp help command through full pipeline."""
-=======
     def test_help_command_integration(self, mcp_client) -> None:
         """Test /mcp help command through full pipeline"""
->>>>>>> 27377bc4
         parser = NaturalLanguageParser()
 
         # Parse command
@@ -73,13 +60,8 @@
         # This tests that help is available offline
         assert command.arguments == {}
 
-<<<<<<< HEAD
-    def test_natural_language_generator_creation(self: "TestCommandProcessingIntegration") -> None:
-        """Test natural language generator creation intent."""
-=======
     def test_natural_language_generator_creation(self) -> None:
         """Test natural language generator creation intent"""
->>>>>>> 27377bc4
         detector = ConfigurationIntentDetector()
 
         # Test various ways to express generator creation
@@ -105,13 +87,8 @@
             if "max tokens" in text:
                 assert "max_tokens" in params
 
-<<<<<<< HEAD
-    def test_dataset_loading_workflow(self: "TestCommandProcessingIntegration") -> None:
-        """Test dataset loading command workflow."""
-=======
     def test_dataset_loading_workflow(self) -> None:
         """Test dataset loading command workflow"""
->>>>>>> 27377bc4
         parser = NaturalLanguageParser()
         detector = ConfigurationIntentDetector()
 
@@ -127,13 +104,8 @@
         assert intent["action"] == "load"
         assert intent["target"] == "jailbreak"
 
-<<<<<<< HEAD
-    def test_command_suggestions_context(self: "TestCommandProcessingIntegration") -> None:
-        """Test context-aware command suggestions."""
-=======
     def test_command_suggestions_context(self) -> None:
         """Test context-aware command suggestions"""
->>>>>>> 27377bc4
         parser = NaturalLanguageParser()
         analyzer = ConversationContextAnalyzer()
 
@@ -153,17 +125,9 @@
         assert len(context["suggested_actions"]) > 0
 
     @patch("violentutf.utils.mcp_client.httpx.AsyncClient")
-<<<<<<< HEAD
-    async def test_enhancement_command_with_mcp(
-        self: "TestCommandProcessingIntegration", mock_client_class: Any
-    ) -> None:
-        """Test enhancement command with MCP server."""
-        # Mock the HTTP client.
-=======
     async def test_enhancement_command_with_mcp(self, mock_client_class) -> None:
         """Test enhancement command with MCP server"""
         # Mock the HTTP client
->>>>>>> 27377bc4
         mock_client = MagicMock()
         mock_client_class.return_value = mock_client
 
@@ -174,7 +138,7 @@
         mock_response.aiter_lines = MagicMock()
 
         # Simulate SSE messages
-        async def mock_sse_lines() -> None:
+        async def mock_sse_lines():
             yield 'data: {"jsonrpc":"2.0","result":{"prompts":[{"name":"enhance_prompt"}]},"id":"1"}'
             yield ""
             yield 'data: {"jsonrpc":"2.0","result":{"messages":[{"role":"assistant","content":"Enhanced: Write a secure Python function"}]},"id":"2"}'
@@ -195,13 +159,8 @@
         # Should get enhanced prompt
         assert result is not None
 
-<<<<<<< HEAD
-    def test_configuration_workflow_end_to_end(self: "TestCommandProcessingIntegration") -> None:
-        """Test complete configuration workflow."""
-=======
     def test_configuration_workflow_end_to_end(self) -> None:
         """Test complete configuration workflow"""
->>>>>>> 27377bc4
         parser = NaturalLanguageParser()
         detector = ConfigurationIntentDetector()
 
@@ -223,13 +182,8 @@
             assert params["temperature"] == 0.8
             assert params["max_tokens"] == 1500
 
-<<<<<<< HEAD
-    def test_multi_command_session(self: "TestCommandProcessingIntegration") -> None:
-        """Test handling multiple commands in a session."""
-=======
     def test_multi_command_session(self) -> None:
         """Test handling multiple commands in a session"""
->>>>>>> 27377bc4
         parser = NaturalLanguageParser()
         detector = ConfigurationIntentDetector()
         analyzer = ConversationContextAnalyzer()
@@ -261,13 +215,8 @@
         assert "generator" in context["mentioned_resources"]
         assert "dataset" in context["mentioned_resources"]
 
-<<<<<<< HEAD
-    def test_error_handling_invalid_commands(self: "TestCommandProcessingIntegration") -> None:
-        """Test handling of invalid commands."""
-=======
     def test_error_handling_invalid_commands(self) -> None:
         """Test handling of invalid commands"""
->>>>>>> 27377bc4
         parser = NaturalLanguageParser()
 
         # Test invalid command format
@@ -290,13 +239,8 @@
         assert command.type.value == "test"
         assert command.arguments["test_type"] == "jailbreak"
 
-<<<<<<< HEAD
-    def test_command_autocomplete(self: "TestCommandProcessingIntegration") -> None:
-        """Test command autocomplete functionality."""
-=======
     def test_command_autocomplete(self) -> None:
         """Test command autocomplete functionality"""
->>>>>>> 27377bc4
         parser = NaturalLanguageParser()
 
         # Test various partial inputs
@@ -317,17 +261,11 @@
 
 
 class TestCommandHandlerIntegration:
-    """Test integration with Streamlit command handlers."""
-
-<<<<<<< HEAD
-    def test_command_result_formatting(self: "TestCommandHandlerIntegration") -> None:
-        """Test formatting of command results for display."""
-        # Simulate command results.
-=======
+    """Test integration with Streamlit command handlers"""
+
     def test_command_result_formatting(self) -> None:
         """Test formatting of command results for display"""
         # Simulate command results
->>>>>>> 27377bc4
         results = [
             {"type": "success", "content": "Generator created successfully"},
             {"type": "error", "content": "Failed to load dataset"},
@@ -341,15 +279,9 @@
             assert "content" in result
             assert isinstance(result["content"], str)
 
-<<<<<<< HEAD
-    def test_session_state_integration(self: "TestCommandHandlerIntegration") -> None:
-        """Test integration with Streamlit session state."""
-        # Simulate session state.
-=======
     def test_session_state_integration(self) -> None:
         """Test integration with Streamlit session state"""
         # Simulate session state
->>>>>>> 27377bc4
         session_state = {
             "mcp_command_history": [],
             "user_input": "Create a GPT-4 generator",
