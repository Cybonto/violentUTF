#!/usr/bin/env python3
<<<<<<< HEAD
# # Copyright (c) 2024 ViolentUTF Project
# # Licensed under MIT License

"""
Phase 3: Command Parser Tests.
=======
# Copyright (c) 2025 ViolentUTF Contributors.
# Licensed under the MIT License.
#
# This file is part of ViolentUTF - An AI Red Teaming Platform.
# See LICENSE file in the project root for license information.

"""Phase 3: Command Parser Tests.
>>>>>>> 27377bc4

Tests for natural language command parsing and MCP command recognition
"""

import os
import sys
import unittest
from typing import Any

sys.path.append(os.path.dirname(os.path.dirname(os.path.abspath(__file__))))

from violentutf.utils.mcp_integration import (
    ConfigurationIntentDetector,
    MCPCommand,
    MCPCommandType,
    NaturalLanguageParser,
)


class TestNaturalLanguageParser(unittest.TestCase):
    """Test natural language command parsing."""

<<<<<<< HEAD
    def setUp(self: "TestNaturalLanguageParser") -> None:
        self.parser = NaturalLanguageParser()

    def test_explicit_help_command(self: "TestNaturalLanguageParser") -> None:
        """Test parsing /mcp help command."""
=======
    def setUp(self) -> None:
        """Set up test fixtures."""
        self.parser = NaturalLanguageParser()

    def test_explicit_help_command(self) -> None:
        """Test parsing /mcp help command"""
>>>>>>> 27377bc4
        command = self.parser.parse("/mcp help")
        self.assertEqual(command.type, MCPCommandType.HELP)
        self.assertEqual(command.arguments, {})

<<<<<<< HEAD
    def test_explicit_test_commands(self: "TestNaturalLanguageParser") -> None:
        """Test parsing /mcp test commands with parameters."""
=======
    def test_explicit_test_commands(self) -> None:
        """Test parsing /mcp test commands with parameters"""
>>>>>>> 27377bc4
        test_cases = [
            ("/mcp test jailbreak", "jailbreak"),
            ("/mcp test bias", "bias"),
            ("/mcp test privacy", "privacy"),
        ]

        for cmd_text, expected_type in test_cases:
            with self.subTest(command=cmd_text):
                command = self.parser.parse(cmd_text)
                self.assertEqual(command.type, MCPCommandType.TEST)
                self.assertEqual(command.arguments.get("test_type"), expected_type)

<<<<<<< HEAD
    def test_dataset_commands(self: "TestNaturalLanguageParser") -> None:
        """Test parsing dataset commands."""
        test_cases = ["/mcp dataset harmbench", "load dataset jailbreak-prompts", "use harmful-content dataset"]
=======
    def test_dataset_commands(self) -> None:
        """Test parsing dataset commands"""
        test_cases = [
            "/mcp dataset harmbench",
            "load dataset jailbreak-prompts",
            "use harmful-content dataset",
        ]
>>>>>>> 27377bc4

        for cmd_text in test_cases:
            with self.subTest(command=cmd_text):
                command = self.parser.parse(cmd_text)
                self.assertEqual(command.type, MCPCommandType.DATASET)
                self.assertIn("dataset_name", command.arguments)

<<<<<<< HEAD
    def test_enhance_commands(self: "TestNaturalLanguageParser") -> None:
        """Test parsing enhance commands."""
        test_cases = ["/mcp enhance", "enhance this prompt", "improve this prompt", "make this prompt better"]
=======
    def test_enhance_commands(self) -> None:
        """Test parsing enhance commands"""
        test_cases = [
            "/mcp enhance",
            "enhance this prompt",
            "improve this prompt",
            "make this prompt better",
        ]
>>>>>>> 27377bc4

        for cmd_text in test_cases:
            with self.subTest(command=cmd_text):
                command = self.parser.parse(cmd_text)
                self.assertEqual(command.type, MCPCommandType.ENHANCE)

<<<<<<< HEAD
    def test_analyze_commands(self: "TestNaturalLanguageParser") -> None:
        """Test parsing analyze commands."""
        test_cases = ["/mcp analyze", "analyze this prompt", "analyze for security", "find bias issues"]
=======
    def test_analyze_commands(self) -> None:
        """Test parsing analyze commands"""
        test_cases = [
            "/mcp analyze",
            "analyze this prompt",
            "analyze for security",
            "find bias issues",
        ]
>>>>>>> 27377bc4

        for cmd_text in test_cases:
            with self.subTest(command=cmd_text):
                command = self.parser.parse(cmd_text)
                self.assertEqual(command.type, MCPCommandType.ANALYZE)

<<<<<<< HEAD
    def test_unknown_command(self: "TestNaturalLanguageParser") -> None:
        """Test parsing unknown commands."""
        command = self.parser.parse("this is just regular text")
        self.assertEqual(command.type, MCPCommandType.UNKNOWN)

    def test_case_insensitive_parsing(self: "TestNaturalLanguageParser") -> None:
        """Test that commands are parsed case-insensitively."""
=======
    def test_unknown_command(self) -> None:
        """Test parsing unknown commands"""
        command = self.parser.parse("this is just regular text")
        self.assertEqual(command.type, MCPCommandType.UNKNOWN)

    def test_case_insensitive_parsing(self) -> None:
        """Test that commands are parsed case-insensitively"""
>>>>>>> 27377bc4
        test_cases = ["/MCP HELP", "/Mcp Help", "/mcp HELP"]

        for cmd_text in test_cases:
            with self.subTest(command=cmd_text):
                command = self.parser.parse(cmd_text)
                self.assertEqual(command.type, MCPCommandType.HELP)

<<<<<<< HEAD
    def test_command_suggestions(self: "TestNaturalLanguageParser") -> None:
        """Test command suggestion functionality."""
=======
    def test_command_suggestions(self) -> None:
        """Test command suggestion functionality"""
>>>>>>> 27377bc4
        suggestions = self.parser.suggest_command("/mcp")
        self.assertIsInstance(suggestions, list)
        self.assertTrue(len(suggestions) > 0)
        self.assertIn("/mcp help", suggestions)

<<<<<<< HEAD
    def test_parameter_extraction(self: "TestNaturalLanguageParser") -> None:
        """Test extracting parameters from natural language."""
=======
    def test_parameter_extraction(self) -> None:
        """Test extracting parameters from natural language"""
>>>>>>> 27377bc4
        test_cases = [
            ("temperature 0.7", {"temperature": 0.7}),
            ("temp=0.5", {"temperature": 0.5}),
            ("max tokens 1000", {"max_tokens": 1000}),
            ("creative mode", {"temperature": 0.9}),
            ("focused response", {"temperature": 0.3}),
        ]

        for text, expected_params in test_cases:
            with self.subTest(text=text):
                params = self.parser.extract_parameters(text)
                if isinstance(expected_params, dict):
                    for key, value in expected_params.items():
                        self.assertIn(key, params)
                        self.assertEqual(params[key], value)
                else:
                    self.fail("expected_params should be a dict")


class TestConfigurationIntentDetector(unittest.TestCase):
    """Test configuration intent detection."""

<<<<<<< HEAD
    def setUp(self: "TestConfigurationIntentDetector") -> None:
        self.detector = ConfigurationIntentDetector()

    def test_generator_intent_detection(self: "TestConfigurationIntentDetector") -> None:
        """Test detecting generator configuration intents."""
=======
    def setUp(self) -> None:
        """Set up test fixtures."""
        self.detector = ConfigurationIntentDetector()

    def test_generator_intent_detection(self) -> None:
        """Test detecting generator configuration intents"""
>>>>>>> 27377bc4
        test_cases = [
            ("Create a GPT-4 generator", "create"),
            ("Set up a new Claude model", "create"),
            ("Configure OpenAI generator", "create"),
        ]

        for text, expected_action in test_cases:
            with self.subTest(text=text):
                intent = self.detector.detect_configuration_intent(text)
                self.assertIsNotNone(intent)
                if isinstance(intent, dict):
                    self.assertEqual(intent.get("type"), "generator")
                    self.assertEqual(intent.get("action"), expected_action)
                else:
                    self.fail("intent should be a dict, got None")

<<<<<<< HEAD
    def test_dataset_intent_detection(self: "TestConfigurationIntentDetector") -> None:
        """Test detecting dataset configuration intents."""
=======
    def test_dataset_intent_detection(self) -> None:
        """Test detecting dataset configuration intents"""
>>>>>>> 27377bc4
        test_cases = [
            ("Load the jailbreak dataset", "load", "jailbreak"),
            ("Load harmful content data", "load", "harmful-content"),
            ("Create a new dataset", "create", "custom"),
        ]

        for text, expected_action, expected_target in test_cases:
            with self.subTest(text=text):
                intent = self.detector.detect_configuration_intent(text)
                self.assertIsNotNone(intent)
<<<<<<< HEAD
                self.assertEqual(intent["type"], "dataset")
                self.assertEqual(intent["action"], expected_action)
                self.assertEqual(intent["target"], expected_target)

    def test_orchestrator_intent_detection(self: "TestConfigurationIntentDetector") -> None:
        """Test detecting orchestrator configuration intents."""
        test_cases = ["Set up a red team test", "Create a new orchestrator", "Run security testing pipeline"]
=======
                if isinstance(intent, dict):
                    self.assertEqual(intent.get("type"), "dataset")
                    self.assertEqual(intent.get("action"), expected_action)
                    self.assertEqual(intent.get("target"), expected_target)
                else:
                    self.fail("intent should be a dict, got None")

    def test_orchestrator_intent_detection(self) -> None:
        """Test detecting orchestrator configuration intents"""
        test_cases = [
            "Set up a red team test",
            "Create a new orchestrator",
            "Run security testing pipeline",
        ]
>>>>>>> 27377bc4

        for text in test_cases:
            with self.subTest(text=text):
                intent = self.detector.detect_configuration_intent(text)
                self.assertIsNotNone(intent)
                if isinstance(intent, dict):
                    self.assertEqual(intent.get("type"), "orchestrator")
                    self.assertEqual(intent.get("action"), "create")
                else:
                    self.fail("intent should be a dict, got None")

<<<<<<< HEAD
    def test_scorer_intent_detection(self: "TestConfigurationIntentDetector") -> None:
        """Test detecting scorer configuration intents."""
=======
    def test_scorer_intent_detection(self) -> None:
        """Test detecting scorer configuration intents"""
>>>>>>> 27377bc4
        test_cases = [
            ("Configure a bias scorer", "bias"),
            ("Set up security evaluation", "security"),
            ("Create harmful content scorer", "harmful"),
        ]

        for text, expected_target in test_cases:
            with self.subTest(text=text):
                intent = self.detector.detect_configuration_intent(text)
                self.assertIsNotNone(intent)
<<<<<<< HEAD
                self.assertEqual(intent["type"], "scorer")
                self.assertEqual(intent["action"], "configure")
                self.assertEqual(intent["target"], expected_target)

    def test_no_intent_detection(self: "TestConfigurationIntentDetector") -> None:
        """Test that regular text doesn't trigger intent detection."""
        test_cases = ["Hello, how are you?", "What's the weather like?", "Tell me a joke"]
=======
                if isinstance(intent, dict):
                    self.assertEqual(intent.get("type"), "scorer")
                    self.assertEqual(intent.get("action"), "configure")
                    self.assertEqual(intent.get("target"), expected_target)
                else:
                    self.fail("intent should be a dict, got None")

    def test_no_intent_detection(self) -> None:
        """Test that regular text doesn't trigger intent detection"""
        test_cases = [
            "Hello, how are you?",
            "What's the weather like?",
            "Tell me a joke",
        ]
>>>>>>> 27377bc4

        for text in test_cases:
            with self.subTest(text=text):
                intent = self.detector.detect_configuration_intent(text)
                self.assertIsNone(intent)

<<<<<<< HEAD
    def test_extract_generator_params(self: "TestConfigurationIntentDetector") -> None:
        """Test extracting generator parameters from natural language."""
=======
    def test_extract_generator_params(self) -> None:
        """Test extracting generator parameters from natural language"""
>>>>>>> 27377bc4
        test_cases = [
            (
                "Create a GPT-4 generator with temperature 0.7",
                {"model": "gpt-4", "temperature": 0.7},
            ),
            (
                "Set up OpenAI GPT-3.5 model",
                {"model": "gpt-3.5-turbo", "provider": "openai"},
            ),
            (
                "Configure Anthropic Claude with temp 0.5",
                {"model": "claude-3", "provider": "anthropic", "temperature": 0.5},
            ),
        ]

        for text, expected_params in test_cases:
            with self.subTest(text=text):
                params = self.detector.extract_generator_params(text)
                if isinstance(expected_params, dict):
                    for key, value in expected_params.items():
                        self.assertIn(key, params)
                        self.assertEqual(params[key], value)
                else:
                    self.fail("expected_params should be a dict")


class TestMCPCommandStructure(unittest.TestCase):
    """Test MCPCommand data structure."""

    def test_command_creation(self) -> None:
<<<<<<< HEAD
        """ "Test creating MCPCommand objects."""
=======
        """Test creating MCPCommand objects"""
>>>>>>> 27377bc4
        command = MCPCommand(
            type=MCPCommandType.HELP,
            subcommand="test",
            arguments={"param": "value"},
            raw_text="/mcp help test",
        )

        self.assertEqual(command.type, MCPCommandType.HELP)
        self.assertEqual(command.subcommand, "test")
        self.assertEqual(command.arguments, {"param": "value"})
        self.assertEqual(command.raw_text, "/mcp help test")

<<<<<<< HEAD
    def test_command_default_arguments(self: "TestMCPCommandStructure") -> None:
        """Test that arguments default to empty dict."""
=======
    def test_command_default_arguments(self) -> None:
        """Test that arguments default to empty dict"""
>>>>>>> 27377bc4
        command = MCPCommand(type=MCPCommandType.TEST)
        self.assertEqual(command.arguments, {})


if __name__ == "__main__":
    unittest.main()<|MERGE_RESOLUTION|>--- conflicted
+++ resolved
@@ -1,11 +1,4 @@
 #!/usr/bin/env python3
-<<<<<<< HEAD
-# # Copyright (c) 2024 ViolentUTF Project
-# # Licensed under MIT License
-
-"""
-Phase 3: Command Parser Tests.
-=======
 # Copyright (c) 2025 ViolentUTF Contributors.
 # Licensed under the MIT License.
 #
@@ -13,7 +6,6 @@
 # See LICENSE file in the project root for license information.
 
 """Phase 3: Command Parser Tests.
->>>>>>> 27377bc4
 
 Tests for natural language command parsing and MCP command recognition
 """
@@ -34,33 +26,20 @@
 
 
 class TestNaturalLanguageParser(unittest.TestCase):
-    """Test natural language command parsing."""
-
-<<<<<<< HEAD
-    def setUp(self: "TestNaturalLanguageParser") -> None:
-        self.parser = NaturalLanguageParser()
-
-    def test_explicit_help_command(self: "TestNaturalLanguageParser") -> None:
-        """Test parsing /mcp help command."""
-=======
+    """Test natural language command parsing"""
+
     def setUp(self) -> None:
         """Set up test fixtures."""
         self.parser = NaturalLanguageParser()
 
     def test_explicit_help_command(self) -> None:
         """Test parsing /mcp help command"""
->>>>>>> 27377bc4
         command = self.parser.parse("/mcp help")
         self.assertEqual(command.type, MCPCommandType.HELP)
         self.assertEqual(command.arguments, {})
 
-<<<<<<< HEAD
-    def test_explicit_test_commands(self: "TestNaturalLanguageParser") -> None:
-        """Test parsing /mcp test commands with parameters."""
-=======
     def test_explicit_test_commands(self) -> None:
         """Test parsing /mcp test commands with parameters"""
->>>>>>> 27377bc4
         test_cases = [
             ("/mcp test jailbreak", "jailbreak"),
             ("/mcp test bias", "bias"),
@@ -73,11 +52,6 @@
                 self.assertEqual(command.type, MCPCommandType.TEST)
                 self.assertEqual(command.arguments.get("test_type"), expected_type)
 
-<<<<<<< HEAD
-    def test_dataset_commands(self: "TestNaturalLanguageParser") -> None:
-        """Test parsing dataset commands."""
-        test_cases = ["/mcp dataset harmbench", "load dataset jailbreak-prompts", "use harmful-content dataset"]
-=======
     def test_dataset_commands(self) -> None:
         """Test parsing dataset commands"""
         test_cases = [
@@ -85,7 +59,6 @@
             "load dataset jailbreak-prompts",
             "use harmful-content dataset",
         ]
->>>>>>> 27377bc4
 
         for cmd_text in test_cases:
             with self.subTest(command=cmd_text):
@@ -93,11 +66,6 @@
                 self.assertEqual(command.type, MCPCommandType.DATASET)
                 self.assertIn("dataset_name", command.arguments)
 
-<<<<<<< HEAD
-    def test_enhance_commands(self: "TestNaturalLanguageParser") -> None:
-        """Test parsing enhance commands."""
-        test_cases = ["/mcp enhance", "enhance this prompt", "improve this prompt", "make this prompt better"]
-=======
     def test_enhance_commands(self) -> None:
         """Test parsing enhance commands"""
         test_cases = [
@@ -106,18 +74,12 @@
             "improve this prompt",
             "make this prompt better",
         ]
->>>>>>> 27377bc4
 
         for cmd_text in test_cases:
             with self.subTest(command=cmd_text):
                 command = self.parser.parse(cmd_text)
                 self.assertEqual(command.type, MCPCommandType.ENHANCE)
 
-<<<<<<< HEAD
-    def test_analyze_commands(self: "TestNaturalLanguageParser") -> None:
-        """Test parsing analyze commands."""
-        test_cases = ["/mcp analyze", "analyze this prompt", "analyze for security", "find bias issues"]
-=======
     def test_analyze_commands(self) -> None:
         """Test parsing analyze commands"""
         test_cases = [
@@ -126,22 +88,12 @@
             "analyze for security",
             "find bias issues",
         ]
->>>>>>> 27377bc4
 
         for cmd_text in test_cases:
             with self.subTest(command=cmd_text):
                 command = self.parser.parse(cmd_text)
                 self.assertEqual(command.type, MCPCommandType.ANALYZE)
 
-<<<<<<< HEAD
-    def test_unknown_command(self: "TestNaturalLanguageParser") -> None:
-        """Test parsing unknown commands."""
-        command = self.parser.parse("this is just regular text")
-        self.assertEqual(command.type, MCPCommandType.UNKNOWN)
-
-    def test_case_insensitive_parsing(self: "TestNaturalLanguageParser") -> None:
-        """Test that commands are parsed case-insensitively."""
-=======
     def test_unknown_command(self) -> None:
         """Test parsing unknown commands"""
         command = self.parser.parse("this is just regular text")
@@ -149,7 +101,6 @@
 
     def test_case_insensitive_parsing(self) -> None:
         """Test that commands are parsed case-insensitively"""
->>>>>>> 27377bc4
         test_cases = ["/MCP HELP", "/Mcp Help", "/mcp HELP"]
 
         for cmd_text in test_cases:
@@ -157,25 +108,15 @@
                 command = self.parser.parse(cmd_text)
                 self.assertEqual(command.type, MCPCommandType.HELP)
 
-<<<<<<< HEAD
-    def test_command_suggestions(self: "TestNaturalLanguageParser") -> None:
-        """Test command suggestion functionality."""
-=======
     def test_command_suggestions(self) -> None:
         """Test command suggestion functionality"""
->>>>>>> 27377bc4
         suggestions = self.parser.suggest_command("/mcp")
         self.assertIsInstance(suggestions, list)
         self.assertTrue(len(suggestions) > 0)
         self.assertIn("/mcp help", suggestions)
 
-<<<<<<< HEAD
-    def test_parameter_extraction(self: "TestNaturalLanguageParser") -> None:
-        """Test extracting parameters from natural language."""
-=======
     def test_parameter_extraction(self) -> None:
         """Test extracting parameters from natural language"""
->>>>>>> 27377bc4
         test_cases = [
             ("temperature 0.7", {"temperature": 0.7}),
             ("temp=0.5", {"temperature": 0.5}),
@@ -196,22 +137,14 @@
 
 
 class TestConfigurationIntentDetector(unittest.TestCase):
-    """Test configuration intent detection."""
-
-<<<<<<< HEAD
-    def setUp(self: "TestConfigurationIntentDetector") -> None:
-        self.detector = ConfigurationIntentDetector()
-
-    def test_generator_intent_detection(self: "TestConfigurationIntentDetector") -> None:
-        """Test detecting generator configuration intents."""
-=======
+    """Test configuration intent detection"""
+
     def setUp(self) -> None:
         """Set up test fixtures."""
         self.detector = ConfigurationIntentDetector()
 
     def test_generator_intent_detection(self) -> None:
         """Test detecting generator configuration intents"""
->>>>>>> 27377bc4
         test_cases = [
             ("Create a GPT-4 generator", "create"),
             ("Set up a new Claude model", "create"),
@@ -228,13 +161,8 @@
                 else:
                     self.fail("intent should be a dict, got None")
 
-<<<<<<< HEAD
-    def test_dataset_intent_detection(self: "TestConfigurationIntentDetector") -> None:
-        """Test detecting dataset configuration intents."""
-=======
     def test_dataset_intent_detection(self) -> None:
         """Test detecting dataset configuration intents"""
->>>>>>> 27377bc4
         test_cases = [
             ("Load the jailbreak dataset", "load", "jailbreak"),
             ("Load harmful content data", "load", "harmful-content"),
@@ -245,15 +173,6 @@
             with self.subTest(text=text):
                 intent = self.detector.detect_configuration_intent(text)
                 self.assertIsNotNone(intent)
-<<<<<<< HEAD
-                self.assertEqual(intent["type"], "dataset")
-                self.assertEqual(intent["action"], expected_action)
-                self.assertEqual(intent["target"], expected_target)
-
-    def test_orchestrator_intent_detection(self: "TestConfigurationIntentDetector") -> None:
-        """Test detecting orchestrator configuration intents."""
-        test_cases = ["Set up a red team test", "Create a new orchestrator", "Run security testing pipeline"]
-=======
                 if isinstance(intent, dict):
                     self.assertEqual(intent.get("type"), "dataset")
                     self.assertEqual(intent.get("action"), expected_action)
@@ -268,7 +187,6 @@
             "Create a new orchestrator",
             "Run security testing pipeline",
         ]
->>>>>>> 27377bc4
 
         for text in test_cases:
             with self.subTest(text=text):
@@ -280,13 +198,8 @@
                 else:
                     self.fail("intent should be a dict, got None")
 
-<<<<<<< HEAD
-    def test_scorer_intent_detection(self: "TestConfigurationIntentDetector") -> None:
-        """Test detecting scorer configuration intents."""
-=======
     def test_scorer_intent_detection(self) -> None:
         """Test detecting scorer configuration intents"""
->>>>>>> 27377bc4
         test_cases = [
             ("Configure a bias scorer", "bias"),
             ("Set up security evaluation", "security"),
@@ -297,15 +210,6 @@
             with self.subTest(text=text):
                 intent = self.detector.detect_configuration_intent(text)
                 self.assertIsNotNone(intent)
-<<<<<<< HEAD
-                self.assertEqual(intent["type"], "scorer")
-                self.assertEqual(intent["action"], "configure")
-                self.assertEqual(intent["target"], expected_target)
-
-    def test_no_intent_detection(self: "TestConfigurationIntentDetector") -> None:
-        """Test that regular text doesn't trigger intent detection."""
-        test_cases = ["Hello, how are you?", "What's the weather like?", "Tell me a joke"]
-=======
                 if isinstance(intent, dict):
                     self.assertEqual(intent.get("type"), "scorer")
                     self.assertEqual(intent.get("action"), "configure")
@@ -320,20 +224,14 @@
             "What's the weather like?",
             "Tell me a joke",
         ]
->>>>>>> 27377bc4
 
         for text in test_cases:
             with self.subTest(text=text):
                 intent = self.detector.detect_configuration_intent(text)
                 self.assertIsNone(intent)
 
-<<<<<<< HEAD
-    def test_extract_generator_params(self: "TestConfigurationIntentDetector") -> None:
-        """Test extracting generator parameters from natural language."""
-=======
     def test_extract_generator_params(self) -> None:
         """Test extracting generator parameters from natural language"""
->>>>>>> 27377bc4
         test_cases = [
             (
                 "Create a GPT-4 generator with temperature 0.7",
@@ -361,14 +259,10 @@
 
 
 class TestMCPCommandStructure(unittest.TestCase):
-    """Test MCPCommand data structure."""
+    """Test MCPCommand data structure"""
 
     def test_command_creation(self) -> None:
-<<<<<<< HEAD
-        """ "Test creating MCPCommand objects."""
-=======
         """Test creating MCPCommand objects"""
->>>>>>> 27377bc4
         command = MCPCommand(
             type=MCPCommandType.HELP,
             subcommand="test",
@@ -381,13 +275,8 @@
         self.assertEqual(command.arguments, {"param": "value"})
         self.assertEqual(command.raw_text, "/mcp help test")
 
-<<<<<<< HEAD
-    def test_command_default_arguments(self: "TestMCPCommandStructure") -> None:
-        """Test that arguments default to empty dict."""
-=======
     def test_command_default_arguments(self) -> None:
         """Test that arguments default to empty dict"""
->>>>>>> 27377bc4
         command = MCPCommand(type=MCPCommandType.TEST)
         self.assertEqual(command.arguments, {})
 
