#!/usr/bin/env python3
<<<<<<< HEAD
# # Copyright (c) 2024 ViolentUTF Project
# # Licensed under MIT License
=======
# Copyright (c) 2025 ViolentUTF Contributors.
# Licensed under the MIT License.
#
# This file is part of ViolentUTF - An AI Red Teaming Platform.
# See LICENSE file in the project root for license information.
>>>>>>> 27377bc4

"""
Test script to verify that all endpoints used in 0_Start.py are properly routed through APISIX

Run this script to ensure the Start page will work correctly with the API
"""

import os
import re
<<<<<<< HEAD
from typing import Any, Dict, List, Tuple
=======
from typing import List, Tuple
>>>>>>> 27377bc4

import requests

# Configuration
APISIX_BASE_URL = os.getenv("VIOLENTUTF_API_URL", "http://localhost:9080")
START_PAGE_PATH = "../violentutf/pages/0_Start.py"


def extract_endpoints_from_start_page() -> List[str]:
    """Extract all API endpoints from the Start and Configure Generators pages."""
    endpoints = []

    # Check Start page, Configure Generators page, and Configure Datasets page
    page_files = [
        "../violentutf/pages/0_Start.py",
        "../violentutf/pages/1_Configure_Generators.py",
        "../violentutf/pages/2_Configure_Datasets.py",
        "../violentutf/pages/3_Configure_Converters.py",
        "../violentutf/pages/4_Configure_Scorers.py",
    ]

    for page_file in page_files:
        try:
            with open(page_file, "r") as f:
                content = f.read()

            # Extract from API_ENDPOINTS dictionary
            endpoint_pattern = r'"([^"]+)": f"\{API_BASE_URL\}([^"]+)"'
            matches = re.findall(endpoint_pattern, content)

            for endpoint_name, endpoint_path in matches:
                endpoints.append(endpoint_path)

        except FileNotFoundError:
            print(f"⚠️  Could not find {page_file}")
            continue

    return sorted(list(set(endpoints)))


def test_apisix_connectivity() -> bool:
    """Test basic APISIX connectivity."""
    try:
        response = requests.get(f"{APISIX_BASE_URL}/health", timeout=10)
        return response.status_code == 200
    except requests.ConnectionError:
        return False


def test_endpoint_routing(endpoint: str) -> Tuple[str, int, str]:
    """Test if an endpoint is routed through APISIX."""
    headers = {
        "Authorization": "Bearer test_token",
        "X-Real-IP": "127.0.0.1",
        "X-Forwarded-For": "127.0.0.1",
        "X-Forwarded-Host": "localhost:9080",
        "X-API-Gateway": "APISIX",
    }

    try:
        response = requests.get(f"{APISIX_BASE_URL}{endpoint}", headers=headers, timeout=10)

        if response.status_code == 404:
            return (
                "❌ NOT ROUTED",
                response.status_code,
                "Route not configured in APISIX",
            )
        elif response.status_code in [401, 403]:
            return (
                "✅ ROUTED",
                response.status_code,
                "Authentication required (expected)",
            )
        elif response.status_code == 200:
            return "✅ ROUTED", response.status_code, "Accessible"
        else:
            return "⚠️  ROUTED", response.status_code, "Unexpected status"

    except requests.ConnectionError:
        return "❌ CONNECTION", 0, "Cannot connect to APISIX"
    except Exception as e:
        return "❌ ERROR", 0, str(e)


def main() -> Any:
    """Run main test function."""
    print("🚀 Testing 0_Start.py API Endpoints Through APISIX")
    print("=" * 60)
    print()

    # Test APISIX connectivity
    print("🔌 Testing APISIX Gateway connectivity...")
    if test_apisix_connectivity():
        print(f"✅ APISIX Gateway is running at {APISIX_BASE_URL}")
    else:
        print(f"❌ APISIX Gateway is NOT running at {APISIX_BASE_URL}")
        print("   💡 Start APISIX: cd apisix && docker compose up -d")
        return False

    print()

    # Extract endpoints from Start page
    print("📋 Extracting endpoints from 0_Start.py...")
    try:
        endpoints = extract_endpoints_from_start_page()
        print(f"   Found {len(endpoints)} unique endpoints")
    except Exception as e:
        print(f"❌ Error reading Start page: {e}")
        return False

    print()

    # Test each endpoint
    print("🔍 Testing endpoint routing through APISIX...")
    print("-" * 80)
    print(f"{'Endpoint':<40} {'Status':<15} {'Code':<8} {'Description'}")
    print("-" * 80)

    all_routed = True
    not_routed = []

    for endpoint in endpoints:
        status, code, description = test_endpoint_routing(endpoint)
        print(f"{endpoint:<40} {status:<15} {code:<8} {description}")

        if "NOT ROUTED" in status:
            all_routed = False
            not_routed.append(endpoint)

    print("-" * 80)
    print()

    # Summary
    if all_routed:
        print("✅ ALL ENDPOINTS ARE PROPERLY ROUTED!")
        print("   The 0_Start.py page should work correctly with the API.")
    else:
        print("❌ SOME ENDPOINTS ARE NOT ROUTED!")
        print("   The following endpoints need route configuration:")
        for endpoint in not_routed:
            print(f"   - {endpoint}")
        print()
        print("💡 Fix by running: cd apisix && ./configure_routes.sh")

    print()

    # Additional information
    print("📖 Additional Information:")
    print(f"   - APISIX Gateway: {APISIX_BASE_URL}")
    print("   - APISIX Dashboard: http://localhost:9001")
    print("   - APISIX Admin API: http://localhost:9180")
    print(f"   - Start page path: {START_PAGE_PATH}")
    print()
    print("🛠️  Next Steps:")
    if not all_routed:
        print("   1. Configure APISIX routes: cd apisix && ./configure_routes.sh")
        print("   2. Verify routes: cd apisix && ./verify_routes.sh")
        print("   3. Start FastAPI service: cd violentutf_api && docker compose up -d")
        print("   4. Test Start page in Streamlit app")
    else:
        print("   1. Start FastAPI service: cd violentutf_api && docker compose up -d")
        print("   2. Test Start page in Streamlit app")
        print("   3. Check authentication with valid JWT tokens")

    return all_routed


if __name__ == "__main__":
    success = main()
    exit(0 if success else 1)<|MERGE_RESOLUTION|>--- conflicted
+++ resolved
@@ -1,28 +1,18 @@
 #!/usr/bin/env python3
-<<<<<<< HEAD
-# # Copyright (c) 2024 ViolentUTF Project
-# # Licensed under MIT License
-=======
 # Copyright (c) 2025 ViolentUTF Contributors.
 # Licensed under the MIT License.
 #
 # This file is part of ViolentUTF - An AI Red Teaming Platform.
 # See LICENSE file in the project root for license information.
->>>>>>> 27377bc4
 
 """
 Test script to verify that all endpoints used in 0_Start.py are properly routed through APISIX
-
 Run this script to ensure the Start page will work correctly with the API
 """
 
 import os
 import re
-<<<<<<< HEAD
-from typing import Any, Dict, List, Tuple
-=======
 from typing import List, Tuple
->>>>>>> 27377bc4
 
 import requests
 
@@ -32,7 +22,7 @@
 
 
 def extract_endpoints_from_start_page() -> List[str]:
-    """Extract all API endpoints from the Start and Configure Generators pages."""
+    """Extract all API endpoints from the Start and Configure Generators pages"""
     endpoints = []
 
     # Check Start page, Configure Generators page, and Configure Datasets page
@@ -64,7 +54,7 @@
 
 
 def test_apisix_connectivity() -> bool:
-    """Test basic APISIX connectivity."""
+    """Test basic APISIX connectivity"""
     try:
         response = requests.get(f"{APISIX_BASE_URL}/health", timeout=10)
         return response.status_code == 200
@@ -73,7 +63,7 @@
 
 
 def test_endpoint_routing(endpoint: str) -> Tuple[str, int, str]:
-    """Test if an endpoint is routed through APISIX."""
+    """Test if an endpoint is routed through APISIX"""
     headers = {
         "Authorization": "Bearer test_token",
         "X-Real-IP": "127.0.0.1",
@@ -108,8 +98,8 @@
         return "❌ ERROR", 0, str(e)
 
 
-def main() -> Any:
-    """Run main test function."""
+def main():
+    """Main test function"""
     print("🚀 Testing 0_Start.py API Endpoints Through APISIX")
     print("=" * 60)
     print()
