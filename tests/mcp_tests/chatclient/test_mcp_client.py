--- conflicted
+++ resolved
@@ -1,17 +1,11 @@
-<<<<<<< HEAD
-# # Copyright (c) 2024 ViolentUTF Project
-# # Licensed under MIT License
-=======
 # Copyright (c) 2025 ViolentUTF Contributors.
 # Licensed under the MIT License.
 #
 # This file is part of ViolentUTF - An AI Red Teaming Platform.
 # See LICENSE file in the project root for license information.
->>>>>>> 27377bc4
 
 """
-Test suite for MCP Client implementation.
-
+Test suite for MCP Client implementation
 Tests SSE connection, JSON-RPC handling, and all MCP operations
 """
 
@@ -19,7 +13,6 @@
 import json
 import os
 import sys
-from typing import Any
 from unittest.mock import AsyncMock, MagicMock, Mock, patch
 
 import httpx
@@ -31,26 +24,17 @@
 
 
 class TestMCPResponse:
-    """Test MCPResponse dataclass."""
+    """Test MCPResponse dataclass"""
 
     def test_response_success(self) -> None:
-<<<<<<< HEAD
-        """ "Test successful response."""
-=======
         """Test successful response"""
->>>>>>> 27377bc4
         response = MCPResponse(id=1, result={"data": "test"})
         assert not response.is_error
         assert response.error_message == ""
         assert response.result == {"data": "test"}
 
-<<<<<<< HEAD
-    def test_response_error(self: "TestMCPResponse") -> None:
-        """Test error response."""
-=======
     def test_response_error(self) -> None:
         """Test error response"""
->>>>>>> 27377bc4
         response = MCPResponse(id=1, error={"code": -32600, "message": "Invalid request"})
         assert response.is_error
         assert response.error_message == "Invalid request"
@@ -58,16 +42,16 @@
 
 
 class TestMCPClient:
-    """Test async MCP Client."""
+    """Test async MCP Client"""
 
     @pytest.fixture
-    def client(self: "TestMCPClient") -> Any:
-        """Create test client."""
+    def client(self):
+        """Create test client"""
         return MCPClient(base_url="http://localhost:9080")
 
     @pytest.fixture
-    def mock_auth_headers(self: "TestMCPClient") -> Any:
-        """Mock authentication headers."""
+    def mock_auth_headers(self):
+        """Mock authentication headers"""
         return {
             "Authorization": "Bearer test_token",
             "Content-Type": "application/json",
@@ -75,15 +59,9 @@
         }
 
     @pytest.mark.asyncio
-<<<<<<< HEAD
-    async def test_initialization(self: "TestMCPClient", client, mock_auth_headers: Any) -> None:
-        """Test client initialization."""
-        # Mock successful initialization response.
-=======
     async def test_initialization(self, client, mock_auth_headers) -> None:
         """Test client initialization"""
         # Mock successful initialization response
->>>>>>> 27377bc4
         mock_response = Mock(spec=Response)
         mock_response.status_code = 200
         mock_response.headers = {"content-type": "application/json"}
@@ -102,13 +80,8 @@
                 assert client._server_info["name"] == "ViolentUTF MCP Server"
 
     @pytest.mark.asyncio
-<<<<<<< HEAD
-    async def test_initialization_failure(self: "TestMCPClient", client, mock_auth_headers: Any) -> None:
-        """Test initialization failure."""
-=======
     async def test_initialization_failure(self, client, mock_auth_headers) -> None:
         """Test initialization failure"""
->>>>>>> 27377bc4
         mock_response = Mock(spec=Response)
         mock_response.status_code = 500
         mock_response.text = "Internal Server Error"
@@ -121,15 +94,9 @@
                 assert client._initialized is False
 
     @pytest.mark.asyncio
-<<<<<<< HEAD
-    async def test_list_prompts(self: "TestMCPClient", client, mock_auth_headers: Any) -> None:
-        """Test listing prompts."""
-        # Mock response with prompts.
-=======
     async def test_list_prompts(self, client, mock_auth_headers) -> None:
         """Test listing prompts"""
         # Mock response with prompts
->>>>>>> 27377bc4
         mock_response = Mock(spec=Response)
         mock_response.status_code = 200
         mock_response.headers = {"content-type": "application/json"}
@@ -156,13 +123,8 @@
                 assert prompts[1]["name"] == "bias_detection"
 
     @pytest.mark.asyncio
-<<<<<<< HEAD
-    async def test_get_prompt(self: "TestMCPClient", client, mock_auth_headers: Any) -> None:
-        """Test getting a specific prompt."""
-=======
     async def test_get_prompt(self, client, mock_auth_headers) -> None:
         """Test getting a specific prompt"""
->>>>>>> 27377bc4
         mock_response = Mock(spec=Response)
         mock_response.status_code = 200
         mock_response.headers = {"content-type": "application/json"}
@@ -181,13 +143,8 @@
                 assert prompt == "Test prompt content"
 
     @pytest.mark.asyncio
-<<<<<<< HEAD
-    async def test_list_resources(self: "TestMCPClient", client, mock_auth_headers: Any) -> None:
-        """Test listing resources."""
-=======
     async def test_list_resources(self, client, mock_auth_headers) -> None:
         """Test listing resources"""
->>>>>>> 27377bc4
         mock_response = Mock(spec=Response)
         mock_response.status_code = 200
         mock_response.headers = {"content-type": "application/json"}
@@ -215,13 +172,8 @@
                 assert resources[0]["uri"] == "violentutf://datasets/harmbench"
 
     @pytest.mark.asyncio
-<<<<<<< HEAD
-    async def test_read_resource(self: "TestMCPClient", client, mock_auth_headers: Any) -> None:
-        """Test reading a resource."""
-=======
     async def test_read_resource(self, client, mock_auth_headers) -> None:
         """Test reading a resource"""
->>>>>>> 27377bc4
         mock_response = Mock(spec=Response)
         mock_response.status_code = 200
         mock_response.headers = {"content-type": "application/json"}
@@ -240,13 +192,8 @@
                 assert content == "Resource content here"
 
     @pytest.mark.asyncio
-<<<<<<< HEAD
-    async def test_sse_response_parsing(self: "TestMCPClient", client, mock_auth_headers: Any) -> None:
-        """Test parsing SSE formatted response."""
-=======
     async def test_sse_response_parsing(self, client, mock_auth_headers) -> None:
         """Test parsing SSE formatted response"""
->>>>>>> 27377bc4
         mock_response = Mock(spec=Response)
         mock_response.status_code = 200
         mock_response.headers = {"content-type": "text/event-stream"}
@@ -265,13 +212,8 @@
                 assert response.result == {"test": "sse_data"}
 
     @pytest.mark.asyncio
-<<<<<<< HEAD
-    async def test_auth_header_generation(self: "TestMCPClient", client: Any) -> None:
-        """Test authentication header generation."""
-=======
     async def test_auth_header_generation(self, client) -> None:
         """Test authentication header generation"""
->>>>>>> 27377bc4
         with patch("utils.jwt_manager.jwt_manager.get_valid_token", return_value="test_token"):
             with patch.dict(os.environ, {"VIOLENTUTF_API_KEY": "test_api_key"}):
                 headers = client._get_auth_headers()
@@ -281,13 +223,8 @@
                 assert headers["apikey"] == "test_api_key"
 
     @pytest.mark.asyncio
-<<<<<<< HEAD
-    async def test_request_timeout(self: "TestMCPClient", client, mock_auth_headers: Any) -> None:
-        """Test request timeout handling."""
-=======
     async def test_request_timeout(self, client, mock_auth_headers) -> None:
         """Test request timeout handling"""
->>>>>>> 27377bc4
         with patch.object(client, "_get_auth_headers", return_value=mock_auth_headers):
             with patch("httpx.AsyncClient.post", new_callable=AsyncMock, side_effect=httpx.TimeoutException("Timeout")):
                 response = await client._send_request(MCPMethod.PROMPTS_LIST)
@@ -297,13 +234,8 @@
                 assert "timeout" in response.error["message"].lower()
 
     @pytest.mark.asyncio
-<<<<<<< HEAD
-    async def test_health_check(self: "TestMCPClient", client, mock_auth_headers: Any) -> None:
-        """Test health check functionality."""
-=======
     async def test_health_check(self, client, mock_auth_headers) -> None:
         """Test health check functionality"""
->>>>>>> 27377bc4
         mock_response = Mock(spec=Response)
         mock_response.status_code = 200
         mock_response.headers = {"content-type": "application/json"}
@@ -321,31 +253,21 @@
 
 
 class TestMCPClientSync:
-    """Test synchronous MCP Client wrapper."""
+    """Test synchronous MCP Client wrapper"""
 
     @pytest.fixture
-    def client(self: "TestMCPClientSync") -> Any:
-        """Create test sync client."""
+    def client(self):
+        """Create test sync client"""
         return MCPClientSync(base_url="http://localhost:9080")
 
-<<<<<<< HEAD
-    def test_sync_initialization(self: "TestMCPClientSync", client: Any) -> None:
-        """Test synchronous initialization."""
-=======
     def test_sync_initialization(self, client) -> None:
         """Test synchronous initialization"""
->>>>>>> 27377bc4
         with patch.object(client.client, "initialize", new_callable=AsyncMock, return_value=True):
             result = client.initialize()
             assert result is True
 
-<<<<<<< HEAD
-    def test_sync_list_prompts(self: "TestMCPClientSync", client: Any) -> None:
-        """Test synchronous prompt listing."""
-=======
     def test_sync_list_prompts(self, client) -> None:
         """Test synchronous prompt listing"""
->>>>>>> 27377bc4
         mock_prompts = [{"name": "test1", "description": "Test 1"}, {"name": "test2", "description": "Test 2"}]
 
         with patch.object(client.client, "list_prompts", new_callable=AsyncMock, return_value=mock_prompts):
@@ -353,26 +275,16 @@
             assert len(prompts) == 2
             assert prompts[0]["name"] == "test1"
 
-<<<<<<< HEAD
-    def test_sync_get_prompt(self: "TestMCPClientSync", client: Any) -> None:
-        """Test synchronous prompt retrieval."""
-=======
     def test_sync_get_prompt(self, client) -> None:
         """Test synchronous prompt retrieval"""
->>>>>>> 27377bc4
         mock_prompt = "This is a test prompt"
 
         with patch.object(client.client, "get_prompt", new_callable=AsyncMock, return_value=mock_prompt):
             prompt = client.get_prompt("test", {"arg": "value"})
             assert prompt == "This is a test prompt"
 
-<<<<<<< HEAD
-    def test_sync_error_handling(self: "TestMCPClientSync", client: Any) -> None:
-        """Test synchronous error handling."""
-=======
     def test_sync_error_handling(self, client) -> None:
         """Test synchronous error handling"""
->>>>>>> 27377bc4
         with patch.object(client.client, "list_prompts", new_callable=AsyncMock, side_effect=Exception("Test error")):
             with pytest.raises(Exception) as exc_info:
                 client.list_prompts()
@@ -380,16 +292,11 @@
 
 
 class TestIntegration:
-    """Integration tests with mock MCP server."""
-
-    @pytest.mark.asyncio
-<<<<<<< HEAD
-    async def test_full_workflow(self: "TestIntegration") -> None:
-        """Test complete workflow from initialization to prompt retrieval."""
-=======
+    """Integration tests with mock MCP server"""
+
+    @pytest.mark.asyncio
     async def test_full_workflow(self) -> None:
         """Test complete workflow from initialization to prompt retrieval"""
->>>>>>> 27377bc4
         client = MCPClient(base_url="http://localhost:9080")
 
         # Mock all responses
@@ -420,7 +327,7 @@
 
         response_iter = iter(responses)
 
-        def mock_response(*args, **kwargs) -> Any:
+        def mock_response(*args, **kwargs):
             resp_data = next(response_iter)
             mock_resp = Mock(spec=Response)
             mock_resp.status_code = 200
