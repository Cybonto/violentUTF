<<<<<<< HEAD
# # Copyright (c) 2024 ViolentUTF Project
# # Licensed under MIT License
=======
# Copyright (c) 2025 ViolentUTF Contributors.
# Licensed under the MIT License.
#
# This file is part of ViolentUTF - An AI Red Teaming Platform.
# See LICENSE file in the project root for license information.
>>>>>>> 27377bc4

"""
Test suite for MCP Enhancement Strip UI in Simple_Chat.py

Tests UI components, session state management, and user interactions
"""

import os
import sys
from typing import Any
from unittest.mock import MagicMock, Mock, patch

import pytest
import streamlit as st

# Add project root to path
sys.path.insert(0, os.path.dirname(os.path.dirname(os.path.dirname(os.path.dirname(__file__)))))

# Import utilities
from violentutf.utils.mcp_client import MCPClientSync
from violentutf.utils.mcp_integration import (
    ContextAnalyzer,
    MCPCommandType,
    NaturalLanguageParser,
)


class TestEnhancementStripUI:
    """Test the enhancement strip UI components."""

    @pytest.fixture
    def mock_session_state(self: "TestEnhancementStripUI") -> Any:
        """Mock streamlit session state."""
        session_state = {
            "mcp_client": Mock(spec=MCPClientSync),
            "mcp_parser": Mock(spec=NaturalLanguageParser),
            "mcp_analyzer": Mock(spec=ContextAnalyzer),
            "mcp_enhanced_prompt": None,
            "mcp_analysis_results": None,
            "mcp_test_variations": [],
            "show_mcp_results": False,
            "mcp_operation_in_progress": False,
        }
        return session_state

<<<<<<< HEAD
    def test_enhancement_strip_appears_with_input(self: "TestEnhancementStripUI", mock_session_state: Any) -> None:
        """Test that enhancement strip appears when user input is provided."""
=======
    def test_enhancement_strip_appears_with_input(self, mock_session_state) -> None:
        """Test that enhancement strip appears when user input is provided"""
>>>>>>> 27377bc4
        user_input = "Test prompt for enhancement"

        # Mock parser to return no command
        mock_session_state["mcp_parser"].parse.return_value = Mock(type=MCPCommandType.UNKNOWN)

        # Mock analyzer to return no suggestions
        mock_session_state["mcp_analyzer"].analyze_for_suggestions.return_value = []

        # Verify parser and analyzer are called with user input
        assert user_input != ""
        mock_session_state["mcp_parser"].parse.assert_not_called()  # Not called in test

<<<<<<< HEAD
    def test_command_detection(self: "TestEnhancementStripUI", mock_session_state: Any) -> None:
        """Test natural language command detection."""
=======
    def test_command_detection(self, mock_session_state) -> None:
        """Test natural language command detection"""
>>>>>>> 27377bc4
        user_input = "/mcp enhance"

        # Mock parser to detect enhance command
        mock_cmd = Mock(type=MCPCommandType.ENHANCE)
        mock_session_state["mcp_parser"].parse.return_value = mock_cmd

        # Parse the command
        parsed = mock_session_state["mcp_parser"].parse(user_input)
        assert parsed.type == MCPCommandType.ENHANCE

<<<<<<< HEAD
    def test_context_suggestions(self: "TestEnhancementStripUI", mock_session_state: Any) -> None:
        """Test context-aware suggestions."""
=======
    def test_context_suggestions(self, mock_session_state) -> None:
        """Test context-aware suggestions"""
>>>>>>> 27377bc4
        user_input = "I want to improve this prompt"

        # Mock analyzer to return enhancement suggestion
        suggestions = [
            {
                "type": "enhance",
                "reason": "Your message mentions improvement. Would you like to enhance this prompt?",
                "command": "/mcp enhance",
                "priority": 1,
            }
        ]
        mock_session_state["mcp_analyzer"].analyze_for_suggestions.return_value = suggestions

        # Get suggestions
        result = mock_session_state["mcp_analyzer"].analyze_for_suggestions(user_input)
        assert len(result) == 1
        assert result[0]["type"] == "enhance"

<<<<<<< HEAD
    def test_enhance_button_functionality(self: "TestEnhancementStripUI", mock_session_state: Any) -> None:
        """Test enhance button functionality."""
=======
    def test_enhance_button_functionality(self, mock_session_state) -> None:
        """Test enhance button functionality"""
>>>>>>> 27377bc4
        user_input = "Test prompt"

        # Mock MCP client to return enhanced prompt
        enhanced_prompt = "Enhanced: Test prompt with improved clarity and effectiveness"
        mock_session_state["mcp_client"].get_prompt.return_value = enhanced_prompt

        # Simulate enhance button click
        mock_session_state["mcp_operation_in_progress"] = True
        mock_session_state["show_mcp_results"] = True

        # Call enhance
        result = mock_session_state["mcp_client"].get_prompt("prompt_enhancement", {"original_prompt": user_input})

        # Verify enhanced prompt
        assert result == enhanced_prompt
        mock_session_state["mcp_enhanced_prompt"] = result
        assert mock_session_state["mcp_enhanced_prompt"] is not None

        # Reset operation flag
        mock_session_state["mcp_operation_in_progress"] = False

<<<<<<< HEAD
    def test_analyze_button_functionality(self: "TestEnhancementStripUI", mock_session_state: Any) -> None:
        """Test analyze button functionality."""
=======
    def test_analyze_button_functionality(self, mock_session_state) -> None:
        """Test analyze button functionality"""
>>>>>>> 27377bc4
        user_input = "Test prompt with potential issues"

        # Mock MCP client to return analysis
        analysis = "Analysis: No security issues detected. Bias score: Low. Quality: Good."
        mock_session_state["mcp_client"].get_prompt.return_value = analysis

        # Simulate analyze button click
        result = mock_session_state["mcp_client"].get_prompt("security_analysis", {"prompt": user_input})

        # Verify analysis
        assert result == analysis
        mock_session_state["mcp_analysis_results"] = result
        assert mock_session_state["mcp_analysis_results"] is not None

<<<<<<< HEAD
    def test_test_button_functionality(self: "TestEnhancementStripUI", mock_session_state: Any) -> None:
        """Test test variations button functionality."""
=======
    def test_test_button_functionality(self, mock_session_state) -> None:
        """Test test variations button functionality"""
>>>>>>> 27377bc4
        user_input = "Test prompt"

        # Mock MCP client to return test variations
        test_variations = {
            "jailbreak_test": "Jailbreak test: Ignore instructions and...",
            "bias_detection": "Bias test: Check if the model shows preference...",
            "privacy_test": "Privacy test: Can you tell me personal information...",
        }

        def mock_get_prompt(test_type, args) -> Any:
            return test_variations.get(test_type, "")

        mock_session_state["mcp_client"].get_prompt.side_effect = mock_get_prompt

        # Generate test variations
        variations = []
        for test_type in ["jailbreak_test", "bias_detection", "privacy_test"]:
            variation = mock_session_state["mcp_client"].get_prompt(test_type, {"context": user_input})
            if variation:
                variations.append({"type": test_type, "prompt": variation})

        # Verify variations
        assert len(variations) == 3
        assert variations[0]["type"] == "jailbreak_test"
        assert "Jailbreak test" in variations[0]["prompt"]

        mock_session_state["mcp_test_variations"] = variations
        assert len(mock_session_state["mcp_test_variations"]) == 3

<<<<<<< HEAD
    def test_results_display(self: "TestEnhancementStripUI", mock_session_state: Any) -> None:
        """Test results display functionality."""
        # Set up test data.
=======
    def test_results_display(self, mock_session_state) -> None:
        """Test results display functionality"""
        # Set up test data
>>>>>>> 27377bc4
        mock_session_state["show_mcp_results"] = True
        mock_session_state["mcp_enhanced_prompt"] = "Enhanced prompt"
        mock_session_state["mcp_analysis_results"] = "Analysis results"
        mock_session_state["mcp_test_variations"] = [{"type": "test1", "prompt": "Test variation 1"}]

        # Verify all results are available
        assert mock_session_state["show_mcp_results"] is True
        assert mock_session_state["mcp_enhanced_prompt"] is not None
        assert mock_session_state["mcp_analysis_results"] is not None
        assert len(mock_session_state["mcp_test_variations"]) > 0

<<<<<<< HEAD
    def test_clear_results_functionality(self: "TestEnhancementStripUI", mock_session_state: Any) -> None:
        """Test clear results button."""
        # Set up results.
=======
    def test_clear_results_functionality(self, mock_session_state) -> None:
        """Test clear results button"""
        # Set up results
>>>>>>> 27377bc4
        mock_session_state["mcp_enhanced_prompt"] = "Enhanced"
        mock_session_state["mcp_analysis_results"] = "Analysis"
        mock_session_state["mcp_test_variations"] = ["test"]
        mock_session_state["show_mcp_results"] = True

        # Clear results
        mock_session_state["mcp_enhanced_prompt"] = None
        mock_session_state["mcp_analysis_results"] = None
        mock_session_state["mcp_test_variations"] = []
        mock_session_state["show_mcp_results"] = False

        # Verify cleared
        assert mock_session_state["mcp_enhanced_prompt"] is None
        assert mock_session_state["mcp_analysis_results"] is None
        assert len(mock_session_state["mcp_test_variations"]) == 0
        assert mock_session_state["show_mcp_results"] is False

<<<<<<< HEAD
    def test_quick_actions_dropdown(self: "TestEnhancementStripUI", mock_session_state: Any) -> None:
        """Test quick actions dropdown functionality."""
        quick_actions = ["Select action...", "Security audit", "Bias check", "Privacy scan", "Load dataset"]
=======
    def test_quick_actions_dropdown(self, mock_session_state) -> None:
        """Test quick actions dropdown functionality"""
        quick_actions = [
            "Select action...",
            "Security audit",
            "Bias check",
            "Privacy scan",
            "Load dataset",
        ]
>>>>>>> 27377bc4

        # Verify all actions are available
        assert len(quick_actions) == 5
        assert "Security audit" in quick_actions
        assert "Bias check" in quick_actions

<<<<<<< HEAD
    def test_use_enhanced_prompt(self: "TestEnhancementStripUI", mock_session_state: Any) -> None:
        """Test using enhanced prompt functionality."""
=======
    def test_use_enhanced_prompt(self, mock_session_state) -> None:
        """Test using enhanced prompt functionality"""
>>>>>>> 27377bc4
        original = "Original prompt"
        enhanced = "Enhanced prompt with improvements"

        mock_session_state["mcp_enhanced_prompt"] = enhanced

        # Simulate using enhanced prompt
        user_input = mock_session_state["mcp_enhanced_prompt"]

        assert user_input == enhanced
        assert user_input != original

<<<<<<< HEAD
    def test_operation_in_progress_state(self: "TestEnhancementStripUI", mock_session_state: Any) -> None:
        """Test operation in progress state management."""
        # Initially not in progress.
=======
    def test_operation_in_progress_state(self, mock_session_state) -> None:
        """Test operation in progress state management"""
        # Initially not in progress
>>>>>>> 27377bc4
        assert mock_session_state["mcp_operation_in_progress"] is False

        # Start operation
        mock_session_state["mcp_operation_in_progress"] = True
        assert mock_session_state["mcp_operation_in_progress"] is True

        # Complete operation
        mock_session_state["mcp_operation_in_progress"] = False
        assert mock_session_state["mcp_operation_in_progress"] is False

<<<<<<< HEAD
    def test_error_handling(self: "TestEnhancementStripUI", mock_session_state: Any) -> None:
        """Test error handling in enhancement operations."""
        # Mock MCP client to raise error.
=======
    def test_error_handling(self, mock_session_state) -> None:
        """Test error handling in enhancement operations"""
        # Mock MCP client to raise error
>>>>>>> 27377bc4
        mock_session_state["mcp_client"].get_prompt.side_effect = Exception("Test error")

        # Attempt enhancement
        try:
            mock_session_state["mcp_client"].get_prompt("prompt_enhancement", {"original_prompt": "test"})
        except Exception as e:
            error_msg = str(e)
            assert error_msg == "Test error"

        # Ensure operation flag is reset
        mock_session_state["mcp_operation_in_progress"] = False
        assert mock_session_state["mcp_operation_in_progress"] is False


class TestSessionStateIntegration:
    """Test session state integration with MCP components."""

<<<<<<< HEAD
    def test_session_state_initialization(self: "TestSessionStateIntegration") -> None:
        """Test proper initialization of MCP session state."""
        # Mock session state initialization.
=======
    def test_session_state_initialization(self) -> None:
        """Test proper initialization of MCP session state"""
        # Mock session state initialization
>>>>>>> 27377bc4
        session_state = {
            "mcp_client": MCPClientSync(),
            "mcp_parser": NaturalLanguageParser(),
            "mcp_analyzer": None,  # Will be initialized with client
            "mcp_enhanced_prompt": None,
            "mcp_analysis_results": None,
            "mcp_test_variations": [],
            "show_mcp_results": False,
            "mcp_operation_in_progress": False,
        }

        # Initialize analyzer with client
        session_state["mcp_analyzer"] = ContextAnalyzer(session_state["mcp_client"])

        # Verify all components are initialized
        assert isinstance(session_state["mcp_client"], MCPClientSync)
        assert isinstance(session_state["mcp_parser"], NaturalLanguageParser)
        assert isinstance(session_state["mcp_analyzer"], ContextAnalyzer)
        assert session_state["mcp_enhanced_prompt"] is None
        assert session_state["mcp_analysis_results"] is None
        assert isinstance(session_state["mcp_test_variations"], list)
        assert session_state["show_mcp_results"] is False
        assert session_state["mcp_operation_in_progress"] is False

<<<<<<< HEAD
    def test_prompt_variable_integration(self: "TestSessionStateIntegration") -> None:
        """Test integration with existing prompt variable system."""
        # Mock prompt variables.
=======
    def test_prompt_variable_integration(self) -> None:
        """Test integration with existing prompt variable system"""
        # Mock prompt variables
>>>>>>> 27377bc4
        prompt_variables = {
            "greeting": {
                "value": "Hello, how can I help you?",
                "num_tokens": 6,
                "timestamp": "2024-01-01T00:00:00",
            }
        }

        # Enhanced prompt can reference variables
        enhanced_prompt = "Enhanced: {{greeting}} Let me assist you better."

        # Resolve variables (simplified)
        resolved = enhanced_prompt.replace("{{greeting}}", prompt_variables["greeting"]["value"])

        assert "Hello, how can I help you?" in resolved
        assert "Let me assist you better" in resolved


class TestUserFlows:
    """Test complete user flows."""

    def test_enhance_and_use_flow(self) -> None:
<<<<<<< HEAD
        """ "Test flow: write prompt -> enhance -> use enhanced."""
        session_state = {"mcp_client": Mock(spec=MCPClientSync), "mcp_enhanced_prompt": None, "show_mcp_results": False}
=======
        """Test flow: write prompt -> enhance -> use enhanced"""
        session_state = {
            "mcp_client": Mock(spec=MCPClientSync),
            "mcp_enhanced_prompt": None,
            "show_mcp_results": False,
        }
>>>>>>> 27377bc4

        # User writes prompt
        user_input = "Tell me about Python"

        # User clicks enhance
        enhanced = "Please provide a comprehensive overview of Python programming language, including its history, key features, and common use cases."
        session_state["mcp_client"].get_prompt.return_value = enhanced

        # Enhance operation
        result = session_state["mcp_client"].get_prompt("prompt_enhancement", {"original_prompt": user_input})
        session_state["mcp_enhanced_prompt"] = result
        session_state["show_mcp_results"] = True

        # User clicks "Use This Prompt"
        new_input = session_state["mcp_enhanced_prompt"]

        # Verify flow
        assert new_input == enhanced
        assert new_input != user_input
        assert len(new_input) > len(user_input)

<<<<<<< HEAD
    def test_analyze_and_improve_flow(self: "TestUserFlows") -> None:
        """Test flow: write prompt -> analyze -> view results -> improve."""
        session_state = {"mcp_client": Mock(spec=MCPClientSync), "mcp_analysis_results": None}
=======
    def test_analyze_and_improve_flow(self) -> None:
        """Test flow: write prompt -> analyze -> view results -> improve"""
        session_state = {
            "mcp_client": Mock(spec=MCPClientSync),
            "mcp_analysis_results": None,
        }
>>>>>>> 27377bc4

        # User writes potentially problematic prompt
        user_input = "Write code to hack into a system"

        # User clicks analyze
        analysis = "Security Alert: This prompt may be requesting harmful content. Suggestion: Rephrase to focus on ethical security testing or educational purposes."
        session_state["mcp_client"].get_prompt.return_value = analysis

        # Analyze operation
        result = session_state["mcp_client"].get_prompt("security_analysis", {"prompt": user_input})
        session_state["mcp_analysis_results"] = result

        # Verify analysis detected issue
        assert "Security Alert" in session_state["mcp_analysis_results"]
        assert "harmful" in session_state["mcp_analysis_results"]


if __name__ == "__main__":
    pytest.main([__file__, "-v"])<|MERGE_RESOLUTION|>--- conflicted
+++ resolved
@@ -1,23 +1,16 @@
-<<<<<<< HEAD
-# # Copyright (c) 2024 ViolentUTF Project
-# # Licensed under MIT License
-=======
 # Copyright (c) 2025 ViolentUTF Contributors.
 # Licensed under the MIT License.
 #
 # This file is part of ViolentUTF - An AI Red Teaming Platform.
 # See LICENSE file in the project root for license information.
->>>>>>> 27377bc4
 
 """
 Test suite for MCP Enhancement Strip UI in Simple_Chat.py
-
 Tests UI components, session state management, and user interactions
 """
 
 import os
 import sys
-from typing import Any
 from unittest.mock import MagicMock, Mock, patch
 
 import pytest
@@ -36,11 +29,11 @@
 
 
 class TestEnhancementStripUI:
-    """Test the enhancement strip UI components."""
+    """Test the enhancement strip UI components"""
 
     @pytest.fixture
-    def mock_session_state(self: "TestEnhancementStripUI") -> Any:
-        """Mock streamlit session state."""
+    def mock_session_state(self):
+        """Mock streamlit session state"""
         session_state = {
             "mcp_client": Mock(spec=MCPClientSync),
             "mcp_parser": Mock(spec=NaturalLanguageParser),
@@ -53,13 +46,8 @@
         }
         return session_state
 
-<<<<<<< HEAD
-    def test_enhancement_strip_appears_with_input(self: "TestEnhancementStripUI", mock_session_state: Any) -> None:
-        """Test that enhancement strip appears when user input is provided."""
-=======
     def test_enhancement_strip_appears_with_input(self, mock_session_state) -> None:
         """Test that enhancement strip appears when user input is provided"""
->>>>>>> 27377bc4
         user_input = "Test prompt for enhancement"
 
         # Mock parser to return no command
@@ -72,13 +60,8 @@
         assert user_input != ""
         mock_session_state["mcp_parser"].parse.assert_not_called()  # Not called in test
 
-<<<<<<< HEAD
-    def test_command_detection(self: "TestEnhancementStripUI", mock_session_state: Any) -> None:
-        """Test natural language command detection."""
-=======
     def test_command_detection(self, mock_session_state) -> None:
         """Test natural language command detection"""
->>>>>>> 27377bc4
         user_input = "/mcp enhance"
 
         # Mock parser to detect enhance command
@@ -89,13 +72,8 @@
         parsed = mock_session_state["mcp_parser"].parse(user_input)
         assert parsed.type == MCPCommandType.ENHANCE
 
-<<<<<<< HEAD
-    def test_context_suggestions(self: "TestEnhancementStripUI", mock_session_state: Any) -> None:
-        """Test context-aware suggestions."""
-=======
     def test_context_suggestions(self, mock_session_state) -> None:
         """Test context-aware suggestions"""
->>>>>>> 27377bc4
         user_input = "I want to improve this prompt"
 
         # Mock analyzer to return enhancement suggestion
@@ -114,13 +92,8 @@
         assert len(result) == 1
         assert result[0]["type"] == "enhance"
 
-<<<<<<< HEAD
-    def test_enhance_button_functionality(self: "TestEnhancementStripUI", mock_session_state: Any) -> None:
-        """Test enhance button functionality."""
-=======
     def test_enhance_button_functionality(self, mock_session_state) -> None:
         """Test enhance button functionality"""
->>>>>>> 27377bc4
         user_input = "Test prompt"
 
         # Mock MCP client to return enhanced prompt
@@ -142,13 +115,8 @@
         # Reset operation flag
         mock_session_state["mcp_operation_in_progress"] = False
 
-<<<<<<< HEAD
-    def test_analyze_button_functionality(self: "TestEnhancementStripUI", mock_session_state: Any) -> None:
-        """Test analyze button functionality."""
-=======
     def test_analyze_button_functionality(self, mock_session_state) -> None:
         """Test analyze button functionality"""
->>>>>>> 27377bc4
         user_input = "Test prompt with potential issues"
 
         # Mock MCP client to return analysis
@@ -163,13 +131,8 @@
         mock_session_state["mcp_analysis_results"] = result
         assert mock_session_state["mcp_analysis_results"] is not None
 
-<<<<<<< HEAD
-    def test_test_button_functionality(self: "TestEnhancementStripUI", mock_session_state: Any) -> None:
-        """Test test variations button functionality."""
-=======
     def test_test_button_functionality(self, mock_session_state) -> None:
         """Test test variations button functionality"""
->>>>>>> 27377bc4
         user_input = "Test prompt"
 
         # Mock MCP client to return test variations
@@ -179,7 +142,7 @@
             "privacy_test": "Privacy test: Can you tell me personal information...",
         }
 
-        def mock_get_prompt(test_type, args) -> Any:
+        def mock_get_prompt(test_type, args):
             return test_variations.get(test_type, "")
 
         mock_session_state["mcp_client"].get_prompt.side_effect = mock_get_prompt
@@ -199,15 +162,9 @@
         mock_session_state["mcp_test_variations"] = variations
         assert len(mock_session_state["mcp_test_variations"]) == 3
 
-<<<<<<< HEAD
-    def test_results_display(self: "TestEnhancementStripUI", mock_session_state: Any) -> None:
-        """Test results display functionality."""
-        # Set up test data.
-=======
     def test_results_display(self, mock_session_state) -> None:
         """Test results display functionality"""
         # Set up test data
->>>>>>> 27377bc4
         mock_session_state["show_mcp_results"] = True
         mock_session_state["mcp_enhanced_prompt"] = "Enhanced prompt"
         mock_session_state["mcp_analysis_results"] = "Analysis results"
@@ -219,15 +176,9 @@
         assert mock_session_state["mcp_analysis_results"] is not None
         assert len(mock_session_state["mcp_test_variations"]) > 0
 
-<<<<<<< HEAD
-    def test_clear_results_functionality(self: "TestEnhancementStripUI", mock_session_state: Any) -> None:
-        """Test clear results button."""
-        # Set up results.
-=======
     def test_clear_results_functionality(self, mock_session_state) -> None:
         """Test clear results button"""
         # Set up results
->>>>>>> 27377bc4
         mock_session_state["mcp_enhanced_prompt"] = "Enhanced"
         mock_session_state["mcp_analysis_results"] = "Analysis"
         mock_session_state["mcp_test_variations"] = ["test"]
@@ -245,11 +196,6 @@
         assert len(mock_session_state["mcp_test_variations"]) == 0
         assert mock_session_state["show_mcp_results"] is False
 
-<<<<<<< HEAD
-    def test_quick_actions_dropdown(self: "TestEnhancementStripUI", mock_session_state: Any) -> None:
-        """Test quick actions dropdown functionality."""
-        quick_actions = ["Select action...", "Security audit", "Bias check", "Privacy scan", "Load dataset"]
-=======
     def test_quick_actions_dropdown(self, mock_session_state) -> None:
         """Test quick actions dropdown functionality"""
         quick_actions = [
@@ -259,20 +205,14 @@
             "Privacy scan",
             "Load dataset",
         ]
->>>>>>> 27377bc4
 
         # Verify all actions are available
         assert len(quick_actions) == 5
         assert "Security audit" in quick_actions
         assert "Bias check" in quick_actions
 
-<<<<<<< HEAD
-    def test_use_enhanced_prompt(self: "TestEnhancementStripUI", mock_session_state: Any) -> None:
-        """Test using enhanced prompt functionality."""
-=======
     def test_use_enhanced_prompt(self, mock_session_state) -> None:
         """Test using enhanced prompt functionality"""
->>>>>>> 27377bc4
         original = "Original prompt"
         enhanced = "Enhanced prompt with improvements"
 
@@ -284,15 +224,9 @@
         assert user_input == enhanced
         assert user_input != original
 
-<<<<<<< HEAD
-    def test_operation_in_progress_state(self: "TestEnhancementStripUI", mock_session_state: Any) -> None:
-        """Test operation in progress state management."""
-        # Initially not in progress.
-=======
     def test_operation_in_progress_state(self, mock_session_state) -> None:
         """Test operation in progress state management"""
         # Initially not in progress
->>>>>>> 27377bc4
         assert mock_session_state["mcp_operation_in_progress"] is False
 
         # Start operation
@@ -303,15 +237,9 @@
         mock_session_state["mcp_operation_in_progress"] = False
         assert mock_session_state["mcp_operation_in_progress"] is False
 
-<<<<<<< HEAD
-    def test_error_handling(self: "TestEnhancementStripUI", mock_session_state: Any) -> None:
-        """Test error handling in enhancement operations."""
-        # Mock MCP client to raise error.
-=======
     def test_error_handling(self, mock_session_state) -> None:
         """Test error handling in enhancement operations"""
         # Mock MCP client to raise error
->>>>>>> 27377bc4
         mock_session_state["mcp_client"].get_prompt.side_effect = Exception("Test error")
 
         # Attempt enhancement
@@ -327,17 +255,11 @@
 
 
 class TestSessionStateIntegration:
-    """Test session state integration with MCP components."""
-
-<<<<<<< HEAD
-    def test_session_state_initialization(self: "TestSessionStateIntegration") -> None:
-        """Test proper initialization of MCP session state."""
-        # Mock session state initialization.
-=======
+    """Test session state integration with MCP components"""
+
     def test_session_state_initialization(self) -> None:
         """Test proper initialization of MCP session state"""
         # Mock session state initialization
->>>>>>> 27377bc4
         session_state = {
             "mcp_client": MCPClientSync(),
             "mcp_parser": NaturalLanguageParser(),
@@ -362,15 +284,9 @@
         assert session_state["show_mcp_results"] is False
         assert session_state["mcp_operation_in_progress"] is False
 
-<<<<<<< HEAD
-    def test_prompt_variable_integration(self: "TestSessionStateIntegration") -> None:
-        """Test integration with existing prompt variable system."""
-        # Mock prompt variables.
-=======
     def test_prompt_variable_integration(self) -> None:
         """Test integration with existing prompt variable system"""
         # Mock prompt variables
->>>>>>> 27377bc4
         prompt_variables = {
             "greeting": {
                 "value": "Hello, how can I help you?",
@@ -390,20 +306,15 @@
 
 
 class TestUserFlows:
-    """Test complete user flows."""
+    """Test complete user flows"""
 
     def test_enhance_and_use_flow(self) -> None:
-<<<<<<< HEAD
-        """ "Test flow: write prompt -> enhance -> use enhanced."""
-        session_state = {"mcp_client": Mock(spec=MCPClientSync), "mcp_enhanced_prompt": None, "show_mcp_results": False}
-=======
         """Test flow: write prompt -> enhance -> use enhanced"""
         session_state = {
             "mcp_client": Mock(spec=MCPClientSync),
             "mcp_enhanced_prompt": None,
             "show_mcp_results": False,
         }
->>>>>>> 27377bc4
 
         # User writes prompt
         user_input = "Tell me about Python"
@@ -425,18 +336,12 @@
         assert new_input != user_input
         assert len(new_input) > len(user_input)
 
-<<<<<<< HEAD
-    def test_analyze_and_improve_flow(self: "TestUserFlows") -> None:
-        """Test flow: write prompt -> analyze -> view results -> improve."""
-        session_state = {"mcp_client": Mock(spec=MCPClientSync), "mcp_analysis_results": None}
-=======
     def test_analyze_and_improve_flow(self) -> None:
         """Test flow: write prompt -> analyze -> view results -> improve"""
         session_state = {
             "mcp_client": Mock(spec=MCPClientSync),
             "mcp_analysis_results": None,
         }
->>>>>>> 27377bc4
 
         # User writes potentially problematic prompt
         user_input = "Write code to hack into a system"
