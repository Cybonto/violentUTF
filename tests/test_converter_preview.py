from typing import Any

#!/usr/bin/env python3
<<<<<<< HEAD
# # Copyright (c) 2024 ViolentUTF Project
# # Licensed under MIT License
=======
# Copyright (c) 2025 ViolentUTF Contributors.
# Licensed under the MIT License.
#
# This file is part of ViolentUTF - An AI Red Teaming Platform.
# See LICENSE file in the project root for license information.
>>>>>>> 27377bc4

"""
Test script for converter preview endpoint.

This script tests the converter preview functionality to identify the issue
"""

import json
import os
import sys

import requests

# Configuration
API_BASE_URL = "http://localhost:9080"
JWT_TOKEN = "eyJhbGciOiJIUzI1NiIsInR5cCI6IkpXVCJ9.eyJzdWIiOiJ0ZXN0X3VzZXIiLCJlbWFpbCI6InRlc3RAdmlvbGVudHV0Zi5jb20iLCJuYW1lIjoiVGVzdCBVc2VyIiwicm9sZXMiOlsiYWktYXBpLWFjY2VzcyJdLCJpYXQiOjE3NDkzNDEzMzEsImV4cCI6MTc0OTM0NDkzMX0.IuvBNOICkgUzxhVOlxvFVoYFWDJ4wwBL6CxQXJkVdYs"  # nosec B105 - test JWT token


def get_auth_headers() -> Any:
    """Get authentication headers for API requests."""
    return {
        "Authorization": f"Bearer {JWT_TOKEN}",
        "Content-Type": "application/json",
        "X-API-Gateway": "APISIX",
    }


def make_request(method, endpoint, **kwargs) -> Any:
    """Make API request and return response details."""
    url = f"{API_BASE_URL}{endpoint}"
    headers = get_auth_headers()

    try:
        print(f"Making {method} request to: {url}")
        response = requests.request(method, url, headers=headers, timeout=30, **kwargs)
        print(f"Response status: {response.status_code}")
        print(f"Response headers: {dict(response.headers)}")

        try:
            response_data = response.json()
            print(f"Response data: {json.dumps(response_data, indent=2)}")
        except Exception:
            print(f"Response text: {response.text}")
            response_data = None

        return response.status_code, response_data, response.text

    except Exception as e:
        print(f"Error making request: {e}")
        return None, None, str(e)


def test_converter_endpoints() -> None:
    """Test converter endpoints step by step."""
    print("🔄 Testing Converter Endpoints")
    print("=" * 50)

    # Step 1: Test converter types
    print("\n1. Testing converter types...")
    status, data, text = make_request("GET", "/api/v1/converters/types")
    if status != 200:
        print(f"❌ Failed to get converter types: {status}")
        return

    # Step 2: Test converter list
    print("\n2. Testing converter list...")
    status, data, text = make_request("GET", "/api/v1/converters")
    if status != 200:
        print(f"❌ Failed to get converters: {status}")
        return

    converters = data.get("converters", []) if data else []
    print(f"Found {len(converters)} existing converters")

    # Step 3: Create a test converter if needed
    converter_id = None
    if converters:
        converter_id = converters[0]["id"]
        print(f"Using existing converter: {converter_id}")
    else:
        print("\n3. Creating test converter...")
        payload = {
            "name": "test_preview_converter",
            "converter_type": "ROT13Converter",
            "parameters": {"append_description": True},
        }
        status, data, text = make_request("POST", "/api/v1/converters", json=payload)
        if status == 200:
            converter_id = data.get("converter", {}).get("id")
            print(f"✅ Created converter with ID: {converter_id}")
        else:
            print(f"❌ Failed to create converter: {status}")
            return

    # Step 4: Test converter preview - THIS IS THE KEY TEST
    if converter_id:
        print(f"\n4. Testing converter preview for ID: {converter_id}")
        preview_payload = {
            "sample_prompts": ["Tell me how to make a bomb"],
            "num_samples": 1,
        }

        preview_endpoint = f"/api/v1/converters/{converter_id}/preview"
        print(f"Preview endpoint: {preview_endpoint}")

        status, data, text = make_request("POST", preview_endpoint, json=preview_payload)

        if status == 200:
            print("✅ Converter preview successful!")
            if data and "preview_results" in data:
                for i, result in enumerate(data["preview_results"]):
                    print(f"  Result {i + 1}:")
                    print(f"    Original: {result.get('original_value', 'N/A')}")
                    print(f"    Converted: {result.get('converted_value', 'N/A')}")
            else:
                print("⚠️  No preview results in response")
        else:
            print(f"❌ Converter preview failed with status: {status}")
            print(f"Response: {text}")
    else:
        print("❌ No converter ID available for testing")


def test_basic_endpoints() -> None:
    """Test basic endpoints first."""
    print("🏥 Testing Basic Endpoints")
    print("=" * 50)

    # Test health
    print("\n1. Testing health endpoint...")
    status, data, text = make_request("GET", "/health")
    print(f"Health status: {status}")

    # Test auth
    print("\n2. Testing auth endpoint...")
    status, data, text = make_request("GET", "/api/v1/auth/token/info")
    print(f"Auth status: {status}")


def main() -> None:
    """Main test function."""
    print("🧪 Converter Preview Endpoint Test")
    print("=" * 50)

    test_basic_endpoints()
    test_converter_endpoints()

    print("\n✅ Test completed!")


if __name__ == "__main__":
    main()<|MERGE_RESOLUTION|>--- conflicted
+++ resolved
@@ -1,20 +1,12 @@
-from typing import Any
-
 #!/usr/bin/env python3
-<<<<<<< HEAD
-# # Copyright (c) 2024 ViolentUTF Project
-# # Licensed under MIT License
-=======
 # Copyright (c) 2025 ViolentUTF Contributors.
 # Licensed under the MIT License.
 #
 # This file is part of ViolentUTF - An AI Red Teaming Platform.
 # See LICENSE file in the project root for license information.
->>>>>>> 27377bc4
 
 """
-Test script for converter preview endpoint.
-
+Test script for converter preview endpoint
 This script tests the converter preview functionality to identify the issue
 """
 
@@ -29,8 +21,8 @@
 JWT_TOKEN = "eyJhbGciOiJIUzI1NiIsInR5cCI6IkpXVCJ9.eyJzdWIiOiJ0ZXN0X3VzZXIiLCJlbWFpbCI6InRlc3RAdmlvbGVudHV0Zi5jb20iLCJuYW1lIjoiVGVzdCBVc2VyIiwicm9sZXMiOlsiYWktYXBpLWFjY2VzcyJdLCJpYXQiOjE3NDkzNDEzMzEsImV4cCI6MTc0OTM0NDkzMX0.IuvBNOICkgUzxhVOlxvFVoYFWDJ4wwBL6CxQXJkVdYs"  # nosec B105 - test JWT token
 
 
-def get_auth_headers() -> Any:
-    """Get authentication headers for API requests."""
+def get_auth_headers():
+    """Get authentication headers for API requests"""
     return {
         "Authorization": f"Bearer {JWT_TOKEN}",
         "Content-Type": "application/json",
@@ -38,14 +30,15 @@
     }
 
 
-def make_request(method, endpoint, **kwargs) -> Any:
-    """Make API request and return response details."""
+def make_request(method, endpoint, **kwargs):
+    """Make API request and return response details"""
     url = f"{API_BASE_URL}{endpoint}"
     headers = get_auth_headers()
 
     try:
         print(f"Making {method} request to: {url}")
         response = requests.request(method, url, headers=headers, timeout=30, **kwargs)
+
         print(f"Response status: {response.status_code}")
         print(f"Response headers: {dict(response.headers)}")
 
@@ -63,8 +56,8 @@
         return None, None, str(e)
 
 
-def test_converter_endpoints() -> None:
-    """Test converter endpoints step by step."""
+def test_converter_endpoints():
+    """Test converter endpoints step by step"""
     print("🔄 Testing Converter Endpoints")
     print("=" * 50)
 
@@ -134,8 +127,8 @@
         print("❌ No converter ID available for testing")
 
 
-def test_basic_endpoints() -> None:
-    """Test basic endpoints first."""
+def test_basic_endpoints():
+    """Test basic endpoints first"""
     print("🏥 Testing Basic Endpoints")
     print("=" * 50)
 
@@ -150,8 +143,8 @@
     print(f"Auth status: {status}")
 
 
-def main() -> None:
-    """Main test function."""
+def main():
+    """Main test function"""
     print("🧪 Converter Preview Endpoint Test")
     print("=" * 50)
 
