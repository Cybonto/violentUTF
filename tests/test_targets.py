--- conflicted
+++ resolved
@@ -1,23 +1,16 @@
-<<<<<<< HEAD
-# # Copyright (c) 2024 ViolentUTF Project
-# # Licensed under MIT License
-=======
 # Copyright (c) 2025 ViolentUTF Contributors.
 # Licensed under the MIT License.
 #
 # This file is part of ViolentUTF - An AI Red Teaming Platform.
 # See LICENSE file in the project root for license information.
->>>>>>> 27377bc4
 
 """
 Fixture to create a TestClient with authentication headers.
-
 """
 
 import json
 import os
 import sys
-from typing import Any
 
 import pytest
 from api.v1.endpoints.targets import router as targets_router
@@ -79,17 +72,17 @@
 
 
 @pytest.fixture(scope="function")
-def test_client() -> None:
+def test_client():
     with TestClient(app) as c:
         c.headers.update(headers)
         yield c
 
 
-def test_get_targets(test_client) -> None:
+def test_get_targets(test_client):
     """
     Test the GET /api/v1/targets endpoint.
     """
-    # Create a test target.
+    # Create a test target
     url = "/api/v1/targets"
     target_payload = {
         "name": "Test OpenAIChatTarget",
@@ -124,11 +117,11 @@
         print(f"Deleted target {target_id}")
 
 
-def test_get_target_by_id(test_client) -> None:
+def test_get_target_by_id(test_client):
     """
     Test the GET /api/v1/targets/{target_id} endpoint.
     """
-    # Create a test target.
+    # Create a test target
     url = "/api/v1/targets"
     target_payload = {
         "name": "Test OpenAIChatTarget",
@@ -166,9 +159,9 @@
         print(f"Deleted target {target_id}")
 
 
-def create_openai_target(test_client) -> Any:
-    """
-    Helper function to create an OpenAIChatTarget and return its ID
+def create_openai_target(test_client):
+    """
+    Helper function to create an OpenAIChatTarget and return its ID.
     """
     url = "/api/v1/targets"
     target_payload = {
@@ -189,11 +182,11 @@
     return target_id
 
 
-def test_update_target(test_client) -> None:
+def test_update_target(test_client):
     """
     Test updating a target.
     """
-    # First, create the target.
+    # First, create the target
     target_id = create_openai_target(test_client)
 
     # Prepare the data to update the target
@@ -219,11 +212,11 @@
         print(f"Deleted target {target_id}")
 
 
-def test_test_target(test_client) -> None:
+def test_test_target(test_client):
     """
     Test the /api/v1/targets/{target_id}/test endpoint.
     """
-    # First, create the target.
+    # First, create the target
     target_id = create_openai_target(test_client)
 
     # Prepare the test prompt
@@ -246,11 +239,11 @@
         print(f"Deleted target {target_id}")
 
 
-def test_delete_target(test_client) -> None:
+def test_delete_target(test_client):
     """
     Test deleting a target.
     """
-    # Create a test target.
+    # Create a test target
     target_id = create_openai_target(test_client)
     print(f"Created target {target_id}")
 
@@ -269,11 +262,11 @@
     )
 
 
-def test_test_target_invalid_api_key(test_client) -> None:
+def test_test_target_invalid_api_key(test_client):
     """
     Test testing a target with an invalid API key.
     """
-    # Prepare target data with an invalid API key.
+    # Prepare target data with an invalid API key
     target_payload = {
         "name": "OpenAI Invalid Key Target",
         "type": "PromptTarget",
@@ -311,11 +304,11 @@
         print(f"Deleted target {target_id}")
 
 
-def test_test_target_special_characters(test_client) -> None:
+def test_test_target_special_characters(test_client):
     """
     Test testing a target with special characters in the prompt.
     """
-    # Create the target.
+    # Create the target
     target_id = create_openai_target(test_client)
 
     # Prepare a prompt with special characters
