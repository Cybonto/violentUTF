--- conflicted
+++ resolved
@@ -6,16 +6,6 @@
 import os
 import sys
 
-<<<<<<< HEAD
-# Add project root to sys.path
-sys.path.append(os.path.dirname(os.path.dirname(__file__)))
-# Add violentutf_api/fastapi_app to path for imports
-sys.path.append(os.path.join(os.path.dirname(os.path.dirname(__file__)), "violentutf_api", "fastapi_app"))
-
-import json
-
-=======
->>>>>>> 2e1518b4
 import pytest
 from api.v1.endpoints.targets import router as targets_router
 from core.security import get_current_user
@@ -23,9 +13,6 @@
 from fastapi import Depends, FastAPI
 from fastapi.testclient import TestClient
 
-<<<<<<< HEAD
-from keycloak import KeycloakOpenID
-=======
 sys.path.append(os.path.dirname(os.path.dirname(__file__)))
 sys.path.append(os.path.join(os.path.dirname(os.path.dirname(__file__)), "violentutf_api", "fastapi_app"))
 
@@ -34,7 +21,7 @@
 # Add project root to sys.path
 # Add violentutf_api/fastapi_app to path for imports
 
->>>>>>> 2e1518b4
+
 
 # Create a new FastAPI app for testing
 app = FastAPI()
