--- conflicted
+++ resolved
@@ -1,17 +1,12 @@
 #!/usr/bin/env python3
-<<<<<<< HEAD
-# # Copyright (c) 2024 ViolentUTF Project
-# # Licensed under MIT License
-=======
 # Copyright (c) 2025 ViolentUTF Contributors.
 # Licensed under the MIT License.
 #
 # This file is part of ViolentUTF - An AI Red Teaming Platform.
 # See LICENSE file in the project root for license information.
->>>>>>> 27377bc4
 
 """
-Sequential Execution Plan for Full Scorer Testing.
+Sequential Execution Plan for Full Scorer Testing
 
 This demonstrates how to implement sequential execution with progress tracking
 to avoid the 504 Gateway Timeout issue.
@@ -21,7 +16,7 @@
 import time
 
 
-def sequential_execution_flow() -> None:
+def sequential_execution_flow():
     """
     Proposed flow for Full Execution with progress tracking:
 
@@ -73,7 +68,7 @@
     print("- Works with any dataset size")
 
 
-def proposed_ui_changes() -> None:
+def proposed_ui_changes():
     """
     UI changes needed in 4_Configure_Scorers.py
     """
@@ -97,9 +92,9 @@
     print("   display_results(results)")
 
 
-def api_endpoints_needed() -> None:
+def api_endpoints_needed():
     """
-    API endpoints that need to be added/modified.
+    API endpoints that need to be added/modified
     """
     print("\n\nAPI Endpoints Needed:")
     print("=" * 60)
