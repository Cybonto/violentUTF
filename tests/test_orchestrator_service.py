<<<<<<< HEAD
# # Copyright (c) 2024 ViolentUTF Project
# # Licensed under MIT License
=======
# Copyright (c) 2025 ViolentUTF Contributors.
# Licensed under the MIT License.
#
# This file is part of ViolentUTF - An AI Red Teaming Platform.
# See LICENSE file in the project root for license information.
>>>>>>> 27377bc4

import asyncio
from typing import Any
from unittest.mock import AsyncMock, Mock, patch

import pytest

from violentutf_api.fastapi_app.app.services.pyrit_orchestrator_service import (
    PyRITOrchestratorService,
)


@pytest.fixture
def orchestrator_service() -> Any:
    """Create orchestrator service instance for testing."""
    return PyRITOrchestratorService()


@pytest.mark.asyncio
async def test_get_orchestrator_types(orchestrator_service) -> None:
<<<<<<< HEAD
    """Test orchestrator type discovery."""
=======
    """Test orchestrator type discovery"""
>>>>>>> 27377bc4
    types = orchestrator_service.get_orchestrator_types()

    assert len(types) > 0
    assert any(t["name"] == "PromptSendingOrchestrator" for t in types)

    # Check PromptSendingOrchestrator details
    pso_type = next(t for t in types if t["name"] == "PromptSendingOrchestrator")
    assert pso_type["category"] == "single_turn"
    assert "basic_prompting" in pso_type["use_cases"]
    assert any(p["name"] == "objective_target" for p in pso_type["parameters"])


@pytest.mark.asyncio
async def test_create_orchestrator_instance(orchestrator_service) -> None:
<<<<<<< HEAD
    """Test orchestrator instance creation."""
=======
    """Test orchestrator instance creation"""
>>>>>>> 27377bc4
    config = {
        "orchestrator_type": "PromptSendingOrchestrator",
        "parameters": {
            "objective_target": {
                "type": "configured_generator",
                "generator_name": "test_generator",
            },
            "batch_size": 5,
            "verbose": True,
        },
    }

    with patch.object(orchestrator_service, "_create_generator_target") as mock_target:
        mock_target.return_value = Mock()

        orchestrator_id = await orchestrator_service.create_orchestrator_instance(config)

        assert orchestrator_id is not None
        assert orchestrator_id in orchestrator_service._orchestrator_instances


@pytest.mark.asyncio
async def test_execute_prompt_list(orchestrator_service) -> None:
<<<<<<< HEAD
    """Test executing orchestrator with prompt list."""
    # Create mock orchestrator.
=======
    """Test executing orchestrator with prompt list"""
    # Create mock orchestrator
>>>>>>> 27377bc4
    mock_orchestrator = Mock()
    mock_results = [Mock()]
    mock_orchestrator.send_prompts_async = AsyncMock(return_value=mock_results)
    mock_orchestrator.get_score_memory.return_value = []
    mock_orchestrator.get_memory.return_value = []

    orchestrator_id = "test-id"
    orchestrator_service._orchestrator_instances[orchestrator_id] = mock_orchestrator

    execution_config = {
        "execution_type": "prompt_list",
        "input_data": {
            "prompt_list": ["Test prompt 1", "Test prompt 2"],
            "prompt_type": "text",
            "memory_labels": {"test": "true"},
        },
    }

    results = await orchestrator_service.execute_orchestrator(orchestrator_id, execution_config)

    assert "execution_summary" in results
    assert "prompt_request_responses" in results
    mock_orchestrator.send_prompts_async.assert_called_once()


@pytest.mark.asyncio
async def test_execute_dataset(orchestrator_service) -> None:
<<<<<<< HEAD
    """Test executing orchestrator with dataset."""
    # Create mock orchestrator.
=======
    """Test executing orchestrator with dataset"""
    # Create mock orchestrator
>>>>>>> 27377bc4
    mock_orchestrator = Mock()
    mock_results = [Mock()]
    mock_orchestrator.send_prompts_async = AsyncMock(return_value=mock_results)
    mock_orchestrator.get_score_memory.return_value = []
    mock_orchestrator.get_memory.return_value = []

    orchestrator_id = "test-id"
    orchestrator_service._orchestrator_instances[orchestrator_id] = mock_orchestrator

    execution_config = {
        "execution_type": "dataset",
        "input_data": {
            "dataset_id": "test_dataset",
            "sample_size": 5,
            "memory_labels": {"dataset_test": "true"},
        },
    }

    # Mock dataset loading
    with patch.object(orchestrator_service, "_load_dataset_prompts") as mock_load:
        mock_load.return_value = ["prompt1", "prompt2", "prompt3"]

        results = await orchestrator_service.execute_orchestrator(orchestrator_id, execution_config)

        assert "execution_summary" in results
        assert "prompt_request_responses" in results
        mock_orchestrator.send_prompts_async.assert_called_once()
        mock_load.assert_called_once_with("test_dataset", 5)


@pytest.mark.asyncio
async def test_generator_target_bridge() -> None:
<<<<<<< HEAD
    """Test ConfiguredGeneratorTarget bridge functionality."""
=======
    """Test ConfiguredGeneratorTarget bridge functionality"""
>>>>>>> 27377bc4
    from pyrit.models import PromptRequestPiece

    from violentutf_api.fastapi_app.app.services.pyrit_orchestrator_service import (
        ConfiguredGeneratorTarget,
    )

    generator_config = {"name": "test_generator", "type": "test_type"}

    target = ConfiguredGeneratorTarget(generator_config)

    # Test identifier
    identifier = target.get_identifier()
    assert identifier["__type__"] == "ConfiguredGeneratorTarget"
    assert identifier["generator_name"] == "test_generator"

    # Test send prompt with mocked execution
    with patch(
        "violentutf_api.fastapi_app.app.services.generator_integration_service.execute_generator_prompt"
    ) as mock_execute:
        mock_execute.return_value = {"success": True, "response": "Test response"}

        prompt_piece = PromptRequestPiece(role="user", original_value="Test prompt", conversation_id="test_conv")

        response = await target.send_prompt_async(prompt_piece)

        assert response is not None
        assert len(response.request_pieces) == 2  # user + assistant
        mock_execute.assert_called_once()


def test_parameter_descriptions(orchestrator_service) -> None:
<<<<<<< HEAD
    """Test parameter description generation."""
=======
    """Test parameter description generation"""
>>>>>>> 27377bc4
    descriptions = orchestrator_service._get_parameter_description(Mock, "objective_target")
    assert "target" in descriptions.lower()

    descriptions = orchestrator_service._get_parameter_description(Mock, "batch_size")
    assert "batch" in descriptions.lower()


def test_use_cases(orchestrator_service) -> None:
<<<<<<< HEAD
    """Test use case mapping."""
=======
    """Test use case mapping"""
>>>>>>> 27377bc4
    use_cases = orchestrator_service._get_use_cases("PromptSendingOrchestrator")
    assert "basic_prompting" in use_cases
    assert "dataset_testing" in use_cases

    unknown_cases = orchestrator_service._get_use_cases("UnknownOrchestrator")
    assert unknown_cases == ["general_purpose"]


@pytest.mark.asyncio
async def test_orchestrator_memory_retrieval(orchestrator_service) -> None:
<<<<<<< HEAD
    """Test orchestrator memory retrieval."""
=======
    """Test orchestrator memory retrieval"""
>>>>>>> 27377bc4
    mock_orchestrator = Mock()
    mock_memory_pieces = [Mock(id="1", role="user", original_value="test")]
    mock_orchestrator.get_memory.return_value = mock_memory_pieces

    orchestrator_id = "test-id"
    orchestrator_service._orchestrator_instances[orchestrator_id] = mock_orchestrator

    memory_pieces = orchestrator_service.get_orchestrator_memory(orchestrator_id)

    assert len(memory_pieces) == 1
    mock_orchestrator.get_memory.assert_called_once()


@pytest.mark.asyncio
async def test_orchestrator_scores_retrieval(orchestrator_service) -> None:
<<<<<<< HEAD
    """Test orchestrator scores retrieval."""
=======
    """Test orchestrator scores retrieval"""
>>>>>>> 27377bc4
    mock_orchestrator = Mock()
    mock_scores = [Mock(id="1", score_value=0.8, score_type="test")]
    mock_orchestrator.get_score_memory.return_value = mock_scores

    orchestrator_id = "test-id"
    orchestrator_service._orchestrator_instances[orchestrator_id] = mock_orchestrator

    scores = orchestrator_service.get_orchestrator_scores(orchestrator_id)

    assert len(scores) == 1
    mock_orchestrator.get_score_memory.assert_called_once()


def test_orchestrator_disposal(orchestrator_service) -> None:
<<<<<<< HEAD
    """Test orchestrator instance cleanup."""
=======
    """Test orchestrator instance cleanup"""
>>>>>>> 27377bc4
    mock_orchestrator = Mock()
    orchestrator_id = "test-id"
    orchestrator_service._orchestrator_instances[orchestrator_id] = mock_orchestrator

    orchestrator_service.dispose_orchestrator(orchestrator_id)

    assert orchestrator_id not in orchestrator_service._orchestrator_instances
    mock_orchestrator.dispose_db_engine.assert_called_once()


@pytest.mark.asyncio
async def test_invalid_orchestrator_type(orchestrator_service) -> None:
<<<<<<< HEAD
    """Test error handling for invalid orchestrator type."""
=======
    """Test error handling for invalid orchestrator type"""
>>>>>>> 27377bc4
    config = {"orchestrator_type": "InvalidOrchestrator", "parameters": {}}

    with pytest.raises(ValueError, match="Unknown orchestrator type"):
        await orchestrator_service.create_orchestrator_instance(config)


@pytest.mark.asyncio
async def test_missing_orchestrator_execution(orchestrator_service) -> None:
<<<<<<< HEAD
    """Test error handling for missing orchestrator during execution."""
    execution_config = {"execution_type": "prompt_list", "input_data": {"prompt_list": ["test"]}}
=======
    """Test error handling for missing orchestrator during execution"""
    execution_config = {
        "execution_type": "prompt_list",
        "input_data": {"prompt_list": ["test"]},
    }
>>>>>>> 27377bc4

    with pytest.raises(ValueError, match="Orchestrator not found"):
        await orchestrator_service.execute_orchestrator("nonexistent", execution_config)


@pytest.mark.asyncio
async def test_unsupported_execution_type(orchestrator_service) -> None:
<<<<<<< HEAD
    """Test error handling for unsupported execution type."""
=======
    """Test error handling for unsupported execution type"""
>>>>>>> 27377bc4
    mock_orchestrator = Mock()
    orchestrator_id = "test-id"
    orchestrator_service._orchestrator_instances[orchestrator_id] = mock_orchestrator

    execution_config = {"execution_type": "unsupported_type", "input_data": {}}

    with pytest.raises(ValueError, match="Unsupported execution type"):
        await orchestrator_service.execute_orchestrator(orchestrator_id, execution_config)<|MERGE_RESOLUTION|>--- conflicted
+++ resolved
@@ -1,16 +1,10 @@
-<<<<<<< HEAD
-# # Copyright (c) 2024 ViolentUTF Project
-# # Licensed under MIT License
-=======
 # Copyright (c) 2025 ViolentUTF Contributors.
 # Licensed under the MIT License.
 #
 # This file is part of ViolentUTF - An AI Red Teaming Platform.
 # See LICENSE file in the project root for license information.
->>>>>>> 27377bc4
 
 import asyncio
-from typing import Any
 from unittest.mock import AsyncMock, Mock, patch
 
 import pytest
@@ -21,18 +15,14 @@
 
 
 @pytest.fixture
-def orchestrator_service() -> Any:
-    """Create orchestrator service instance for testing."""
+def orchestrator_service():
+    """Create orchestrator service instance for testing"""
     return PyRITOrchestratorService()
 
 
 @pytest.mark.asyncio
 async def test_get_orchestrator_types(orchestrator_service) -> None:
-<<<<<<< HEAD
-    """Test orchestrator type discovery."""
-=======
     """Test orchestrator type discovery"""
->>>>>>> 27377bc4
     types = orchestrator_service.get_orchestrator_types()
 
     assert len(types) > 0
@@ -47,11 +37,7 @@
 
 @pytest.mark.asyncio
 async def test_create_orchestrator_instance(orchestrator_service) -> None:
-<<<<<<< HEAD
-    """Test orchestrator instance creation."""
-=======
     """Test orchestrator instance creation"""
->>>>>>> 27377bc4
     config = {
         "orchestrator_type": "PromptSendingOrchestrator",
         "parameters": {
@@ -75,13 +61,8 @@
 
 @pytest.mark.asyncio
 async def test_execute_prompt_list(orchestrator_service) -> None:
-<<<<<<< HEAD
-    """Test executing orchestrator with prompt list."""
-    # Create mock orchestrator.
-=======
     """Test executing orchestrator with prompt list"""
     # Create mock orchestrator
->>>>>>> 27377bc4
     mock_orchestrator = Mock()
     mock_results = [Mock()]
     mock_orchestrator.send_prompts_async = AsyncMock(return_value=mock_results)
@@ -109,13 +90,8 @@
 
 @pytest.mark.asyncio
 async def test_execute_dataset(orchestrator_service) -> None:
-<<<<<<< HEAD
-    """Test executing orchestrator with dataset."""
-    # Create mock orchestrator.
-=======
     """Test executing orchestrator with dataset"""
     # Create mock orchestrator
->>>>>>> 27377bc4
     mock_orchestrator = Mock()
     mock_results = [Mock()]
     mock_orchestrator.send_prompts_async = AsyncMock(return_value=mock_results)
@@ -148,11 +124,7 @@
 
 @pytest.mark.asyncio
 async def test_generator_target_bridge() -> None:
-<<<<<<< HEAD
-    """Test ConfiguredGeneratorTarget bridge functionality."""
-=======
     """Test ConfiguredGeneratorTarget bridge functionality"""
->>>>>>> 27377bc4
     from pyrit.models import PromptRequestPiece
 
     from violentutf_api.fastapi_app.app.services.pyrit_orchestrator_service import (
@@ -184,11 +156,7 @@
 
 
 def test_parameter_descriptions(orchestrator_service) -> None:
-<<<<<<< HEAD
-    """Test parameter description generation."""
-=======
     """Test parameter description generation"""
->>>>>>> 27377bc4
     descriptions = orchestrator_service._get_parameter_description(Mock, "objective_target")
     assert "target" in descriptions.lower()
 
@@ -197,11 +165,7 @@
 
 
 def test_use_cases(orchestrator_service) -> None:
-<<<<<<< HEAD
-    """Test use case mapping."""
-=======
     """Test use case mapping"""
->>>>>>> 27377bc4
     use_cases = orchestrator_service._get_use_cases("PromptSendingOrchestrator")
     assert "basic_prompting" in use_cases
     assert "dataset_testing" in use_cases
@@ -212,11 +176,7 @@
 
 @pytest.mark.asyncio
 async def test_orchestrator_memory_retrieval(orchestrator_service) -> None:
-<<<<<<< HEAD
-    """Test orchestrator memory retrieval."""
-=======
     """Test orchestrator memory retrieval"""
->>>>>>> 27377bc4
     mock_orchestrator = Mock()
     mock_memory_pieces = [Mock(id="1", role="user", original_value="test")]
     mock_orchestrator.get_memory.return_value = mock_memory_pieces
@@ -232,11 +192,7 @@
 
 @pytest.mark.asyncio
 async def test_orchestrator_scores_retrieval(orchestrator_service) -> None:
-<<<<<<< HEAD
-    """Test orchestrator scores retrieval."""
-=======
     """Test orchestrator scores retrieval"""
->>>>>>> 27377bc4
     mock_orchestrator = Mock()
     mock_scores = [Mock(id="1", score_value=0.8, score_type="test")]
     mock_orchestrator.get_score_memory.return_value = mock_scores
@@ -251,11 +207,7 @@
 
 
 def test_orchestrator_disposal(orchestrator_service) -> None:
-<<<<<<< HEAD
-    """Test orchestrator instance cleanup."""
-=======
     """Test orchestrator instance cleanup"""
->>>>>>> 27377bc4
     mock_orchestrator = Mock()
     orchestrator_id = "test-id"
     orchestrator_service._orchestrator_instances[orchestrator_id] = mock_orchestrator
@@ -268,11 +220,7 @@
 
 @pytest.mark.asyncio
 async def test_invalid_orchestrator_type(orchestrator_service) -> None:
-<<<<<<< HEAD
-    """Test error handling for invalid orchestrator type."""
-=======
     """Test error handling for invalid orchestrator type"""
->>>>>>> 27377bc4
     config = {"orchestrator_type": "InvalidOrchestrator", "parameters": {}}
 
     with pytest.raises(ValueError, match="Unknown orchestrator type"):
@@ -281,16 +229,11 @@
 
 @pytest.mark.asyncio
 async def test_missing_orchestrator_execution(orchestrator_service) -> None:
-<<<<<<< HEAD
-    """Test error handling for missing orchestrator during execution."""
-    execution_config = {"execution_type": "prompt_list", "input_data": {"prompt_list": ["test"]}}
-=======
     """Test error handling for missing orchestrator during execution"""
     execution_config = {
         "execution_type": "prompt_list",
         "input_data": {"prompt_list": ["test"]},
     }
->>>>>>> 27377bc4
 
     with pytest.raises(ValueError, match="Orchestrator not found"):
         await orchestrator_service.execute_orchestrator("nonexistent", execution_config)
@@ -298,11 +241,7 @@
 
 @pytest.mark.asyncio
 async def test_unsupported_execution_type(orchestrator_service) -> None:
-<<<<<<< HEAD
-    """Test error handling for unsupported execution type."""
-=======
     """Test error handling for unsupported execution type"""
->>>>>>> 27377bc4
     mock_orchestrator = Mock()
     orchestrator_id = "test-id"
     orchestrator_service._orchestrator_instances[orchestrator_id] = mock_orchestrator
