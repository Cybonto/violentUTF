<<<<<<< HEAD
# # Copyright (c) 2024 ViolentUTF Project
# # Licensed under MIT License
=======
# Copyright (c) 2025 ViolentUTF Contributors.
# Licensed under the MIT License.
#
# This file is part of ViolentUTF - An AI Red Teaming Platform.
# See LICENSE file in the project root for license information.
>>>>>>> 27377bc4

"""
Test cases for JWT authentication system and API key management.

Tests the recent changes in JWT token handling, refresh mechanisms, and APISIX integration
"""

import json
import os
import time
from datetime import datetime, timedelta, timezone
from typing import Any, Dict, Optional
from unittest.mock import MagicMock, patch

import jwt
import pytest
import requests

# API Configuration
API_BASE_URL = os.getenv("VIOLENTUTF_API_URL", "http://localhost:9080")


class TestJWTAuthentication:
    """Test suite for JWT authentication and token management."""

    def test_jwt_token_creation(self) -> None:
<<<<<<< HEAD
        """ "Test JWT token creation with proper structure."""
        # Simulate JWT manager token creation.
        secret_key = "test_secret_key_for_jwt"
=======
        """Test JWT token creation with proper structure"""
        # Simulate JWT manager token creation
        secret_key = "test_secret_key_for_jwt"  # nosec B105 - test JWT secret
>>>>>>> 27377bc4
        algorithm = "HS256"

        now = datetime.now(timezone.utc)
        payload = {
            "sub": "test_user",
            "email": "test@example.com",
            "name": "Test User",
            "roles": ["ai-api-access"],
            "iat": now,
            "exp": now + timedelta(hours=1),
        }

        token = jwt.encode(payload, secret_key, algorithm=algorithm)
        assert token is not None, "JWT token creation failed"

        # Verify token can be decoded
        decoded = jwt.decode(token, secret_key, algorithms=[algorithm])
        assert decoded["sub"] == "test_user"
        assert decoded["email"] == "test@example.com"
        assert "ai-api-access" in decoded["roles"]

<<<<<<< HEAD
    def test_jwt_token_expiry_detection(self: "TestJWTAuthentication") -> None:
        """Test detection of expired JWT tokens."""
        secret_key = "test_secret_key_for_jwt"
=======
    def test_jwt_token_expiry_detection(self) -> None:
        """Test detection of expired JWT tokens"""
        secret_key = "test_secret_key_for_jwt"  # nosec B105 - test JWT secret
>>>>>>> 27377bc4
        algorithm = "HS256"

        # Create expired token
        past_time = datetime.now(timezone.utc) - timedelta(hours=2)
        expired_payload = {
            "sub": "test_user",
            "email": "test@example.com",
            "roles": ["ai-api-access"],
            "iat": past_time,
            "exp": past_time + timedelta(minutes=30),  # Expired 1.5 hours ago
        }

        expired_token = jwt.encode(expired_payload, secret_key, algorithm=algorithm)

        # Verify token is detected as expired
        try:
            jwt.decode(expired_token, secret_key, algorithms=[algorithm])
            assert False, "Expired token should have raised an exception"
        except jwt.ExpiredSignatureError:
            assert True, "Correctly detected expired token"

<<<<<<< HEAD
    def test_jwt_token_refresh_timing(self: "TestJWTAuthentication") -> None:
        """Test proactive refresh timing (10 minutes before expiry)."""
        secret_key = "test_secret_key_for_jwt"
=======
    def test_jwt_token_refresh_timing(self) -> None:
        """Test proactive refresh timing (10 minutes before expiry)"""
        secret_key = "test_secret_key_for_jwt"  # nosec B105 - test JWT secret
>>>>>>> 27377bc4
        algorithm = "HS256"

        # Create token that expires in 5 minutes (should trigger refresh)
        now = datetime.now(timezone.utc)
        soon_to_expire_payload = {
            "sub": "test_user",
            "email": "test@example.com",
            "roles": ["ai-api-access"],
            "iat": now,
            "exp": now + timedelta(minutes=5),  # Expires in 5 minutes
        }

        token = jwt.encode(soon_to_expire_payload, secret_key, algorithm=algorithm)
        decoded = jwt.decode(token, secret_key, algorithms=[algorithm])

        # Check if token should be refreshed (less than 10 minutes remaining)
        exp_time = datetime.fromtimestamp(decoded["exp"], tz=timezone.utc)
        time_remaining = exp_time - datetime.now(timezone.utc)
        refresh_buffer = timedelta(minutes=10)

        should_refresh = time_remaining < refresh_buffer
        assert should_refresh, "Token with 5 minutes remaining should trigger refresh"

    @pytest.mark.skipif(not os.getenv("VIOLENTUTF_API_URL"), reason="API URL not configured")
<<<<<<< HEAD
    def test_api_authentication_flow(self: "TestJWTAuthentication") -> None:
        """Test the complete API authentication flow."""
        # Test unauthenticated request.
        response = requests.get(f"{API_BASE_URL}/api/v1/auth/token/info")
=======
    def test_api_authentication_flow(self) -> None:
        """Test the complete API authentication flow"""
        # Test unauthenticated request
        response = requests.get(f"{API_BASE_URL}/api/v1/auth/token/info", timeout=30)
>>>>>>> 27377bc4
        assert response.status_code == 401, "Unauthenticated request should return 401"

        # Test with invalid token
        headers = {"Authorization": "Bearer invalid_token"}
        response = requests.get(f"{API_BASE_URL}/api/v1/auth/token/info", headers=headers, timeout=30)
        assert response.status_code == 401, "Invalid token should return 401"

<<<<<<< HEAD
    def test_apisix_api_key_header_format(self: "TestJWTAuthentication") -> None:
        """Test APISIX API key header format for AI model access."""
        # Test the header format used by the generator test endpoint.
=======
    def test_apisix_api_key_header_format(self) -> None:
        """Test APISIX API key header format for AI model access"""
        # Test the header format used by the generator test endpoint
>>>>>>> 27377bc4
        test_api_key = "test_apisix_api_key_123"

        headers = {
            "Content-Type": "application/json",
            "X-API-Gateway": "APISIX",
            "apikey": test_api_key,  # APISIX expects 'apikey' header
        }

        assert headers["apikey"] == test_api_key
        assert headers["X-API-Gateway"] == "APISIX"

        # Verify header name is correct (not 'X-API-Key' or 'Authorization')
        assert "apikey" in headers
        assert "X-API-Key" not in headers


class TestJWTManager:
    """Test the JWT manager class functionality."""

    def test_jwt_manager_initialization(self) -> None:
<<<<<<< HEAD
        """ "Test JWT manager initialization with correct settings."""
        # Mock the JWT manager initialization.
=======
        """Test JWT manager initialization with correct settings"""
        # Mock the JWT manager initialization
>>>>>>> 27377bc4
        refresh_buffer = 600  # 10 minutes
        max_retry_attempts = 3
        retry_delay = 5

        assert refresh_buffer == 600, "Refresh buffer should be 10 minutes (600 seconds)"
        assert max_retry_attempts == 3, "Should allow 3 retry attempts"
        assert retry_delay == 5, "Should wait 5 seconds between retries"

<<<<<<< HEAD
    def test_token_refresh_status(self: "TestJWTManager") -> None:
        """Test token refresh status reporting."""
        # Test different refresh statuses.
=======
    def test_token_refresh_status(self) -> None:
        """Test token refresh status reporting"""
        # Test different refresh statuses
>>>>>>> 27377bc4
        statuses = ["active", "expiring_soon", "refreshing", "expired"]

        for status in statuses:
            # Mock refresh status response
            mock_status = {
                "status": status,
                "time_remaining": 300 if status != "expired" else 0,
                "refresh_in_progress": status == "refreshing",
            }

            assert mock_status["status"] in statuses
            if status == "expired":
                assert mock_status["time_remaining"] == 0
            if status == "refreshing":
                assert mock_status["refresh_in_progress"] is True

<<<<<<< HEAD
    def test_environment_variable_priority(self: "TestJWTManager") -> None:
        """Test environment variable priority for APISIX API key."""
=======
    def test_environment_variable_priority(self) -> None:
        """Test environment variable priority for APISIX API key"""
>>>>>>> 27377bc4
        # Test the priority order used in generators.py
        test_vars = {
            "VIOLENTUTF_API_KEY": "violentutf_key",
            "APISIX_API_KEY": "apisix_key",
            "AI_GATEWAY_API_KEY": "gateway_key",
        }

        # Test priority order: VIOLENTUTF_API_KEY first
        with patch.dict(os.environ, test_vars):
            api_key = os.getenv("VIOLENTUTF_API_KEY") or os.getenv("APISIX_API_KEY") or os.getenv("AI_GATEWAY_API_KEY")
            assert api_key == "violentutf_key", "VIOLENTUTF_API_KEY should have highest priority"

        # Test fallback to APISIX_API_KEY
        with patch.dict(
            os.environ,
            {"APISIX_API_KEY": "apisix_key", "AI_GATEWAY_API_KEY": "gateway_key"},
        ):
            api_key = os.getenv("VIOLENTUTF_API_KEY") or os.getenv("APISIX_API_KEY") or os.getenv("AI_GATEWAY_API_KEY")
            assert api_key == "apisix_key", "Should fallback to APISIX_API_KEY"


class TestStreamlitIntegration:
    """Test Streamlit frontend integration with JWT system."""

    def test_auth_headers_generation(self) -> None:
<<<<<<< HEAD
        """ "Test authentication header generation for Streamlit requests."""
        # Mock the get_auth_headers function behavior.
=======
        """Test authentication header generation for Streamlit requests"""
        # Mock the get_auth_headers function behavior
>>>>>>> 27377bc4
        mock_token = "mock_jwt_token_123"

        headers = {
            "Authorization": f"Bearer {mock_token}",
            "Content-Type": "application/json",
            "X-Real-IP": "127.0.0.1",
            "X-Forwarded-For": "127.0.0.1",
            "X-Forwarded-Host": "localhost:9080",
            "X-API-Gateway": "APISIX",
        }

        assert headers["Authorization"] == f"Bearer {mock_token}"
        assert headers["X-API-Gateway"] == "APISIX"
        assert headers["X-Real-IP"] == "127.0.0.1"

<<<<<<< HEAD
    def test_sidebar_status_messages(self: "TestStreamlitIntegration") -> None:
        """Test sidebar authentication status message format."""
        # Test different status message formats.
=======
    def test_sidebar_status_messages(self) -> None:
        """Test sidebar authentication status message format"""
        # Test different status message formats
>>>>>>> 27377bc4
        status_tests = [
            {"status": "refreshing", "expected": "🔄 AI Gateway: Refreshing Token..."},
            {"status": "expired", "expected": "⏰ AI Gateway: Token Expired"},
            {
                "status": "expiring_soon",
                "minutes": 5,
                "expected": "⚠️ AI Gateway: Expires in 5m",
            },
            {
                "status": "active",
                "minutes": 45,
                "expected": "🚀 AI Gateway: Active (45m left)",
            },
        ]

        for test in status_tests:
            if test["status"] == "expiring_soon":
                message = f"⚠️ AI Gateway: Expires in {test['minutes']}m"
            elif test["status"] == "active":
                message = f"🚀 AI Gateway: Active ({test['minutes']}m left)"
            elif test["status"] == "refreshing":
                message = "🔄 AI Gateway: Refreshing Token..."
            elif test["status"] == "expired":
                message = "⏰ AI Gateway: Token Expired"

            assert message == test["expected"], f"Status message format incorrect for {test['status']}"


class TestFastAPIIntegration:
    """Test FastAPI backend integration with JWT and APISIX."""

    def test_fastapi_environment_variables(self) -> None:
<<<<<<< HEAD
        """ "Test that FastAPI has access to required environment variables."""
        required_vars = ["SECRET_KEY", "JWT_SECRET_KEY", "VIOLENTUTF_API_KEY", "APISIX_BASE_URL"]
=======
        """Test that FastAPI has access to required environment variables"""
        required_vars = [
            "SECRET_KEY",
            "JWT_SECRET_KEY",
            "VIOLENTUTF_API_KEY",
            "APISIX_BASE_URL",
        ]
>>>>>>> 27377bc4

        # Mock environment setup
        mock_env = {
            "SECRET_KEY": "fastapi_secret",
            "JWT_SECRET_KEY": "shared_jwt_secret",
            "VIOLENTUTF_API_KEY": "apisix_api_key",
            "APISIX_BASE_URL": "http://apisix:9080",
        }

        with patch.dict(os.environ, mock_env):
            for var in required_vars:
                assert os.getenv(var) is not None, f"Required environment variable {var} not found"

<<<<<<< HEAD
    def test_generator_test_authentication(self: "TestFastAPIIntegration") -> None:
        """Test generator test endpoint authentication requirements."""
        # Mock the authentication flow for generator testing.
=======
    def test_generator_test_authentication(self) -> None:
        """Test generator test endpoint authentication requirements"""
        # Mock the authentication flow for generator testing
>>>>>>> 27377bc4

        # 1. JWT authentication for FastAPI endpoint
        jwt_headers = {
            "Authorization": "Bearer jwt_token_here",
            "Content-Type": "application/json",
        }

        # 2. APISIX API key for AI model access
        apisix_headers = {
            "Content-Type": "application/json",
            "X-API-Gateway": "APISIX",
            "apikey": "apisix_api_key_here",
        }

        assert "Authorization" in jwt_headers, "JWT authentication header required"
        assert "apikey" in apisix_headers, "APISIX API key header required"
        assert apisix_headers["X-API-Gateway"] == "APISIX", "APISIX gateway header required"

<<<<<<< HEAD
    def test_error_handling_for_missing_api_key(self: "TestFastAPIIntegration") -> None:
        """Test error handling when APISIX API key is missing."""
        # Test the error scenario that was fixed.
=======
    def test_error_handling_for_missing_api_key(self) -> None:
        """Test error handling when APISIX API key is missing"""
        # Test the error scenario that was fixed
>>>>>>> 27377bc4
        mock_request_without_key = {
            "headers": {
                "Content-Type": "application/json",
                "X-API-Gateway": "APISIX",
                # Missing 'apikey' header
            }
        }

        # Should detect missing API key
        has_api_key = "apikey" in mock_request_without_key["headers"]
        assert not has_api_key, "Should detect missing API key"

        # Test the fixed version with API key
        mock_request_with_key = {
            "headers": {
                "Content-Type": "application/json",
                "X-API-Gateway": "APISIX",
                "apikey": "test_api_key",
            }
        }

        has_api_key = "apikey" in mock_request_with_key["headers"]
        assert has_api_key, "Should detect present API key"


class TestEnvironmentConfiguration:
    """Test environment configuration for the authentication system."""

    def test_setup_script_variables(self) -> None:
<<<<<<< HEAD
        """ "Test that setup script generates required variables."""
=======
        """Test that setup script generates required variables"""
>>>>>>> 27377bc4
        # Variables that should be generated by setup_macos.sh
        required_generated_vars = [
            "VIOLENTUTF_API_KEY",
            "JWT_SECRET_KEY",
            "FASTAPI_SECRET_KEY",
            "APISIX_ADMIN_KEY",
        ]

        # Mock generated values (these would be created by setup script)
        for var in required_generated_vars:
            assert len(var) > 0, f"Variable {var} name should not be empty"
            # In real setup, these would be cryptographically secure random strings

<<<<<<< HEAD
    def test_streamlit_env_file_structure(self: "TestEnvironmentConfiguration") -> None:
=======
    def test_streamlit_env_file_structure(self) -> None:
>>>>>>> 27377bc4
        """Test Streamlit .env file structure"""
        # Variables that should be in violentutf/.env
        streamlit_vars = [
            "JWT_SECRET_KEY",
            "VIOLENTUTF_API_KEY",
            "VIOLENTUTF_API_URL",
            "KEYCLOAK_USERNAME",
            "KEYCLOAK_PASSWORD",
        ]

        for var in streamlit_vars:
            assert isinstance(var, str), f"Variable {var} should be a string"

<<<<<<< HEAD
    def test_fastapi_env_file_structure(self: "TestEnvironmentConfiguration") -> None:
=======
    def test_fastapi_env_file_structure(self) -> None:
>>>>>>> 27377bc4
        """Test FastAPI .env file structure"""
        # Variables that should be in violentutf_api/fastapi_app/.env
        fastapi_vars = [
            "SECRET_KEY",
            "JWT_SECRET_KEY",  # Should match Streamlit
            "VIOLENTUTF_API_KEY",  # Added in recent fix
            "APISIX_BASE_URL",
            "APISIX_ADMIN_URL",
        ]

        for var in fastapi_vars:
            assert isinstance(var, str), f"Variable {var} should be a string"


if __name__ == "__main__":
    pytest.main([__file__, "-v"])<|MERGE_RESOLUTION|>--- conflicted
+++ resolved
@@ -1,17 +1,11 @@
-<<<<<<< HEAD
-# # Copyright (c) 2024 ViolentUTF Project
-# # Licensed under MIT License
-=======
 # Copyright (c) 2025 ViolentUTF Contributors.
 # Licensed under the MIT License.
 #
 # This file is part of ViolentUTF - An AI Red Teaming Platform.
 # See LICENSE file in the project root for license information.
->>>>>>> 27377bc4
 
 """
-Test cases for JWT authentication system and API key management.
-
+Test cases for JWT authentication system and API key management
 Tests the recent changes in JWT token handling, refresh mechanisms, and APISIX integration
 """
 
@@ -31,18 +25,12 @@
 
 
 class TestJWTAuthentication:
-    """Test suite for JWT authentication and token management."""
+    """Test suite for JWT authentication and token management"""
 
     def test_jwt_token_creation(self) -> None:
-<<<<<<< HEAD
-        """ "Test JWT token creation with proper structure."""
-        # Simulate JWT manager token creation.
-        secret_key = "test_secret_key_for_jwt"
-=======
         """Test JWT token creation with proper structure"""
         # Simulate JWT manager token creation
         secret_key = "test_secret_key_for_jwt"  # nosec B105 - test JWT secret
->>>>>>> 27377bc4
         algorithm = "HS256"
 
         now = datetime.now(timezone.utc)
@@ -64,15 +52,9 @@
         assert decoded["email"] == "test@example.com"
         assert "ai-api-access" in decoded["roles"]
 
-<<<<<<< HEAD
-    def test_jwt_token_expiry_detection(self: "TestJWTAuthentication") -> None:
-        """Test detection of expired JWT tokens."""
-        secret_key = "test_secret_key_for_jwt"
-=======
     def test_jwt_token_expiry_detection(self) -> None:
         """Test detection of expired JWT tokens"""
         secret_key = "test_secret_key_for_jwt"  # nosec B105 - test JWT secret
->>>>>>> 27377bc4
         algorithm = "HS256"
 
         # Create expired token
@@ -94,15 +76,9 @@
         except jwt.ExpiredSignatureError:
             assert True, "Correctly detected expired token"
 
-<<<<<<< HEAD
-    def test_jwt_token_refresh_timing(self: "TestJWTAuthentication") -> None:
-        """Test proactive refresh timing (10 minutes before expiry)."""
-        secret_key = "test_secret_key_for_jwt"
-=======
     def test_jwt_token_refresh_timing(self) -> None:
         """Test proactive refresh timing (10 minutes before expiry)"""
         secret_key = "test_secret_key_for_jwt"  # nosec B105 - test JWT secret
->>>>>>> 27377bc4
         algorithm = "HS256"
 
         # Create token that expires in 5 minutes (should trigger refresh)
@@ -127,17 +103,10 @@
         assert should_refresh, "Token with 5 minutes remaining should trigger refresh"
 
     @pytest.mark.skipif(not os.getenv("VIOLENTUTF_API_URL"), reason="API URL not configured")
-<<<<<<< HEAD
-    def test_api_authentication_flow(self: "TestJWTAuthentication") -> None:
-        """Test the complete API authentication flow."""
-        # Test unauthenticated request.
-        response = requests.get(f"{API_BASE_URL}/api/v1/auth/token/info")
-=======
     def test_api_authentication_flow(self) -> None:
         """Test the complete API authentication flow"""
         # Test unauthenticated request
         response = requests.get(f"{API_BASE_URL}/api/v1/auth/token/info", timeout=30)
->>>>>>> 27377bc4
         assert response.status_code == 401, "Unauthenticated request should return 401"
 
         # Test with invalid token
@@ -145,15 +114,9 @@
         response = requests.get(f"{API_BASE_URL}/api/v1/auth/token/info", headers=headers, timeout=30)
         assert response.status_code == 401, "Invalid token should return 401"
 
-<<<<<<< HEAD
-    def test_apisix_api_key_header_format(self: "TestJWTAuthentication") -> None:
-        """Test APISIX API key header format for AI model access."""
-        # Test the header format used by the generator test endpoint.
-=======
     def test_apisix_api_key_header_format(self) -> None:
         """Test APISIX API key header format for AI model access"""
         # Test the header format used by the generator test endpoint
->>>>>>> 27377bc4
         test_api_key = "test_apisix_api_key_123"
 
         headers = {
@@ -171,16 +134,11 @@
 
 
 class TestJWTManager:
-    """Test the JWT manager class functionality."""
+    """Test the JWT manager class functionality"""
 
     def test_jwt_manager_initialization(self) -> None:
-<<<<<<< HEAD
-        """ "Test JWT manager initialization with correct settings."""
-        # Mock the JWT manager initialization.
-=======
         """Test JWT manager initialization with correct settings"""
         # Mock the JWT manager initialization
->>>>>>> 27377bc4
         refresh_buffer = 600  # 10 minutes
         max_retry_attempts = 3
         retry_delay = 5
@@ -189,15 +147,9 @@
         assert max_retry_attempts == 3, "Should allow 3 retry attempts"
         assert retry_delay == 5, "Should wait 5 seconds between retries"
 
-<<<<<<< HEAD
-    def test_token_refresh_status(self: "TestJWTManager") -> None:
-        """Test token refresh status reporting."""
-        # Test different refresh statuses.
-=======
     def test_token_refresh_status(self) -> None:
         """Test token refresh status reporting"""
         # Test different refresh statuses
->>>>>>> 27377bc4
         statuses = ["active", "expiring_soon", "refreshing", "expired"]
 
         for status in statuses:
@@ -214,13 +166,8 @@
             if status == "refreshing":
                 assert mock_status["refresh_in_progress"] is True
 
-<<<<<<< HEAD
-    def test_environment_variable_priority(self: "TestJWTManager") -> None:
-        """Test environment variable priority for APISIX API key."""
-=======
     def test_environment_variable_priority(self) -> None:
         """Test environment variable priority for APISIX API key"""
->>>>>>> 27377bc4
         # Test the priority order used in generators.py
         test_vars = {
             "VIOLENTUTF_API_KEY": "violentutf_key",
@@ -243,16 +190,11 @@
 
 
 class TestStreamlitIntegration:
-    """Test Streamlit frontend integration with JWT system."""
+    """Test Streamlit frontend integration with JWT system"""
 
     def test_auth_headers_generation(self) -> None:
-<<<<<<< HEAD
-        """ "Test authentication header generation for Streamlit requests."""
-        # Mock the get_auth_headers function behavior.
-=======
         """Test authentication header generation for Streamlit requests"""
         # Mock the get_auth_headers function behavior
->>>>>>> 27377bc4
         mock_token = "mock_jwt_token_123"
 
         headers = {
@@ -268,15 +210,9 @@
         assert headers["X-API-Gateway"] == "APISIX"
         assert headers["X-Real-IP"] == "127.0.0.1"
 
-<<<<<<< HEAD
-    def test_sidebar_status_messages(self: "TestStreamlitIntegration") -> None:
-        """Test sidebar authentication status message format."""
-        # Test different status message formats.
-=======
     def test_sidebar_status_messages(self) -> None:
         """Test sidebar authentication status message format"""
         # Test different status message formats
->>>>>>> 27377bc4
         status_tests = [
             {"status": "refreshing", "expected": "🔄 AI Gateway: Refreshing Token..."},
             {"status": "expired", "expected": "⏰ AI Gateway: Token Expired"},
@@ -306,13 +242,9 @@
 
 
 class TestFastAPIIntegration:
-    """Test FastAPI backend integration with JWT and APISIX."""
+    """Test FastAPI backend integration with JWT and APISIX"""
 
     def test_fastapi_environment_variables(self) -> None:
-<<<<<<< HEAD
-        """ "Test that FastAPI has access to required environment variables."""
-        required_vars = ["SECRET_KEY", "JWT_SECRET_KEY", "VIOLENTUTF_API_KEY", "APISIX_BASE_URL"]
-=======
         """Test that FastAPI has access to required environment variables"""
         required_vars = [
             "SECRET_KEY",
@@ -320,7 +252,6 @@
             "VIOLENTUTF_API_KEY",
             "APISIX_BASE_URL",
         ]
->>>>>>> 27377bc4
 
         # Mock environment setup
         mock_env = {
@@ -334,15 +265,9 @@
             for var in required_vars:
                 assert os.getenv(var) is not None, f"Required environment variable {var} not found"
 
-<<<<<<< HEAD
-    def test_generator_test_authentication(self: "TestFastAPIIntegration") -> None:
-        """Test generator test endpoint authentication requirements."""
-        # Mock the authentication flow for generator testing.
-=======
     def test_generator_test_authentication(self) -> None:
         """Test generator test endpoint authentication requirements"""
         # Mock the authentication flow for generator testing
->>>>>>> 27377bc4
 
         # 1. JWT authentication for FastAPI endpoint
         jwt_headers = {
@@ -361,15 +286,9 @@
         assert "apikey" in apisix_headers, "APISIX API key header required"
         assert apisix_headers["X-API-Gateway"] == "APISIX", "APISIX gateway header required"
 
-<<<<<<< HEAD
-    def test_error_handling_for_missing_api_key(self: "TestFastAPIIntegration") -> None:
-        """Test error handling when APISIX API key is missing."""
-        # Test the error scenario that was fixed.
-=======
     def test_error_handling_for_missing_api_key(self) -> None:
         """Test error handling when APISIX API key is missing"""
         # Test the error scenario that was fixed
->>>>>>> 27377bc4
         mock_request_without_key = {
             "headers": {
                 "Content-Type": "application/json",
@@ -396,14 +315,10 @@
 
 
 class TestEnvironmentConfiguration:
-    """Test environment configuration for the authentication system."""
+    """Test environment configuration for the authentication system"""
 
     def test_setup_script_variables(self) -> None:
-<<<<<<< HEAD
-        """ "Test that setup script generates required variables."""
-=======
         """Test that setup script generates required variables"""
->>>>>>> 27377bc4
         # Variables that should be generated by setup_macos.sh
         required_generated_vars = [
             "VIOLENTUTF_API_KEY",
@@ -417,11 +332,7 @@
             assert len(var) > 0, f"Variable {var} name should not be empty"
             # In real setup, these would be cryptographically secure random strings
 
-<<<<<<< HEAD
-    def test_streamlit_env_file_structure(self: "TestEnvironmentConfiguration") -> None:
-=======
     def test_streamlit_env_file_structure(self) -> None:
->>>>>>> 27377bc4
         """Test Streamlit .env file structure"""
         # Variables that should be in violentutf/.env
         streamlit_vars = [
@@ -435,11 +346,7 @@
         for var in streamlit_vars:
             assert isinstance(var, str), f"Variable {var} should be a string"
 
-<<<<<<< HEAD
-    def test_fastapi_env_file_structure(self: "TestEnvironmentConfiguration") -> None:
-=======
     def test_fastapi_env_file_structure(self) -> None:
->>>>>>> 27377bc4
         """Test FastAPI .env file structure"""
         # Variables that should be in violentutf_api/fastapi_app/.env
         fastapi_vars = [
