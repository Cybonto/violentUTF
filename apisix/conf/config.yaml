---
stream_plugins:
- ip-restriction
- limit-conn
- mqtt-proxy
- syslog
etcd:
  timeout: 30
  host:
  - http://etcd:2379
  watch_timeout: 50
  startup_retry: 2
  prefix: /apisix
  tls:
    verify: true
deployment:
  role_traditional:
    config_provider: etcd
  role: traditional
  etcd:
    timeout: 30
    host:
    - http://etcd:2379
    watch_timeout: 50
    startup_retry: 2
    prefix: /apisix
    tls:
      verify: true
  config_provider: etcd
  admin:
    admin_key_required: true
    admin_api_version: v3
    enable_admin_cors: true
    allow_admin:
    - 0.0.0.0/0
    admin_key:
    - role: admin
      key: jDMc3GP5swJGfKraRZ9Ab1tx6dy7NLDp
      name: admin
    admin_listen:
      port: 9180
      ip: 0.0.0.0
plugin_attr:
  prometheus:
    enable_export_server: true
    export_uri: /apisix/prometheus/metrics
    export_addr:
      ip: 0.0.0.0  # Change from 127.0.0.1 to 0.0.0.0
      port: 9091
    metric_prefix: apisix_
  skywalking:
    report_interval: 3
    service_instance_name: APISIX Instance Name
    service_name: APISIX
    endpoint_addr: http://127.0.0.1:12800
  inspect:
    delay: 3
    hooks_file: /usr/local/apisix/plugin_inspect_hooks.lua
  server-info:
    report_ttl: 60
  opentelemetry:
    set_ngx_var: false
    batch_span_processor:
      drop_on_queue_full: false
      max_queue_size: 1024
      batch_timeout: 2
      inactive_timeout: 1
      max_export_batch_size: 16
    collector:
      request_timeout: 3
      request_headers:
        Authorization: token
      address: 127.0.0.1:4318
    resource:
      service.name: APISIX
    trace_id_source: x-request-id
  zipkin:
    set_ngx_var: false
  log-rotate:
    timeout: 10000
    max_size: -1
    interval: 3600
    max_kept: 168
    enable_compression: false
  proxy-mirror:
    timeout:
      connect: 60s
      send: 60s
      read: 60s
<<<<<<< HEAD
=======
      ip: 127.0.0.1
    metric_prefix: apisix_
>>>>>>> f6848893
  dubbo-proxy:
    upstream_multiplex_count: 32
plugins:
- api-breaker
- cors
- fault-injection
- limit-conn
- limit-count
- limit-req
- proxy-cache
- proxy-mirror
- proxy-rewrite
- traffic-split
- basic-auth
- jwt-auth
- key-auth
- openid-connect
- wolf-rbac
- csrf
- ua-restriction
- uri-blocker
- referer-restriction
- http-logger
- skywalking
- zipkin
- opentelemetry
- prometheus
- node-status
- echo
- request-id
- request-validation
- response-rewrite
- grpc-transcode
- grpc-web
- kafka-logger
- syslog
- tcp-logger
- udp-logger
- error-log-logger
- ai-proxy
- ai-prompt-decorator
- ai-prompt-template
- ai-rag
- ai-aws-content-moderation
- ai-prompt-guard
nginx_config:
  event:
    worker_connections: 10620
  main_configuration_snippet: ''
  http_configuration_snippet: ''
  http_server_configuration_snippet: ''
  http_server_location_configuration_snippet: ''
  http_admin_configuration_snippet: ''
  error_log: logs/error.log
  stream_configuration_snippet: ''
  error_log_level: warn
  worker_processes: auto
  enable_cpu_affinity: false
  worker_rlimit_nofile: 20480
  worker_shutdown_timeout: 240s
  max_pending_timers: 16384
  max_running_timers: 4096
  stream:
    access_log: logs/access_stream.log
    access_log_format: $remote_addr [$time_local] $protocol $status $bytes_sent $bytes_received $session_time
    access_log_format_escape: default
    lua_shared_dict:
      plugin-limit-conn-stream: 10m
      worker-events-stream: 10m
      tars-stream: 1m
      etcd-cluster-health-check-stream: 10m
      lrucache-lock-stream: 10m
    enable_access_log: false
  meta:
    lua_shared_dict:
      prometheus-metrics: 15m
  http:
    access_log: logs/access.log
    access_log_format: $remote_addr - $remote_user [$time_local] $http_host "$request" $status $body_bytes_sent $request_time "$http_referer" "$http_user_agent" $upstream_addr $upstream_status $upstream_response_time "$upstream_scheme://$upstream_host$upstream_uri"
    access_log_format_escape: default
    client_max_body_size: 0
    send_timeout: 10s
    underscores_in_headers: 'on'
    real_ip_header: X-Real-IP
    real_ip_recursive: 'off'
    real_ip_from:
    - 127.0.0.1
    - 'unix:'
    proxy_ssl_server_name: true
    charset: utf-8
    variables_hash_max_size: 2048
    access_log_buffer: 16384
    keepalive_timeout: 60s
    client_header_timeout: 60s
    client_body_timeout: 60s
    lua_shared_dict:
      internal-status: 10m
      upstream-healthcheck: 10m
      worker-events: 10m
      lrucache-lock: 10m
      balancer-ewma: 10m
      balancer-ewma-locks: 10m
      balancer-ewma-last-touched-at: 10m
      etcd-cluster-health-check: 10m
      plugin-ai-rate-limiting: 10m
      plugin-ai-rate-limiting-reset-header: 10m
      plugin-limit-conn: 10m
      plugin-limit-conn-redis-cluster-slot-lock: 1m
      plugin-limit-req-redis-cluster-slot-lock: 1m
      plugin-limit-req: 10m
      plugin-limit-count: 10m
      plugin-limit-count-redis-cluster-slot-lock: 1m
      prometheus-metrics: 10m
      tracing_buffer: 10m
      plugin-api-breaker: 10m
      discovery: 1m
      jwks: 1m
      ocsp-stapling: 10m
      cas-auth: 10m
      tars: 1m
      ext-plugin: 1m
      access-tokens: 1m
      introspection: 10m
    upstream:
      keepalive: 320
      keepalive_requests: 1000
      keepalive_timeout: 60s
    enable_access_log: true
  http_end_configuration_snippet: ''
apisix:
  data_encryption:
    enable_encrypt_fields: true
    keyring:
    - nCvq8llRuEOXNHSi
    - m0WiSxJdJsYfy5Z9
  enable_resolv_search_opt: true
  disable_sync_configuration_during_start: false
  node_listen:
  - 9080
  enable_dev_mode: false
  enable_reuseport: true
  enable_ipv6: true
  extra_lua_path: ''
  extra_lua_cpath: ''
  events:
    module: lua-resty-events
  enable_control: true
  ssl:
    ssl_ciphers: ECDHE-ECDSA-AES128-GCM-SHA256:ECDHE-RSA-AES128-GCM-SHA256:ECDHE-ECDSA-AES256-GCM-SHA384:ECDHE-RSA-AES256-GCM-SHA384:ECDHE-ECDSA-CHACHA20-POLY1305:ECDHE-RSA-CHACHA20-POLY1305:DHE-RSA-AES128-GCM-SHA256:DHE-RSA-AES256-GCM-SHA384
    ssl_session_tickets: false
    ssl_trusted_certificate: /etc/ssl/certs/ca-certificates.crt
    listen:
    - enable_http3: false
      port: 9443
    enable: true
    ssl_protocols: TLSv1.2 TLSv1.3
  show_upstream_status_in_response_header: false
  enable_admin: true
  normalize_uri_like_servlet: false
  proxy_cache:
    zones:
    - memory_size: 50m
      disk_size: 1G
      disk_path: /tmp/disk_cache_one
      cache_levels: '1:2'
      name: disk_cache_one
    - memory_size: 50m
      name: memory_cache
    cache_ttl: 10s
  proxy_mode: http
  router:
    http: radixtree_host_uri
    ssl: radixtree_sni
  enable_server_tokens: true
  resolver_timeout: 5
  enable_http2: true
  delete_uri_tail_slash: false
graphql:
  max_size: 1048576
...<|MERGE_RESOLUTION|>--- conflicted
+++ resolved
@@ -87,11 +87,8 @@
       connect: 60s
       send: 60s
       read: 60s
-<<<<<<< HEAD
-=======
       ip: 127.0.0.1
     metric_prefix: apisix_
->>>>>>> f6848893
   dubbo-proxy:
     upstream_multiplex_count: 32
 plugins:
