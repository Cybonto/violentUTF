#!/usr/bin/env python3
<<<<<<< HEAD
# # Copyright (c) 2024 ViolentUTF Project
# # Licensed under MIT License

"""
ViolentUTF JWT CLI Tool - Command line interface for JWT key management.
=======
# Copyright (c) 2025 ViolentUTF Contributors.
# Licensed under the MIT License.
#
# This file is part of ViolentUTF - An AI Red Teaming Platform.
# See LICENSE file in the project root for license information.

"""ViolentUTF JWT CLI Tool - Command line interface for JWT key management
>>>>>>> 27377bc4

Requirements:
    pip install click requests
"""
import json
import os
import sys
from datetime import datetime
from pathlib import Path
from typing import Any, Dict, Optional, cast

import click
import requests

# Configuration
API_BASE_URL = os.getenv("VIOLENTUTF_API_URL", "http://localhost:8000")
CONFIG_DIR = Path.home() / ".violentutf"

# Security: HTTP timeout configuration to prevent DoS via hanging connections
DEFAULT_TIMEOUT = 30  # seconds
AUTH_TIMEOUT = 10  # shorter for auth operations
TOKEN_FILE = CONFIG_DIR / "token.json"


def ensure_config_dir() -> None:
<<<<<<< HEAD
    """Ensure configuration directory exists."""
=======
    """Ensure configuration directory exists"""
>>>>>>> 27377bc4
    CONFIG_DIR.mkdir(exist_ok=True)


def save_token(token_data: dict) -> None:
<<<<<<< HEAD
    """Save token to local file."""
=======
    """Save token to local file"""
>>>>>>> 27377bc4
    ensure_config_dir()

    with open(TOKEN_FILE, "w", encoding="utf-8") as f:
        json.dump(token_data, f, indent=2)
    os.chmod(TOKEN_FILE, 0o600)  # Restrict permissions


<<<<<<< HEAD
def load_token() -> Optional[dict]:
    """Load token from local file."""
=======
def load_token() -> Optional[Dict[str, Any]]:
    """Load token from local file"""
>>>>>>> 27377bc4
    if TOKEN_FILE.exists():

        with open(TOKEN_FILE, "r", encoding="utf-8") as f:
            return cast(Dict[str, Any], json.load(f))
    return None


def get_auth_header() -> dict:
    """Get authorization header from saved token."""
    token_data = load_token()

    if not token_data:
        click.echo("No authentication token found. Please login first.", err=True)
        sys.exit(1)
    return {"Authorization": f"Bearer {token_data['access_token']}"}


@click.group()
def cli() -> None:
    """Manage JWT tokens for ViolentUTF API access."""
<<<<<<< HEAD
    pass
=======
>>>>>>> 27377bc4


@cli.command()
@click.option("--username", "-u", prompt=True, help="Username")
@click.option("--password", "-p", prompt=True, hide_input=True, help="Password")
def login(username: str, password: str) -> None:
<<<<<<< HEAD
    """Login to ViolentUTF and obtain JWT token."""
=======
    """Login to ViolentUTF and obtain JWT token"""
>>>>>>> 27377bc4
    try:

        response = requests.post(
            f"{API_BASE_URL}/api/v1/auth/token",
            data={"username": username, "password": password, "grant_type": "password"},
            timeout=30,
        )

        if response.status_code == 200:
            token_data = response.json()
            token_data["username"] = username
            token_data["obtained_at"] = datetime.utcnow().isoformat()
            save_token(token_data)
            click.echo(f"Successfully logged in as {username}")
            click.echo(f"Token saved to {TOKEN_FILE}")
        else:
            click.echo(
                f"Login failed: {response.json().get('detail', 'Unknown error')}",
                err=True,
            )
            sys.exit(1)

    except requests.exceptions.ConnectionError:
        click.echo(f"Cannot connect to API at {API_BASE_URL}", err=True)
        sys.exit(1)
    except (requests.exceptions.RequestException, ValueError, KeyError) as e:
        click.echo(f"Error: {str(e)}", err=True)
        sys.exit(1)
    except Exception as e:
        click.echo(f"Unexpected error: {str(e)}", err=True)
        sys.exit(1)


@cli.command()
def logout() -> None:
<<<<<<< HEAD
    """Logout and remove stored token."""
=======
    """Logout and remove stored token"""
>>>>>>> 27377bc4
    if TOKEN_FILE.exists():

        TOKEN_FILE.unlink()
        click.echo("Successfully logged out")
    else:
        click.echo("No active session found")


@cli.command()
def whoami() -> None:
<<<<<<< HEAD
    """Show current user information."""
=======
    """Show current user information"""
>>>>>>> 27377bc4
    try:

        response = requests.get(f"{API_BASE_URL}/api/v1/auth/me", headers=get_auth_header(), timeout=30)

        if response.status_code == 200:
            user_info = response.json()
            click.echo(f"Username: {user_info['username']}")
            click.echo(f"Email: {user_info.get('email', 'N/A')}")
            click.echo(f"Roles: {', '.join(user_info.get('roles', []))}")
        else:
            click.echo(f"Error: {response.json().get('detail', 'Unknown error')}", err=True)

    except (requests.exceptions.RequestException, ValueError, KeyError) as e:
        click.echo(f"Error: {str(e)}", err=True)
        sys.exit(1)
    except Exception as e:
        click.echo(f"Unexpected error: {str(e)}", err=True)
        sys.exit(1)


@cli.command()
def get_token() -> None:
<<<<<<< HEAD
    """Display current JWT token."""
=======
    """Display current JWT token"""
>>>>>>> 27377bc4
    token_data = load_token()

    if token_data:
        click.echo(f"Token: {token_data['access_token']}")
        click.echo(f"Type: {token_data.get('token_type', 'bearer')}")
        click.echo(f"Username: {token_data.get('username', 'Unknown')}")
        click.echo(f"Obtained: {token_data.get('obtained_at', 'Unknown')}")

        # Check expiration
        if "expires_in" in token_data and "obtained_at" in token_data:
            from datetime import timedelta

            obtained = datetime.fromisoformat(token_data["obtained_at"])
            expires = obtained + timedelta(seconds=token_data["expires_in"])
            now = datetime.utcnow()

            if now < expires:
                remaining = expires - now
                click.echo(f"Expires in: {remaining}")
            else:
                click.echo("Status: EXPIRED", err=True)
    else:
        click.echo("No token found. Please login first.", err=True)


@cli.command()
def refresh() -> None:
<<<<<<< HEAD
    """Refresh the current token."""
=======
    """Refresh the current token"""
>>>>>>> 27377bc4
    try:

        response = requests.post(
            f"{API_BASE_URL}/api/v1/auth/refresh",
            headers=get_auth_header(),
            timeout=AUTH_TIMEOUT,
        )

        if response.status_code == 200:
            token_data = response.json()
            old_data = load_token()
            token_data["username"] = old_data.get("username", "Unknown") if old_data else "Unknown"
            token_data["obtained_at"] = datetime.utcnow().isoformat()
            save_token(token_data)
            click.echo("Token refreshed successfully")
        else:
            click.echo(
                f"Refresh failed: {response.json().get('detail', 'Unknown error')}",
                err=True,
            )

    except (requests.exceptions.RequestException, ValueError, KeyError) as e:
        click.echo(f"Error: {str(e)}", err=True)
        sys.exit(1)
    except Exception as e:
        click.echo(f"Unexpected error: {str(e)}", err=True)
        sys.exit(1)


@cli.group()
<<<<<<< HEAD
def keys() -> None:
    """Manage API keys."""
    pass
=======
def api_keys() -> None:
    """Manage API keys"""
>>>>>>> 27377bc4


@api_keys.command("create")
@click.option("--name", "-n", prompt=True, help="Name for the API key")
<<<<<<< HEAD
@click.option("--permissions", "-p", multiple=True, default=["api:access"], help="Permissions for the key")
def create_key(name: str, permissions: tuple) -> None:
    """Create a new API key."""
=======
@click.option(
    "--permissions",
    "-p",
    multiple=True,
    default=["api:access"],
    help="Permissions for the key",
)
def create_key(name: str, permissions: tuple) -> None:
    """Create a new API key"""
>>>>>>> 27377bc4
    try:

        response = requests.post(
            f"{API_BASE_URL}/api/v1/keys/create",
            headers=get_auth_header(),
            json={"name": name, "permissions": list(permissions)},
            timeout=DEFAULT_TIMEOUT,
        )

        if response.status_code == 200:
            key_data = response.json()
            click.echo("API Key created successfully!")
            click.echo(f"Key ID: {key_data['key_id']}")
            click.echo(f"API Key: {key_data['api_key']}")
            click.echo(f"Name: {key_data['name']}")
            click.echo(f"Expires: {key_data['expires_at']}")
            click.echo("\n⚠️  Save this API key securely. You won't be able to see it again!")
        else:
            click.echo(f"Error: {response.json().get('detail', 'Unknown error')}", err=True)

    except (requests.exceptions.RequestException, ValueError, KeyError) as e:
        click.echo(f"Error: {str(e)}", err=True)
        sys.exit(1)
    except Exception as e:
        click.echo(f"Unexpected error: {str(e)}", err=True)
        sys.exit(1)


<<<<<<< HEAD
@keys.command("list")
def list_keys() -> None:
    """List all API keys."""
=======
@api_keys.command("list")
def list_keys() -> None:
    """List all API keys"""
>>>>>>> 27377bc4
    try:

        response = requests.get(
            f"{API_BASE_URL}/api/v1/keys/list",
            headers=get_auth_header(),
            timeout=DEFAULT_TIMEOUT,
        )

        if response.status_code == 200:
            keys_data = response.json()
            api_keys_list = keys_data.get("keys", [])

            if not api_keys_list:
                click.echo("No API keys found")
                return

            click.echo(f"Found {len(api_keys_list)} API key(s):\n")
            for key_item in api_keys_list:
                click.echo(f"ID: {key_item['id']}")
                click.echo(f"Name: {key_item['name']}")
                click.echo(f"Created: {key_item['created_at']}")
                click.echo(f"Expires: {key_item['expires_at']}")
                click.echo(f"Active: {'Yes' if key_item['active'] else 'No'}")
                click.echo(f"Permissions: {', '.join(key_item['permissions'])}")
                click.echo("")
        else:
            click.echo(f"Error: {response.json().get('detail', 'Unknown error')}", err=True)

    except (requests.exceptions.RequestException, ValueError, KeyError) as e:
        click.echo(f"Error: {str(e)}", err=True)
        sys.exit(1)
    except Exception as e:
        click.echo(f"Unexpected error: {str(e)}", err=True)
        sys.exit(1)


@api_keys.command("revoke")
@click.argument("key_id")
def revoke_key(key_id: str) -> None:
<<<<<<< HEAD
    """Revoke an API key."""
=======
    """Revoke an API key"""
>>>>>>> 27377bc4
    try:

        response = requests.delete(
            f"{API_BASE_URL}/api/v1/keys/{key_id}",
            headers=get_auth_header(),
            timeout=DEFAULT_TIMEOUT,
        )

        if response.status_code == 200:
            click.echo(f"API key {key_id} revoked successfully")
        else:
            click.echo(f"Error: {response.json().get('detail', 'Unknown error')}", err=True)

    except (requests.exceptions.RequestException, ValueError, KeyError) as e:
        click.echo(f"Error: {str(e)}", err=True)
        sys.exit(1)
    except Exception as e:
        click.echo(f"Unexpected error: {str(e)}", err=True)
        sys.exit(1)


<<<<<<< HEAD
@keys.command("current")
def get_current_key() -> None:
    """Get current session as API key format."""
=======
@api_keys.command("current")
def get_current_key() -> None:
    """Get current session as API key format"""
>>>>>>> 27377bc4
    try:

        response = requests.get(
            f"{API_BASE_URL}/api/v1/keys/current",
            headers=get_auth_header(),
            timeout=DEFAULT_TIMEOUT,
        )

        if response.status_code == 200:
            key_data = response.json()
            click.echo("Session API Key:")
            click.echo(f"API Key: {key_data['api_key']}")
            click.echo(f"Expires: {key_data['expires_at']}")
            click.echo(f"Permissions: {', '.join(key_data['permissions'])}")
        else:
            click.echo(f"Error: {response.json().get('detail', 'Unknown error')}", err=True)

    except (requests.exceptions.RequestException, ValueError, KeyError) as e:
        click.echo(f"Error: {str(e)}", err=True)
        sys.exit(1)
    except Exception as e:
        click.echo(f"Unexpected error: {str(e)}", err=True)
        sys.exit(1)


if __name__ == "__main__":
    cli()<|MERGE_RESOLUTION|>--- conflicted
+++ resolved
@@ -1,11 +1,4 @@
 #!/usr/bin/env python3
-<<<<<<< HEAD
-# # Copyright (c) 2024 ViolentUTF Project
-# # Licensed under MIT License
-
-"""
-ViolentUTF JWT CLI Tool - Command line interface for JWT key management.
-=======
 # Copyright (c) 2025 ViolentUTF Contributors.
 # Licensed under the MIT License.
 #
@@ -13,7 +6,6 @@
 # See LICENSE file in the project root for license information.
 
 """ViolentUTF JWT CLI Tool - Command line interface for JWT key management
->>>>>>> 27377bc4
 
 Requirements:
     pip install click requests
@@ -39,20 +31,12 @@
 
 
 def ensure_config_dir() -> None:
-<<<<<<< HEAD
-    """Ensure configuration directory exists."""
-=======
     """Ensure configuration directory exists"""
->>>>>>> 27377bc4
     CONFIG_DIR.mkdir(exist_ok=True)
 
 
 def save_token(token_data: dict) -> None:
-<<<<<<< HEAD
-    """Save token to local file."""
-=======
     """Save token to local file"""
->>>>>>> 27377bc4
     ensure_config_dir()
 
     with open(TOKEN_FILE, "w", encoding="utf-8") as f:
@@ -60,13 +44,8 @@
     os.chmod(TOKEN_FILE, 0o600)  # Restrict permissions
 
 
-<<<<<<< HEAD
-def load_token() -> Optional[dict]:
-    """Load token from local file."""
-=======
 def load_token() -> Optional[Dict[str, Any]]:
     """Load token from local file"""
->>>>>>> 27377bc4
     if TOKEN_FILE.exists():
 
         with open(TOKEN_FILE, "r", encoding="utf-8") as f:
@@ -75,7 +54,7 @@
 
 
 def get_auth_header() -> dict:
-    """Get authorization header from saved token."""
+    """Get authorization header from saved token"""
     token_data = load_token()
 
     if not token_data:
@@ -87,21 +66,13 @@
 @click.group()
 def cli() -> None:
     """Manage JWT tokens for ViolentUTF API access."""
-<<<<<<< HEAD
-    pass
-=======
->>>>>>> 27377bc4
 
 
 @cli.command()
 @click.option("--username", "-u", prompt=True, help="Username")
 @click.option("--password", "-p", prompt=True, hide_input=True, help="Password")
 def login(username: str, password: str) -> None:
-<<<<<<< HEAD
-    """Login to ViolentUTF and obtain JWT token."""
-=======
     """Login to ViolentUTF and obtain JWT token"""
->>>>>>> 27377bc4
     try:
 
         response = requests.post(
@@ -137,11 +108,7 @@
 
 @cli.command()
 def logout() -> None:
-<<<<<<< HEAD
-    """Logout and remove stored token."""
-=======
     """Logout and remove stored token"""
->>>>>>> 27377bc4
     if TOKEN_FILE.exists():
 
         TOKEN_FILE.unlink()
@@ -152,11 +119,7 @@
 
 @cli.command()
 def whoami() -> None:
-<<<<<<< HEAD
-    """Show current user information."""
-=======
     """Show current user information"""
->>>>>>> 27377bc4
     try:
 
         response = requests.get(f"{API_BASE_URL}/api/v1/auth/me", headers=get_auth_header(), timeout=30)
@@ -179,11 +142,7 @@
 
 @cli.command()
 def get_token() -> None:
-<<<<<<< HEAD
-    """Display current JWT token."""
-=======
     """Display current JWT token"""
->>>>>>> 27377bc4
     token_data = load_token()
 
     if token_data:
@@ -211,11 +170,7 @@
 
 @cli.command()
 def refresh() -> None:
-<<<<<<< HEAD
-    """Refresh the current token."""
-=======
     """Refresh the current token"""
->>>>>>> 27377bc4
     try:
 
         response = requests.post(
@@ -246,23 +201,12 @@
 
 
 @cli.group()
-<<<<<<< HEAD
-def keys() -> None:
-    """Manage API keys."""
-    pass
-=======
 def api_keys() -> None:
     """Manage API keys"""
->>>>>>> 27377bc4
 
 
 @api_keys.command("create")
 @click.option("--name", "-n", prompt=True, help="Name for the API key")
-<<<<<<< HEAD
-@click.option("--permissions", "-p", multiple=True, default=["api:access"], help="Permissions for the key")
-def create_key(name: str, permissions: tuple) -> None:
-    """Create a new API key."""
-=======
 @click.option(
     "--permissions",
     "-p",
@@ -272,7 +216,6 @@
 )
 def create_key(name: str, permissions: tuple) -> None:
     """Create a new API key"""
->>>>>>> 27377bc4
     try:
 
         response = requests.post(
@@ -301,15 +244,9 @@
         sys.exit(1)
 
 
-<<<<<<< HEAD
-@keys.command("list")
-def list_keys() -> None:
-    """List all API keys."""
-=======
 @api_keys.command("list")
 def list_keys() -> None:
     """List all API keys"""
->>>>>>> 27377bc4
     try:
 
         response = requests.get(
@@ -349,11 +286,7 @@
 @api_keys.command("revoke")
 @click.argument("key_id")
 def revoke_key(key_id: str) -> None:
-<<<<<<< HEAD
-    """Revoke an API key."""
-=======
     """Revoke an API key"""
->>>>>>> 27377bc4
     try:
 
         response = requests.delete(
@@ -375,15 +308,9 @@
         sys.exit(1)
 
 
-<<<<<<< HEAD
-@keys.command("current")
-def get_current_key() -> None:
-    """Get current session as API key format."""
-=======
 @api_keys.command("current")
 def get_current_key() -> None:
     """Get current session as API key format"""
->>>>>>> 27377bc4
     try:
 
         response = requests.get(
