--- conflicted
+++ resolved
@@ -1,10 +1,3 @@
-<<<<<<< HEAD
-# # Copyright (c) 2024 ViolentUTF Project
-# # Licensed under MIT License
-
-"""
-ViolentUTF API - FastAPI application for programmatic access to LLM red-teaming tools.
-=======
 # Copyright (c) 2025 ViolentUTF Contributors.
 # Licensed under the MIT License.
 #
@@ -18,18 +11,13 @@
 
 This file is part of ViolentUTF - An AI Red Teaming Platform.
 See LICENSE file in the project root for license information.
->>>>>>> 27377bc4
 
 """
 
 import logging
 import os
 from contextlib import asynccontextmanager
-<<<<<<< HEAD
-from typing import Any
-=======
 from typing import Any, AsyncGenerator, Callable, Dict, cast
->>>>>>> 27377bc4
 
 import uvicorn
 from app.api.routes import api_router
@@ -54,13 +42,8 @@
 
 
 @asynccontextmanager
-<<<<<<< HEAD
-async def lifespan(app: FastAPI) -> None:
-    """Application lifespan manager."""
-=======
 async def lifespan(fastapi_app: FastAPI) -> AsyncGenerator[None, None]:
     """Manage application lifespan."""
->>>>>>> 27377bc4
     logger.info("Starting ViolentUTF API...")
 
     logger.info("API Title: %s", settings.PROJECT_NAME)
@@ -130,12 +113,8 @@
 
 
 @app.get("/")
-<<<<<<< HEAD
-async def root() -> Any:
-=======
 async def read_root() -> Dict[str, str]:
     """Get API root information."""
->>>>>>> 27377bc4
     return {
         "message": "ViolentUTF API - LLM Red Teaming Platform",
         "docs": "/docs",
@@ -145,16 +124,6 @@
 
 
 @app.get("/health")
-<<<<<<< HEAD
-async def health_check() -> Any:
-    return {"status": "healthy", "version": settings.VERSION}
-
-
-def get_secure_binding_config() -> Any:
-    """Get secure network binding configuration with enhanced security checks."""
-    host = os.getenv("API_HOST", "127.0.0.1")
-    port = int(os.getenv("API_PORT", "8000"))
-=======
 async def health_check() -> Dict[str, str]:
     """Check API health status."""
     return {"status": "healthy", "version": settings.VERSION}
@@ -163,7 +132,6 @@
 def get_secure_binding_config() -> Dict[str, Any]:
     """Get secure binding configuration for the API server."""
     api_host = os.getenv("API_HOST", "127.0.0.1")
->>>>>>> 27377bc4
 
     api_port = int(os.getenv("API_PORT", "8000"))
 
