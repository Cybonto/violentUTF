--- conflicted
+++ resolved
@@ -30,10 +30,6 @@
 sse-starlette>=1.6.5  # For SSE transport
 
 # Additional dependencies for PyRIT and Garak (constrained for compatibility)
-<<<<<<< HEAD
-requests>=2.32.4  # Fixed CVE-2025-47287 credential leakage vulnerability
-tornado>=6.5.0  # Fixed CVE-2025-47287 DoS vulnerability
-=======
 requests>=2.32.4  # Fixed CVE-2024-47081 credential leakage vulnerability
 tornado>=6.5.0  # Fixed CVE-2025-47287 DoS vulnerability
 protobuf>=6.31.1  # Fixed CVE-2025-4565 recursion DoS vulnerability
@@ -41,7 +37,6 @@
 pillow>=11.3.0  # Fixed CVE-2025-48379 heap buffer overflow vulnerability
 transformers>=4.52.1  # Fixed CVE-2025-3777 URL injection vulnerability
 torch>=2.7.1rc1  # Fixed CVE-2025-3730 and CVE-2025-2953 DoS vulnerabilities (when available)
->>>>>>> 2e1518b4
 protobuf>=6.31.1  # Fixed GHSA-8qvm-5x2c-j2w7 recursion DoS vulnerability
 urllib3>=2.5.0  # Fixed GHSA-48p4-8xcf-vxj5 and GHSA-pq67-6m6q-mj2v vulnerabilities
 azure-identity
@@ -53,10 +48,6 @@
 huggingface-hub
 transformers
 torch>=2.7.1  # Fixed GHSA-887c-mr87-cxwp and GHSA-3749-ghw9-m3mg DoS vulnerabilities
-<<<<<<< HEAD
-numpy>=1.26.4,<2.0.0  # Constrained for accelerate compatibility
-=======
 numpy>=1.26.4,<3.0.0  # Constrained for accelerate compatibility
->>>>>>> 2e1518b4
 pandas
 scipy