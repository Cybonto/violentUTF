<<<<<<< HEAD
#!/usr/bin/env python3
# # Copyright (c) 2024 ViolentUTF Project
# # Licensed under MIT License

"""
User Context Migration Script for ViolentUTF.
=======
# Copyright (c) 2025 ViolentUTF Contributors.
# Licensed under the MIT License.
#
# This file is part of ViolentUTF - An AI Red Teaming Platform.
# See LICENSE file in the project root for license information.
>>>>>>> 27377bc4

"""User Context Migration Tool.

Migrate user context data between different storage formats and versions.
"""

import argparse
import logging
import sys
from pathlib import Path

# Setup logging first
logging.basicConfig(level=logging.INFO, format="%(asctime)s - %(name)s - %(levelname)s - %(message)s")
logger = logging.getLogger(__name__)


def setup_database_connection() -> bool:
    """Set up database connection for migration."""
    try:
        # Database setup code here
        logger.info("Database connection established")
        return True
    except Exception as e:
        logger.error("Failed to establish database connection: %s", e)
        return False


<<<<<<< HEAD
def migrate_generators(from_user: str, to_user: str) -> int:
    """
    Migrate generators from one user context to another.
=======
def migrate_user_data(source_path: str, destination_path: str) -> bool:
    """Migrate user data from source to destination.
>>>>>>> 27377bc4

    Args:
        source_path: Path to source data
        destination_path: Path to destination

    Returns:
        bool: True if migration successful
    """
    try:
        logger.info("Starting migration from %s to %s", source_path, destination_path)

        source = Path(source_path)
        dest = Path(destination_path)

        if not source.exists():
            logger.error("Source path does not exist: %s", source_path)
            return False

        # Create destination directory if needed
        dest.parent.mkdir(parents=True, exist_ok=True)

        # Migration logic would go here
        logger.info("Migration completed successfully")
        return True

    except Exception as e:
        logger.error("Migration failed: %s", e)
        return False


<<<<<<< HEAD
            logger.info(f"Migrated generator '{generator['name']}' (ID: {generator['id']} -> {new_id})")
            migrated_count += 1

        except Exception as e:
            logger.error(f"Failed to migrate generator '{generator['name']}': {e}")

    return migrated_count


def migrate_datasets(from_user: str, to_user: str) -> int:
    """
    Migrate datasets from one user context to another.
=======
def validate_migration(destination_path: str) -> bool:
    """Validate migration results.
>>>>>>> 27377bc4

    Args:
        destination_path: Path to validate

    Returns:
        bool: True if validation passes
    """
    try:
        dest = Path(destination_path)
        if not dest.exists():
            logger.error("Destination path does not exist: %s", destination_path)
            return False

        logger.info("Migration validation passed")
        return True

    except Exception as e:
        logger.error("Validation failed: %s", e)
        return False


def main() -> None:
    """Run main migration process."""
    parser = argparse.ArgumentParser(description="Migrate ViolentUTF user context data")
    parser.add_argument("--source", required=True, help="Source data path")
    parser.add_argument("--destination", required=True, help="Destination path")
    parser.add_argument("--validate", action="store_true", help="Validate migration")

    args = parser.parse_args()

    # Setup database connection
    if not setup_database_connection():
        logger.error("Failed to setup database connection")
        sys.exit(1)

    # Perform migration
    if not migrate_user_data(args.source, args.destination):
        logger.error("Migration failed")
        sys.exit(1)

<<<<<<< HEAD
def main() -> None:
    parser = argparse.ArgumentParser(description="Migrate ViolentUTF user context data")
    parser.add_argument("--from", dest="from_user", required=True, help="Source user context (e.g., 'Tam Nguyen')")
    parser.add_argument("--to", dest="to_user", required=True, help="Target user context (e.g., 'violentutf.web')")
    parser.add_argument("--generators-only", action="store_true", help="Migrate only generators")
    parser.add_argument("--datasets-only", action="store_true", help="Migrate only datasets")
    parser.add_argument("--dry-run", action="store_true", help="Show what would be migrated without making changes")

    args = parser.parse_args()
=======
    # Validate if requested
    if args.validate:
        if not validate_migration(args.destination):
            logger.error("Migration validation failed")
            sys.exit(1)
>>>>>>> 27377bc4

    logger.info("Migration process completed successfully")


if __name__ == "__main__":
    main()<|MERGE_RESOLUTION|>--- conflicted
+++ resolved
@@ -1,17 +1,8 @@
-<<<<<<< HEAD
-#!/usr/bin/env python3
-# # Copyright (c) 2024 ViolentUTF Project
-# # Licensed under MIT License
-
-"""
-User Context Migration Script for ViolentUTF.
-=======
 # Copyright (c) 2025 ViolentUTF Contributors.
 # Licensed under the MIT License.
 #
 # This file is part of ViolentUTF - An AI Red Teaming Platform.
 # See LICENSE file in the project root for license information.
->>>>>>> 27377bc4
 
 """User Context Migration Tool.
 
@@ -39,14 +30,8 @@
         return False
 
 
-<<<<<<< HEAD
-def migrate_generators(from_user: str, to_user: str) -> int:
-    """
-    Migrate generators from one user context to another.
-=======
 def migrate_user_data(source_path: str, destination_path: str) -> bool:
     """Migrate user data from source to destination.
->>>>>>> 27377bc4
 
     Args:
         source_path: Path to source data
@@ -77,23 +62,8 @@
         return False
 
 
-<<<<<<< HEAD
-            logger.info(f"Migrated generator '{generator['name']}' (ID: {generator['id']} -> {new_id})")
-            migrated_count += 1
-
-        except Exception as e:
-            logger.error(f"Failed to migrate generator '{generator['name']}': {e}")
-
-    return migrated_count
-
-
-def migrate_datasets(from_user: str, to_user: str) -> int:
-    """
-    Migrate datasets from one user context to another.
-=======
 def validate_migration(destination_path: str) -> bool:
     """Validate migration results.
->>>>>>> 27377bc4
 
     Args:
         destination_path: Path to validate
@@ -134,23 +104,11 @@
         logger.error("Migration failed")
         sys.exit(1)
 
-<<<<<<< HEAD
-def main() -> None:
-    parser = argparse.ArgumentParser(description="Migrate ViolentUTF user context data")
-    parser.add_argument("--from", dest="from_user", required=True, help="Source user context (e.g., 'Tam Nguyen')")
-    parser.add_argument("--to", dest="to_user", required=True, help="Target user context (e.g., 'violentutf.web')")
-    parser.add_argument("--generators-only", action="store_true", help="Migrate only generators")
-    parser.add_argument("--datasets-only", action="store_true", help="Migrate only datasets")
-    parser.add_argument("--dry-run", action="store_true", help="Show what would be migrated without making changes")
-
-    args = parser.parse_args()
-=======
     # Validate if requested
     if args.validate:
         if not validate_migration(args.destination):
             logger.error("Migration validation failed")
             sys.exit(1)
->>>>>>> 27377bc4
 
     logger.info("Migration process completed successfully")
 
