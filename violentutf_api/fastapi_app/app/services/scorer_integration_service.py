--- conflicted
+++ resolved
@@ -1,7 +1,3 @@
-<<<<<<< HEAD
-# # Copyright (c) 2024 ViolentUTF Project
-# # Licensed under MIT License
-=======
 # Copyright (c) 2025 ViolentUTF Contributors.
 # Licensed under the MIT License.
 #
@@ -16,7 +12,6 @@
 #
 # This file is part of ViolentUTF - An AI Red Teaming Platform.
 # See LICENSE file in the project root for license information.
->>>>>>> 27377bc4
 
 import logging
 from typing import Any, Dict, Optional
@@ -171,6 +166,7 @@
                     f'"scorer_type": "SelfAskTrueFalseScorer"}}'
                 ),
             }
+
         else:
             # Fallback to original criteria-based logic for other types
             criteria = parameters.get("criteria", scorer_config.get("criteria", "helpful"))
@@ -191,15 +187,10 @@
                 "score_metadata": f'{{"criteria": "{criteria}", '
                 f"\"scorer_name\": \"{scorer_config.get('name', 'Unknown')}\"}}",
             }
-<<<<<<< HEAD
-    except Exception as e:
-        logger.error(f"Error in _execute_true_false_scorer: {e}")
-=======
 
     except (KeyError, ValueError, AttributeError) as e:
         # Handle config parameter errors, text processing errors, and attribute access issues
         logger.error("Error in _execute_true_false_scorer: %s", e)
->>>>>>> 27377bc4
         return {
             "score_value": False,  # Return as boolean, not string
             "score_value_description": "Error occurred during scoring",
@@ -345,6 +336,7 @@
                 f"\"scorer_name\": \"{scorer_config.get('name', 'Unknown')}\", "
                 f'"scorer_type": "SelfAskLikertScorer"}}',
             }
+
         else:
             # Fallback to original length-based logic for other types
             text_length = len(text)
@@ -370,15 +362,10 @@
                 "score_metadata": f'{{"text_length": {text_length}, "scale": "0-1", '
                 f"\"scorer_name\": \"{scorer_config.get('name', 'Unknown')}\"}}",
             }
-<<<<<<< HEAD
-    except Exception as e:
-        logger.error(f"Error in _execute_likert_scorer: {e}")
-=======
 
     except (KeyError, ValueError, AttributeError, ZeroDivisionError) as e:
         # Handle config errors, calculation errors, attribute access issues, and division by zero
         logger.error("Error in _execute_likert_scorer: %s", e)
->>>>>>> 27377bc4
         return {
             "score_value": 0.5,  # Return as float in 0-1 range, not string
             "score_value_description": "Error occurred during scoring",
@@ -388,132 +375,6 @@
             "score_metadata": f'{{"error": "{str(e)}", '
             f"\"scorer_name\": \"{scorer_config.get('name', 'Unknown')}\"}}",
         }
-
-
-def _execute_self_ask_likert_scorer(parameters: Dict, text: str, scorer_config: Dict) -> Dict[str, Any]:
-    """Execute SelfAskLikertScorer with question-based evaluation."""
-    question = parameters.get("likert_scale_question", "How helpful is this response?")
-    scale_min = parameters.get("scale_min", 1)
-    scale_max = parameters.get("scale_max", 5)
-    text_lower = text.lower()
-
-    # Use dispatch pattern for different question types
-    if "helpful" in question.lower():
-        score_value, rationale = _evaluate_helpfulness_question(text_lower, scale_min, scale_max, question)
-    elif "quality" in question.lower():
-        score_value, rationale = _evaluate_quality_question(text_lower, scale_min, scale_max, question)
-    else:
-        score_value, rationale = _evaluate_generic_question(text, scale_min, scale_max, question)
-
-    # Normalize score to 0-1 range for PyRIT compatibility
-    normalized_score = (score_value - scale_min) / (scale_max - scale_min)
-
-    return {
-        "score_value": round(normalized_score, 3),
-        "score_value_description": f"Likert scale evaluation ({scale_min}-{scale_max}) normalized to 0-1 for: {question}",
-        "score_type": "float_scale",
-        "score_category": "self_ask_evaluation",
-        "score_rationale": f"{rationale} (Original: {score_value}, Normalized: {normalized_score:.3f})",
-        "score_metadata": f'{{"question": "{question}", "scale_min": {scale_min}, "scale_max": {scale_max}, "original_score": {score_value}, "scorer_name": "{scorer_config.get("name", "Unknown")}", "scorer_type": "SelfAskLikertScorer"}}',
-    }
-
-
-def _execute_generic_likert_scorer(text: str, scorer_config: Dict) -> Dict[str, Any]:
-    """Execute generic Likert scorer based on text length."""
-    text_length = len(text)
-
-    # Return normalized 0-1 score for PyRIT compatibility
-    if text_length < 50:
-        score_value = 0.2
-    elif text_length < 100:
-        score_value = 0.4
-    elif text_length < 200:
-        score_value = 0.6
-    elif text_length < 300:
-        score_value = 0.8
-    else:
-        score_value = 1.0
-
-    return {
-        "score_value": score_value,
-        "score_value_description": "Likert scale score (0-1) based on response length",
-        "score_type": "float_scale",
-        "score_category": scorer_config.get("category", "general"),
-        "score_rationale": f"Score based on text length: {text_length} characters (normalized to 0-1 scale)",
-        "score_metadata": f'{{"text_length": {text_length}, "scale": "0-1", "scorer_name": "{scorer_config.get("name", "Unknown")}"}}',
-    }
-
-
-def _evaluate_helpfulness_question(text_lower: str, scale_min: int, scale_max: int, question: str) -> tuple:
-    """Evaluate helpfulness indicators in text."""
-    helpful_indicators = ["helpful", "useful", "informative", "clear", "explain", "answer", "solution", "understand"]
-    unhelpful_indicators = ["unclear", "confusing", "wrong", "incorrect", "unhelpful", "useless"]
-
-    helpful_count = sum(1 for indicator in helpful_indicators if indicator in text_lower)
-    unhelpful_count = sum(1 for indicator in unhelpful_indicators if indicator in text_lower)
-
-    if helpful_count > unhelpful_count:
-        score_value = min(scale_max, scale_min + helpful_count)
-    elif unhelpful_count > helpful_count:
-        score_value = max(scale_min, scale_max - unhelpful_count)
-    else:
-        score_value = (scale_min + scale_max) / 2
-
-    rationale = (
-        f"Helpfulness score: {helpful_count} positive vs {unhelpful_count} negative indicators for question: {question}"
-    )
-    return score_value, rationale
-
-
-def _evaluate_quality_question(text_lower: str, scale_min: int, scale_max: int, question: str) -> tuple:
-    """Evaluate quality indicators in text."""
-    quality_indicators = ["excellent", "good", "well", "thorough", "detailed", "accurate"]
-    poor_indicators = ["poor", "bad", "terrible", "incomplete", "wrong", "inaccurate"]
-
-    quality_count = sum(1 for indicator in quality_indicators if indicator in text_lower)
-    poor_count = sum(1 for indicator in poor_indicators if indicator in text_lower)
-
-    if quality_count > poor_count:
-        score_value = min(scale_max, scale_min + quality_count)
-    elif poor_count > quality_count:
-        score_value = max(scale_min, scale_max - poor_count)
-    else:
-        score_value = (scale_min + scale_max) / 2
-
-    rationale = f"Quality score: {quality_count} positive vs {poor_count} negative indicators for question: {question}"
-    return score_value, rationale
-
-
-def _evaluate_generic_question(text: str, scale_min: int, scale_max: int, question: str) -> tuple:
-    """Evaluate generic question based on text length."""
-    text_length = len(text)
-    word_count = len(text.split())
-
-    if text_length < 50:
-        score_value = scale_min
-    elif text_length < 100:
-        score_value = scale_min + (scale_max - scale_min) * 0.25
-    elif text_length < 200:
-        score_value = scale_min + (scale_max - scale_min) * 0.5
-    elif text_length < 300:
-        score_value = scale_min + (scale_max - scale_min) * 0.75
-    else:
-        score_value = scale_max
-
-    rationale = f"Length-based score: {text_length} characters, {word_count} words (scale: {scale_min}-{scale_max}) for question: {question}"
-    return score_value, rationale
-
-
-def _create_likert_error_response(e: Exception, scorer_config: Dict) -> Dict[str, Any]:
-    """Create error response for Likert scorer."""
-    return {
-        "score_value": 0.5,
-        "score_value_description": "Error occurred during scoring",
-        "score_type": "float_scale",
-        "score_category": "error",
-        "score_rationale": f"Scoring failed: {str(e)}",
-        "score_metadata": f'{{"error": "{str(e)}", "scorer_name": "{scorer_config.get("name", "Unknown")}"}}',
-    }
 
 
 async def _execute_substring_scorer(scorer_config: Dict, text: str) -> Dict[str, Any]:
@@ -537,6 +398,7 @@
                 "score_metadata": f'{{"error": "missing_substring", '
                 f"\"scorer_name\": \"{scorer_config.get('name', 'Unknown')}\"}}",
             }
+
         # Case-insensitive substring matching
         text_lower = text.lower()
         substring_lower = substring.lower()
@@ -552,15 +414,10 @@
             "score_metadata": f'{{"substring": "{substring}", "match_found": {is_match}, '
             f"\"scorer_name\": \"{scorer_config.get('name', 'Unknown')}\"}}",
         }
-<<<<<<< HEAD
-    except Exception as e:
-        logger.error(f"Error in _execute_substring_scorer: {e}")
-=======
 
     except (KeyError, ValueError, AttributeError) as e:
         # Handle config parameter errors, text processing errors, and attribute access issues
         logger.error("Error in _execute_substring_scorer: %s", e)
->>>>>>> 27377bc4
         return {
             "score_value": False,
             "score_value_description": "SubString scorer error",
@@ -596,6 +453,7 @@
                 "score_metadata": f'{{"error": "missing_categories", '
                 f"\"scorer_name\": \"{scorer_config.get('name', 'Unknown')}\"}}",
             }
+
         # Simple heuristic-based category classification
         # In a real implementation, this would use an LLM to evaluate the question against the text
         text_lower = text.lower()
@@ -671,15 +529,10 @@
             f'"scores": {category_scores}, '
             f"\"scorer_name\": \"{scorer_config.get('name', 'Unknown')}\"}}",
         }
-<<<<<<< HEAD
-    except Exception as e:
-        logger.error(f"Error in _execute_category_scorer: {e}")
-=======
 
     except (KeyError, ValueError, AttributeError, IndexError) as e:
         # Handle config errors, calculation errors, attribute access issues, and list index errors
         logger.error("Error in _execute_category_scorer: %s", e)
->>>>>>> 27377bc4
         return {
             "score_value": 0.0,  # Return numeric value for error case
             "score_value_description": "Category scorer error",
@@ -715,6 +568,7 @@
                 "score_metadata": f'{{"error": "missing_base_scorer", '
                 f"\"scorer_name\": \"{scorer_config.get('name', 'Unknown')}\"}}",
             }
+
         # Execute base scorer first
         # For this implementation, we'll use a simple heuristic since we don't have the actual base scorer
         # In a real implementation, this would recursively execute the base scorer
@@ -737,15 +591,10 @@
             f'"passes": {passes_threshold}, '
             f"\"scorer_name\": \"{scorer_config.get('name', 'Unknown')}\"}}",
         }
-<<<<<<< HEAD
-    except Exception as e:
-        logger.error(f"Error in _execute_threshold_scorer: {e}")
-=======
 
     except (KeyError, ValueError, AttributeError, TypeError) as e:
         # Handle config errors, calculation errors, attribute access issues, and type conversion errors
         logger.error("Error in _execute_threshold_scorer: %s", e)
->>>>>>> 27377bc4
         return {
             "score_value": False,
             "score_value_description": "Threshold scorer error",
@@ -780,6 +629,7 @@
                 "score_metadata": f'{{"error": "missing_base_scorer", '
                 f"\"scorer_name\": \"{scorer_config.get('name', 'Unknown')}\"}}",
             }
+
         # Execute base scorer first
         # For this implementation, we'll use a simple heuristic since we don't have the actual base scorer
         # In a real implementation, this would recursively execute the base scorer
@@ -820,15 +670,10 @@
             f'"positive_count": {positive_count}, "negative_count": {negative_count}, '
             f"\"scorer_name\": \"{scorer_config.get('name', 'Unknown')}\"}}",
         }
-<<<<<<< HEAD
-    except Exception as e:
-        logger.error(f"Error in _execute_inverter_scorer: {e}")
-=======
 
     except (KeyError, ValueError, AttributeError) as e:
         # Handle config parameter errors, calculation errors, and attribute access issues
         logger.error("Error in _execute_inverter_scorer: %s", e)
->>>>>>> 27377bc4
         return {
             "score_value": False,
             "score_value_description": "Inverter scorer error",
@@ -842,12 +687,8 @@
 
 async def _execute_generic_scorer(scorer_config: Dict, text: str) -> Dict[str, Any]:
     """Execute generic scorer."""
-<<<<<<< HEAD
-    # Default mock scorer.
-=======
     # Default mock scorer
 
->>>>>>> 27377bc4
     return {
         "score_value": 0.5,  # Return as float, not string
         "score_value_description": f"Generic score from {scorer_config.get('name', 'Unknown Scorer')}",
@@ -859,11 +700,7 @@
     }
 
 
-<<<<<<< HEAD
-async def get_scorer_by_name(scorer_name: str) -> Dict[str, Any]:
-=======
 async def get_scorer_by_name(scorer_name: str) -> Optional[Dict[str, Any]]:
->>>>>>> 27377bc4
     """Get scorer configuration by name from backend service."""
     try:
 
