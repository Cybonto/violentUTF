<<<<<<< HEAD
# # Copyright (c) 2024 ViolentUTF Project
# # Licensed under MIT License
=======
# Copyright (c) 2025 ViolentUTF Contributors.
# Licensed under the MIT License.
#
# This file is part of ViolentUTF - An AI Red Teaming Platform.
# See LICENSE file in the project root for license information.

"""Dataset Integration Service module."""

# Copyright (c) 2025 ViolentUTF Contributors.

# Licensed under the MIT License.
#
# This file is part of ViolentUTF - An AI Red Teaming Platform.
# See LICENSE file in the project root for license information.
>>>>>>> 27377bc4

import logging
import os
from typing import Any, Dict, List, Optional

logger = logging.getLogger(__name__)


async def get_dataset_prompts(
    dataset_id: str,
    sample_size: Optional[int] = None,
    user_context: Optional[str] = None,
) -> List[str]:
    """Get prompts from dataset for orchestrator execution."""
    try:

        # Get dataset configuration
        dataset_config = await _get_dataset_by_id(dataset_id, user_context)

        if not dataset_config:
            raise ValueError(f"Dataset not found: {dataset_id}")

        logger.info(
            "Found dataset config for %s: %s (source: %s)",
            dataset_id,
            dataset_config.get("name"),
            dataset_config.get("source_type"),
        )

        # Extract prompts based on dataset type
        prompts = []

        if dataset_config["source_type"] == "native":
            prompts = await _get_native_dataset_prompts(dataset_config)
        elif dataset_config["source_type"] == "local":
            prompts = await _get_local_dataset_prompts(dataset_config)
        elif dataset_config["source_type"] == "memory":
            prompts = await _get_memory_dataset_prompts(dataset_config, sample_size, user_context)
        elif dataset_config["source_type"] == "converter":
            prompts = await _get_converter_dataset_prompts(dataset_config)
        elif dataset_config["source_type"] == "transform":
            prompts = await _get_transform_dataset_prompts(dataset_config)
        elif dataset_config["source_type"] == "combination":
            prompts = await _get_combination_dataset_prompts(dataset_config)
        else:
            raise ValueError(f"Unsupported dataset source type: {dataset_config['source_type']}")

        # Apply sampling if requested
        if sample_size and len(prompts) > sample_size:
            import random

            prompts = random.sample(
                prompts, sample_size
            )  # nosec B311 - dataset sampling for testing, not cryptographic

        logger.info("Loaded %s prompts from dataset %s", len(prompts), dataset_id)
        return prompts

    except Exception as e:
        logger.error("Error getting dataset prompts: %s", e)
        raise


<<<<<<< HEAD
async def _get_dataset_by_id(dataset_id: str, user_context: Optional[str] = None) -> Dict[str, Any]:
=======
async def _get_dataset_by_id(dataset_id: str, user_context: Optional[str] = None) -> Optional[Dict[str, Any]]:
>>>>>>> 27377bc4
    """Get dataset configuration by ID from backend service."""
    try:

        # Get datasets directly from DuckDB without authentication context
        # This is safe for internal service - to - service calls
        from app.db.duckdb_manager import get_duckdb_manager

        # Use the provided user context or fall back to web interface user
        username = user_context or "violentutf.web"
        db_manager = get_duckdb_manager(username)

        # Handle memory dataset IDs (memory_0, memory_1, etc.)
        if dataset_id.startswith("memory_"):
            # Convert memory_0 to Memory Dataset 0 format
            dataset_number = dataset_id.replace("memory_", "")
            dataset_name = f"Memory Dataset {dataset_number}"

            # Return a mock memory dataset configuration
            return {
                "id": dataset_id,
                "name": dataset_name,
                "source_type": "memory",
                "status": "active",
                "description": f"PyRIT memory dataset {dataset_number}",
                "prompt_count": 10,  # Mock count
            }

        # For other datasets, try to get from DuckDB
        try:
            datasets_data = db_manager.list_datasets()

            # Find the specific dataset by ID
            for dataset_data in datasets_data:
                if dataset_data.get("id") == dataset_id or dataset_data.get("name") == dataset_id:
                    # Get the full dataset with prompts
                    full_dataset = db_manager.get_dataset(dataset_id)
                    if full_dataset:
                        return {
                            "id": full_dataset.get("id"),
                            "name": full_dataset.get("name"),
                            "source_type": full_dataset.get("source_type", "local"),
                            "status": full_dataset.get("status", "active"),
                            "description": full_dataset.get("description", ""),
                            "prompt_count": full_dataset.get("prompt_count", 0),
                            "prompts": full_dataset.get("prompts", []),
                        }
                    else:
                        return {
                            "id": dataset_data.get("id"),
                            "name": dataset_data.get("name"),
                            "source_type": dataset_data.get("source_type", "local"),
                            "status": dataset_data.get("status", "active"),
                            "description": dataset_data.get("description", ""),
                            "prompt_count": dataset_data.get("prompt_count", 0),
                        }
        except (OSError, ImportError, AttributeError) as db_error:
            # Handle database access errors, import issues, and attribute access problems
            logger.warning("Could not access dataset database: %s", db_error)

        # If not found, return None
        logger.warning("Dataset not found: %s", dataset_id)
        return None

    except (ValueError, KeyError, TypeError) as e:
        # Handle service call errors, missing data, and type conversion issues
        logger.error("Error calling dataset service: %s", e)
        return None


async def _get_native_dataset_prompts(dataset_config: Dict) -> List[str]:
    """Get prompts from native dataset."""
<<<<<<< HEAD
    # Extract prompts from native dataset.
=======
    # Extract prompts from native dataset

>>>>>>> 27377bc4
    dataset_type = dataset_config.get("dataset_type")
    logger.debug("Processing native dataset of type: %s", dataset_type)

    # Get prompts from the dataset configuration
    prompts = dataset_config.get("prompts", [])
    logger.info("Native dataset %s has %s prompts", dataset_config.get("name"), len(prompts))

    if isinstance(prompts, list):
        # Extract text values from prompt objects
        text_prompts = []
        for prompt in prompts:
            if isinstance(prompt, dict):
                # Check different possible keys for prompt text
                if "text" in prompt:
                    text_prompts.append(prompt["text"])
                elif "value" in prompt:
                    text_prompts.append(prompt["value"])
                else:
                    text_prompts.append(str(prompt))
            else:
                text_prompts.append(str(prompt))
        return text_prompts

    return []


async def _get_local_dataset_prompts(dataset_config: Dict) -> List[str]:
    """Get prompts from local uploaded dataset."""
<<<<<<< HEAD
    # Extract prompts from local dataset.
=======
    # Extract prompts from local dataset

>>>>>>> 27377bc4
    prompts = dataset_config.get("prompts", [])

    # Similar extraction logic as native datasets
    text_prompts = []
    for prompt in prompts:
        if isinstance(prompt, dict):
            # Check different possible keys for prompt text
            if "text" in prompt:
                text_prompts.append(prompt["text"])
            elif "value" in prompt:
                text_prompts.append(prompt["value"])
            else:
                text_prompts.append(str(prompt))
        else:
            text_prompts.append(str(prompt))

    return text_prompts


async def _get_memory_dataset_prompts(
    dataset_config: Dict,
    limit: Optional[int] = None,
    user_context: Optional[str] = None,
) -> List[str]:
    """Get prompts from PyRIT memory dataset using real memory database access."""
    try:

        dataset_id = dataset_config.get("id", "memory_0")
        dataset_name = dataset_config.get("name", "Unknown")

        logger.info("Loading memory dataset prompts for %s (ID: %s)", dataset_name, dataset_id)

        # Try to access real PyRIT memory database
        prompts = await _load_real_memory_dataset_prompts(dataset_id, limit, user_context)

        if prompts:
            logger.info(
                "Loaded %s real prompts from PyRIT memory dataset %s",
                len(prompts),
                dataset_name,
            )
            return prompts
        else:
            logger.warning("No prompts found in PyRIT memory for dataset %s", dataset_id)
            # Return empty list instead of mock data - let calling code handle appropriately
            return []

    except (OSError, AttributeError, ValueError) as e:
        # Handle database errors, memory access issues, and data parsing errors
        logger.error("Error accessing PyRIT memory dataset %s: %s", dataset_id, e)
        # Return empty list instead of fallback mock data
        return []


async def _load_real_memory_dataset_prompts(
    dataset_id: str, limit: Optional[int] = None, user_id: Optional[str] = None
) -> List[str]:
    """Load actual prompts from PyRIT memory database files - WITH USER ISOLATION."""
    try:
<<<<<<< HEAD
        # Try active PyRIT memory instance first
        prompts = await _get_prompts_from_active_memory(dataset_id, limit)
        if prompts:
            return prompts

        # Fall back to direct database file access
        return await _get_prompts_from_database_files(dataset_id, limit, user_id)

    except Exception as e:
        logger.error(f"Error loading real memory dataset prompts: {e}")
        return []
=======

        #         import os # F811: removed duplicate import
        import sqlite3
>>>>>>> 27377bc4


async def _get_prompts_from_active_memory(dataset_id: str, limit: Optional[int]) -> List[str]:
    """Try to get prompts from active PyRIT memory instance."""
    try:
        from pyrit.memory import CentralMemory

        memory_instance = CentralMemory.get_memory_instance()
        if not memory_instance:
            return []

<<<<<<< HEAD
        logger.info(f"Found active PyRIT memory instance for dataset {dataset_id}")
=======
        # First try to get prompts from active PyRIT memory instance
        try:
            memory_instance = CentralMemory.get_memory_instance()
            if memory_instance:
                logger.info("Found active PyRIT memory instance for dataset %s", dataset_id)
>>>>>>> 27377bc4

        # Get conversation pieces from memory that could be prompts
        conversation_pieces = memory_instance.get_conversation()

        prompts = []
        for piece in conversation_pieces:
            if piece.role == "user" and piece.original_value:
                prompts.append(piece.original_value)

<<<<<<< HEAD
        if prompts:
            logger.info(f"Extracted {len(prompts)} prompts from active PyRIT memory")
            # Apply configurable limit if specified
            if limit and limit > 0:
                return prompts[:limit]
            return prompts
=======
                if prompts:
                    logger.info("Extracted %s prompts from active PyRIT memory", len(prompts))
                    # Apply configurable limit if specified
                    if limit and limit > 0:
                        return prompts[:limit]
                    return prompts
>>>>>>> 27377bc4

        return []

    except ValueError:
        logger.info("No active PyRIT memory instance found")
        return []
    except Exception as e:
        logger.warning(f"Error accessing active memory instance: {e}")
        return []


async def _get_prompts_from_database_files(dataset_id: str, limit: Optional[int], user_id: Optional[str]) -> List[str]:
    """Get prompts from direct database file access with user isolation."""
    try:
        # Security validation
        if not user_id:
            logger.error(
                "Cannot load memory dataset %s without user context - security violation prevented",
                dataset_id,
            )
            return []

<<<<<<< HEAD
        # Get user-specific database paths
        db_paths = _get_user_prompts_database_paths(user_id)

        # Try to extract prompts from found database files
        for db_path in db_paths:
            prompts = await _extract_prompts_from_db_file(db_path, user_id, limit)
            if prompts:
                return prompts
=======
        # Generate the user's specific database filename
        salt = os.getenv("PYRIT_DB_SALT", "default_salt_2025")
        user_hash = hashlib.sha256((salt + user_id).encode("utf-8")).hexdigest()
        user_db_filename = f"pyrit_memory_{user_hash}.db"

        # Only check the user's specific database file in known locations
        memory_db_paths = []
        potential_paths = [
            "/app/app_data/violentutf",  # Docker API memory
            "./app_data/violentutf",  # Relative app data
        ]

        for base_path in potential_paths:
            if os.path.exists(base_path):
                user_db_path = os.path.join(base_path, user_db_filename)
                if os.path.exists(user_db_path):
                    memory_db_paths.append(user_db_path)
                    logger.info(
                        "Found user-specific database for %s: %s",
                        user_id,
                        user_db_filename,
                    )
                    break  # Only use the first found user database

        # Try to extract prompts from found database files
        for db_path in memory_db_paths:
            try:
                # SECURITY: Double-check that we're only accessing the user's database
                if user_db_filename not in db_path:
                    logger.error(
                        "Security violation: Attempted to access non-user database: %s",
                        db_path,
                    )
                    continue

                logger.info("Reading user-specific PyRIT memory database: %s", db_path)

                with sqlite3.connect(db_path) as conn:
                    cursor = conn.cursor()

                    # Query for prompt request pieces with user role
                    # Build query with optional limit
                    query = """SELECT original_value FROM PromptRequestPieces
                        WHERE role = 'user' AND original_value IS NOT NULL
                        AND LENGTH(original_value) > 0
                        AND original_value NOT LIKE '%Native harmbench prompt%'
                        AND original_value NOT LIKE '%Native % prompt %'
                        AND original_value NOT LIKE '%Sample % prompt %'
                        AND original_value NOT LIKE '%Test prompt%'
                        AND original_value NOT LIKE '%mock%'
                        AND original_value NOT LIKE '%test prompt%'
                        ORDER BY timestamp DESC
"""
                    if limit and limit > 0:

                        query += f" LIMIT {limit}"

                    cursor.execute(query)

                    rows = cursor.fetchall()
                    for row in rows:
                        if row[0] and len(row[0].strip()) > 0:
                            prompts.append(row[0].strip())

                if prompts:
                    logger.info(
                        "Extracted %s prompts from PyRIT database %s",
                        len(prompts),
                        db_path,
                    )
                    return prompts

            except sqlite3.Error as db_error:
                logger.debug("Could not read database %s: %s", db_path, db_error)
                continue
            except (OSError, ValueError, AttributeError) as db_error:
                # Handle database access errors, data parsing errors, and attribute issues
                logger.debug("Error accessing database %s: %s", db_path, db_error)
                continue
>>>>>>> 27377bc4

        logger.info("No PyRIT memory data found for dataset %s", dataset_id)
        return []

<<<<<<< HEAD
    except Exception as e:
        logger.error(f"Error accessing database files: {e}")
        return []


def _get_user_prompts_database_paths(user_id: str) -> List[str]:
    """Get paths to user-specific database files for prompt loading."""
    import hashlib

    # Generate the user's specific database filename
    salt = os.getenv("PYRIT_DB_SALT", "default_salt_2025")
    user_hash = hashlib.sha256((salt + user_id).encode("utf-8")).hexdigest()
    user_db_filename = f"pyrit_memory_{user_hash}.db"

    # Only check the user's specific database file in known locations
    memory_db_paths = []
    potential_paths = [
        "/app/app_data/violentutf",  # Docker API memory
        "./app_data/violentutf",  # Relative app data
    ]

    for base_path in potential_paths:
        if os.path.exists(base_path):
            user_db_path = os.path.join(base_path, user_db_filename)
            if os.path.exists(user_db_path):
                memory_db_paths.append(user_db_path)
                logger.info(f"Found user-specific database for {user_id}: {user_db_filename}")
                break  # Only use the first found user database

    return memory_db_paths


async def _extract_prompts_from_db_file(db_path: str, user_id: str, limit: Optional[int]) -> List[str]:
    """Extract prompts from a specific database file."""
    try:
        import sqlite3

        # Security check
        user_db_filename = _get_prompts_user_db_filename(user_id)
        if user_db_filename not in db_path:
            logger.error(f"Security violation: Attempted to access non-user database: {db_path}")
            return []

        logger.info(f"Reading user-specific PyRIT memory database: {db_path}")
        prompts = []

        with sqlite3.connect(db_path) as conn:
            cursor = conn.cursor()

            # Build query with optional limit
            query = _build_prompts_query(limit)
            cursor.execute(query)

            rows = cursor.fetchall()
            for row in rows:
                if row[0] and len(row[0].strip()) > 0:
                    prompts.append(row[0].strip())

        if prompts:
            logger.info(f"Extracted {len(prompts)} prompts from PyRIT database {db_path}")

        return prompts

    except Exception as db_error:
        logger.debug(f"Error accessing database {db_path}: {db_error}")
=======
    except (OSError, ImportError, AttributeError, ValueError) as e:
        # Handle database errors, import issues, attribute access problems, and data parsing errors
        logger.error("Error loading real memory dataset prompts: %s", e)
>>>>>>> 27377bc4
        return []


def _get_prompts_user_db_filename(user_id: str) -> str:
    """Get user-specific database filename for prompts."""
    import hashlib

    salt = os.getenv("PYRIT_DB_SALT", "default_salt_2025")
    user_hash = hashlib.sha256((salt + user_id).encode("utf-8")).hexdigest()
    return f"pyrit_memory_{user_hash}.db"


def _build_prompts_query(limit: Optional[int]) -> str:
    """Build SQL query for prompt extraction with optional limit."""
    query = """
        SELECT original_value FROM PromptRequestPieces
        WHERE role = 'user' AND original_value IS NOT NULL
        AND LENGTH(original_value) > 0
        AND original_value NOT LIKE '%Native harmbench prompt%'
        AND original_value NOT LIKE '%Native % prompt %'
        AND original_value NOT LIKE '%Sample % prompt %'
        AND original_value NOT LIKE '%Test prompt%'
        AND original_value NOT LIKE '%mock%'
        AND original_value NOT LIKE '%test prompt%'
        ORDER BY timestamp DESC
    """

    if limit and limit > 0:
        query += f" LIMIT {limit}"

    return query


async def _get_converter_dataset_prompts(dataset_config: Dict) -> List[str]:
    """Get prompts from converter - generated dataset."""
    try:

        logger.info("Loading converter dataset: %s", dataset_config.get("name"))

        # Converter datasets store their prompts in the database with prompt_text field
        # First check if we have prompts directly in the config
        prompts = dataset_config.get("prompts", [])

        text_prompts = []
        for prompt in prompts:
            if isinstance(prompt, dict):
                # Check different possible keys for prompt text
                if "text" in prompt:
                    text_prompts.append(prompt["text"])
                elif "value" in prompt:
                    text_prompts.append(prompt["value"])
                elif "converted_value" in prompt:
                    # Converter datasets may have converted_value field
                    text_prompts.append(prompt["converted_value"])
                elif "original_value" in prompt:
                    # Fallback to original value if converted not available
                    text_prompts.append(prompt["original_value"])
                elif "prompt_text" in prompt:
                    # DuckDB structure uses prompt_text field
                    text_prompts.append(prompt["prompt_text"])
                else:
                    text_prompts.append(str(prompt))
            else:
                text_prompts.append(str(prompt))

        logger.info(
            "Extracted %s prompts from converter dataset %s",
            len(text_prompts),
            dataset_config.get("name"),
        )
        return text_prompts

    except (KeyError, ValueError, AttributeError, TypeError) as e:
        # Handle config errors, data processing errors, attribute access issues, and type problems
        logger.error("Error loading converter dataset prompts: %s", e)
        return []


async def _get_transform_dataset_prompts(dataset_config: Dict) -> List[str]:
    """Get prompts from transform - generated dataset."""
    try:

        logger.info("Loading transform dataset: %s", dataset_config.get("name"))

        # Transform datasets are similar to converter datasets but may have different structure
        prompts = dataset_config.get("prompts", [])

        text_prompts = []
        for prompt in prompts:
            if isinstance(prompt, dict):
                # Check for transformed content
                if "transformed_value" in prompt:
                    text_prompts.append(prompt["transformed_value"])
                elif "text" in prompt:
                    text_prompts.append(prompt["text"])
                elif "value" in prompt:
                    text_prompts.append(prompt["value"])
                elif "prompt_text" in prompt:
                    # DuckDB structure uses prompt_text field
                    text_prompts.append(prompt["prompt_text"])
                else:
                    text_prompts.append(str(prompt))
            else:
                text_prompts.append(str(prompt))

        logger.info(
            "Extracted %s prompts from transform dataset %s",
            len(text_prompts),
            dataset_config.get("name"),
        )
        return text_prompts

    except (KeyError, ValueError, AttributeError, TypeError) as e:
        # Handle config errors, data processing errors, attribute access issues, and type problems
        logger.error("Error loading transform dataset prompts: %s", e)
        return []


async def _get_combination_dataset_prompts(dataset_config: Dict) -> List[str]:
    """Get prompts from combination dataset (combines multiple datasets)."""
    try:

        logger.info("Loading combination dataset: %s", dataset_config.get("name"))

        # Combination datasets merge prompts from multiple source datasets
        prompts = dataset_config.get("prompts", [])

        text_prompts = []
        for prompt in prompts:
            if isinstance(prompt, dict):
                # Check different possible keys for prompt text
                if "text" in prompt:
                    text_prompts.append(prompt["text"])
                elif "value" in prompt:
                    text_prompts.append(prompt["value"])
                elif "prompt_text" in prompt:
                    # DuckDB structure uses prompt_text field
                    text_prompts.append(prompt["prompt_text"])
                else:
                    text_prompts.append(str(prompt))
            else:
                text_prompts.append(str(prompt))

        logger.info(
            "Extracted %s prompts from combination dataset %s",
            len(text_prompts),
            dataset_config.get("name"),
        )
        return text_prompts

    except (KeyError, ValueError, AttributeError, TypeError) as e:
        # Handle config errors, data processing errors, attribute access issues, and type problems
        logger.error("Error loading combination dataset prompts: %s", e)
        return []<|MERGE_RESOLUTION|>--- conflicted
+++ resolved
@@ -1,7 +1,3 @@
-<<<<<<< HEAD
-# # Copyright (c) 2024 ViolentUTF Project
-# # Licensed under MIT License
-=======
 # Copyright (c) 2025 ViolentUTF Contributors.
 # Licensed under the MIT License.
 #
@@ -16,7 +12,6 @@
 #
 # This file is part of ViolentUTF - An AI Red Teaming Platform.
 # See LICENSE file in the project root for license information.
->>>>>>> 27377bc4
 
 import logging
 import os
@@ -80,11 +75,7 @@
         raise
 
 
-<<<<<<< HEAD
-async def _get_dataset_by_id(dataset_id: str, user_context: Optional[str] = None) -> Dict[str, Any]:
-=======
 async def _get_dataset_by_id(dataset_id: str, user_context: Optional[str] = None) -> Optional[Dict[str, Any]]:
->>>>>>> 27377bc4
     """Get dataset configuration by ID from backend service."""
     try:
 
@@ -156,12 +147,8 @@
 
 async def _get_native_dataset_prompts(dataset_config: Dict) -> List[str]:
     """Get prompts from native dataset."""
-<<<<<<< HEAD
-    # Extract prompts from native dataset.
-=======
     # Extract prompts from native dataset
 
->>>>>>> 27377bc4
     dataset_type = dataset_config.get("dataset_type")
     logger.debug("Processing native dataset of type: %s", dataset_type)
 
@@ -190,12 +177,8 @@
 
 async def _get_local_dataset_prompts(dataset_config: Dict) -> List[str]:
     """Get prompts from local uploaded dataset."""
-<<<<<<< HEAD
-    # Extract prompts from local dataset.
-=======
     # Extract prompts from local dataset
 
->>>>>>> 27377bc4
     prompts = dataset_config.get("prompts", [])
 
     # Similar extraction logic as native datasets
@@ -255,82 +238,43 @@
 ) -> List[str]:
     """Load actual prompts from PyRIT memory database files - WITH USER ISOLATION."""
     try:
-<<<<<<< HEAD
-        # Try active PyRIT memory instance first
-        prompts = await _get_prompts_from_active_memory(dataset_id, limit)
-        if prompts:
-            return prompts
-
-        # Fall back to direct database file access
-        return await _get_prompts_from_database_files(dataset_id, limit, user_id)
-
-    except Exception as e:
-        logger.error(f"Error loading real memory dataset prompts: {e}")
-        return []
-=======
 
         #         import os # F811: removed duplicate import
         import sqlite3
->>>>>>> 27377bc4
-
-
-async def _get_prompts_from_active_memory(dataset_id: str, limit: Optional[int]) -> List[str]:
-    """Try to get prompts from active PyRIT memory instance."""
-    try:
+
         from pyrit.memory import CentralMemory
 
-        memory_instance = CentralMemory.get_memory_instance()
-        if not memory_instance:
-            return []
-
-<<<<<<< HEAD
-        logger.info(f"Found active PyRIT memory instance for dataset {dataset_id}")
-=======
+        prompts = []
+
         # First try to get prompts from active PyRIT memory instance
         try:
             memory_instance = CentralMemory.get_memory_instance()
             if memory_instance:
                 logger.info("Found active PyRIT memory instance for dataset %s", dataset_id)
->>>>>>> 27377bc4
-
-        # Get conversation pieces from memory that could be prompts
-        conversation_pieces = memory_instance.get_conversation()
-
-        prompts = []
-        for piece in conversation_pieces:
-            if piece.role == "user" and piece.original_value:
-                prompts.append(piece.original_value)
-
-<<<<<<< HEAD
-        if prompts:
-            logger.info(f"Extracted {len(prompts)} prompts from active PyRIT memory")
-            # Apply configurable limit if specified
-            if limit and limit > 0:
-                return prompts[:limit]
-            return prompts
-=======
+
+                # Get conversation pieces from memory that could be prompts
+                # Look for user - role pieces that contain the original prompts
+                conversation_pieces = memory_instance.get_conversation()
+
+                for piece in conversation_pieces:
+                    if piece.role == "user" and piece.original_value:
+                        # Add user prompts from memory
+                        prompts.append(piece.original_value)
+
                 if prompts:
                     logger.info("Extracted %s prompts from active PyRIT memory", len(prompts))
                     # Apply configurable limit if specified
                     if limit and limit > 0:
                         return prompts[:limit]
                     return prompts
->>>>>>> 27377bc4
-
-        return []
-
-    except ValueError:
-        logger.info("No active PyRIT memory instance found")
-        return []
-    except Exception as e:
-        logger.warning(f"Error accessing active memory instance: {e}")
-        return []
-
-
-async def _get_prompts_from_database_files(dataset_id: str, limit: Optional[int], user_id: Optional[str]) -> List[str]:
-    """Get prompts from direct database file access with user isolation."""
-    try:
-        # Security validation
+
+        except ValueError:
+            logger.info("No active PyRIT memory instance found, trying direct database access")
+
+        # If no active memory or no prompts found, try direct database file access
+        # SECURITY: Only access the current user's specific database
+        import hashlib
+
         if not user_id:
             logger.error(
                 "Cannot load memory dataset %s without user context - security violation prevented",
@@ -338,16 +282,6 @@
             )
             return []
 
-<<<<<<< HEAD
-        # Get user-specific database paths
-        db_paths = _get_user_prompts_database_paths(user_id)
-
-        # Try to extract prompts from found database files
-        for db_path in db_paths:
-            prompts = await _extract_prompts_from_db_file(db_path, user_id, limit)
-            if prompts:
-                return prompts
-=======
         # Generate the user's specific database filename
         salt = os.getenv("PYRIT_DB_SALT", "default_salt_2025")
         user_hash = hashlib.sha256((salt + user_id).encode("utf-8")).hexdigest()
@@ -427,113 +361,14 @@
                 # Handle database access errors, data parsing errors, and attribute issues
                 logger.debug("Error accessing database %s: %s", db_path, db_error)
                 continue
->>>>>>> 27377bc4
 
         logger.info("No PyRIT memory data found for dataset %s", dataset_id)
         return []
 
-<<<<<<< HEAD
-    except Exception as e:
-        logger.error(f"Error accessing database files: {e}")
-        return []
-
-
-def _get_user_prompts_database_paths(user_id: str) -> List[str]:
-    """Get paths to user-specific database files for prompt loading."""
-    import hashlib
-
-    # Generate the user's specific database filename
-    salt = os.getenv("PYRIT_DB_SALT", "default_salt_2025")
-    user_hash = hashlib.sha256((salt + user_id).encode("utf-8")).hexdigest()
-    user_db_filename = f"pyrit_memory_{user_hash}.db"
-
-    # Only check the user's specific database file in known locations
-    memory_db_paths = []
-    potential_paths = [
-        "/app/app_data/violentutf",  # Docker API memory
-        "./app_data/violentutf",  # Relative app data
-    ]
-
-    for base_path in potential_paths:
-        if os.path.exists(base_path):
-            user_db_path = os.path.join(base_path, user_db_filename)
-            if os.path.exists(user_db_path):
-                memory_db_paths.append(user_db_path)
-                logger.info(f"Found user-specific database for {user_id}: {user_db_filename}")
-                break  # Only use the first found user database
-
-    return memory_db_paths
-
-
-async def _extract_prompts_from_db_file(db_path: str, user_id: str, limit: Optional[int]) -> List[str]:
-    """Extract prompts from a specific database file."""
-    try:
-        import sqlite3
-
-        # Security check
-        user_db_filename = _get_prompts_user_db_filename(user_id)
-        if user_db_filename not in db_path:
-            logger.error(f"Security violation: Attempted to access non-user database: {db_path}")
-            return []
-
-        logger.info(f"Reading user-specific PyRIT memory database: {db_path}")
-        prompts = []
-
-        with sqlite3.connect(db_path) as conn:
-            cursor = conn.cursor()
-
-            # Build query with optional limit
-            query = _build_prompts_query(limit)
-            cursor.execute(query)
-
-            rows = cursor.fetchall()
-            for row in rows:
-                if row[0] and len(row[0].strip()) > 0:
-                    prompts.append(row[0].strip())
-
-        if prompts:
-            logger.info(f"Extracted {len(prompts)} prompts from PyRIT database {db_path}")
-
-        return prompts
-
-    except Exception as db_error:
-        logger.debug(f"Error accessing database {db_path}: {db_error}")
-=======
     except (OSError, ImportError, AttributeError, ValueError) as e:
         # Handle database errors, import issues, attribute access problems, and data parsing errors
         logger.error("Error loading real memory dataset prompts: %s", e)
->>>>>>> 27377bc4
         return []
-
-
-def _get_prompts_user_db_filename(user_id: str) -> str:
-    """Get user-specific database filename for prompts."""
-    import hashlib
-
-    salt = os.getenv("PYRIT_DB_SALT", "default_salt_2025")
-    user_hash = hashlib.sha256((salt + user_id).encode("utf-8")).hexdigest()
-    return f"pyrit_memory_{user_hash}.db"
-
-
-def _build_prompts_query(limit: Optional[int]) -> str:
-    """Build SQL query for prompt extraction with optional limit."""
-    query = """
-        SELECT original_value FROM PromptRequestPieces
-        WHERE role = 'user' AND original_value IS NOT NULL
-        AND LENGTH(original_value) > 0
-        AND original_value NOT LIKE '%Native harmbench prompt%'
-        AND original_value NOT LIKE '%Native % prompt %'
-        AND original_value NOT LIKE '%Sample % prompt %'
-        AND original_value NOT LIKE '%Test prompt%'
-        AND original_value NOT LIKE '%mock%'
-        AND original_value NOT LIKE '%test prompt%'
-        ORDER BY timestamp DESC
-    """
-
-    if limit and limit > 0:
-        query += f" LIMIT {limit}"
-
-    return query
 
 
 async def _get_converter_dataset_prompts(dataset_config: Dict) -> List[str]:
