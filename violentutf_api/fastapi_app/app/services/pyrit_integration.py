<<<<<<< HEAD
# # Copyright (c) 2024 ViolentUTF Project
# # Licensed under MIT License

"""
PyRIT Integration Service.
=======
# Copyright (c) 2025 ViolentUTF Contributors.
# Licensed under the MIT License.
#
# This file is part of ViolentUTF - An AI Red Teaming Platform.
# See LICENSE file in the project root for license information.

"""PyRIT Integration Service
>>>>>>> 27377bc4

Provides PyRIT-based AI red-teaming functionality for ViolentUTF platform
"""
import logging
import uuid
from datetime import datetime
from typing import Dict, List, Optional

import requests

logger = logging.getLogger(__name__)


class PyRITService:
    """Service class for PyRIT integration."""

<<<<<<< HEAD
    def __init__(self) -> None:
        """ "Initialize the instance."""
=======
    def __init__(self: "PyRITService") -> None:
        """Initialize instance."""
>>>>>>> 27377bc4
        self.memory = None

        self._initialize_pyrit()

    def _initialize_pyrit(self: "PyRITService") -> None:
        """Initialize PyRIT memory and core components."""
        try:

            from pyrit.memory import DuckDBMemory  # noqa: F401  # pylint: disable=unused-import
            from pyrit.models import (  # noqa: F401  # pylint: disable=unused-import
                PromptRequestPiece,
                PromptRequestResponse,
            )

            # Don't initialize DuckDB memory here to avoid conflicts with orchestrator service
            # The orchestrator service handles its own memory management
            logger.info("✅ PyRIT models available (memory handled by orchestrator service)")
            self.memory = None  # Prevent conflicts

        except ImportError as e:
            logger.error("❌ PyRIT not available: %s", e)
            self.memory = None
        except Exception as e:
            logger.error("❌ Failed to initialize PyRIT: %s", e)
            self.memory = None

    def is_available(self: "PyRITService") -> bool:
        """Check if PyRIT is properly initialized."""
        try:

            from pyrit.models import PromptRequestPiece  # noqa: F401  # pylint: disable=unused-import

            return True  # PyRIT is available if we can import its models
        except ImportError:
            return False

<<<<<<< HEAD
    async def create_prompt_target(self: "PyRITService", target_config: Dict[str, Any]) -> Any:
        """
        Create a PyRIT PromptTarget from configuration.
=======
    async def create_prompt_target(
        self: "PyRITService", target_config: Dict[str, object]
    ) -> Optional[Dict[str, object]]:
        """Create a PyRIT PromptTarget from configuration
>>>>>>> 27377bc4

        This replaces the simulated target creation in generators
        """
        if not self.is_available():

            raise RuntimeError("PyRIT is not available")

        try:
            target_type = target_config.get("type", "HTTPTarget")

            if target_type == "AI Gateway":
                return await create_apisix_target(target_config)
            elif target_type == "HTTPTarget":
                return await create_http_target(target_config)
            else:
                raise ValueError(f"Unsupported target type: {target_type}")

        except Exception as e:
            logger.error("Failed to create PyRIT target: %s", e)
            raise

<<<<<<< HEAD
    async def _create_apisix_target(self: "PyRITService", config: Dict[str, Any]) -> None:
        """Create APISIX-based PyRIT target."""
        from pyrit.models import PromptRequestPiece, PromptRequestResponse
        from pyrit.prompt_target import PromptChatTarget

        class APISIXPromptTarget(PromptChatTarget):
            """Custom PyRIT target for APISIX AI Gateway."""

            def __init__(self: "APISIXPromptTarget", provider: str, model: str, base_url: str, **kwargs) -> None:
                """Initialize the instance."""
                super().__init__()
                self.provider = provider
                self.model = model
                self.base_url = base_url
                self.endpoint_url = self._get_endpoint_url(provider, model)

            def _get_endpoint_url(self: "APISIXPromptTarget", provider: str, model: str) -> str:
                """Map provider/model to APISIX endpoint."""
                # Import the mapping function from generators.py
                from app.api.endpoints.generators import get_apisix_endpoint_for_model

                endpoint = get_apisix_endpoint_for_model(provider, model)
                if endpoint:
                    return f"{self.base_url}{endpoint}"
                else:
                    raise ValueError(f"No APISIX route for {provider}/{model}")

            async def send_prompt_async(
                self: "APISIXPromptTarget", prompt_request: PromptRequestPiece
            ) -> PromptRequestResponse:
                """Send prompt through APISIX gateway."""
                import json

                import requests

                try:
                    # Prepare request payload
                    payload = {
                        "messages": [{"role": "user", "content": prompt_request.original_value}],
                        "temperature": 0.7,
                        "max_tokens": 1000,
                    }

                    headers = {"Content-Type": "application/json", "X-API-Gateway": "APISIX"}

                    # Make the API call
                    response = requests.post(self.endpoint_url, json=payload, headers=headers, timeout=30)

                    if response.status_code == 200:
                        result = response.json()

                        # Extract response based on provider
                        if self.provider == "openai":
                            content = result.get("choices", [{}])[0].get("message", {}).get("content", "")
                        elif self.provider == "anthropic":
                            content = result.get("content", [{}])[0].get("text", "")
                        else:
                            content = str(result.get("response", result))

                        # Create response piece
                        response_piece = PromptRequestPiece(
                            role="assistant",
                            original_value=content,
                            converted_value=content,
                            prompt_target_identifier={
                                "type": "apisix_gateway",
                                "provider": self.provider,
                                "model": self.model,
                            },
                        )

                        return PromptRequestResponse(request_pieces=[response_piece])
=======
>>>>>>> 27377bc4

async def create_apisix_target(config: Dict[str, object]) -> object:
    """Create APISIX-based PyRIT target."""
    from pyrit.models import PromptRequestPiece, PromptRequestResponse
    from pyrit.prompt_target import PromptChatTarget

    class APISIXPromptTarget(PromptChatTarget):
        """Customize PyRIT target for APISIX AI Gateway."""

        def __init__(self: "APISIXPromptTarget", provider: str, model: str, base_url: str, **kwargs: object) -> None:

            super().__init__()
            self.provider = provider
            self.model = model
            self.base_url = base_url
            self.endpoint_url = self._get_endpoint_url(provider, model)

        def _get_endpoint_url(self: "APISIXPromptTarget", provider: str, model: str) -> str:
            """Map provider/model to APISIX endpoint."""
            # Import the mapping function from generators.py

            from app.api.endpoints.generators import get_apisix_endpoint_for_model

            endpoint = get_apisix_endpoint_for_model(provider, model)
            if endpoint:
                return f"{self.base_url}{endpoint}"
            else:
                raise ValueError(f"No APISIX route for {provider}/{model}")

        async def send_prompt_async(  # pylint: disable=arguments-differ
            self: "APISIXPromptTarget", prompt_request: PromptRequestPiece
        ) -> PromptRequestResponse:
            """Send prompt through APISIX gateway."""
            try:
                # Prepare request payload
                payload = {
                    "messages": [{"role": "user", "content": prompt_request.original_value}],
                    "temperature": 0.7,
                    "max_tokens": 1000,
                }

                headers = {
                    "Content-Type": "application/json",
                    "X-API-Gateway": "APISIX",
                }

                # Make the API call
                response = requests.post(self.endpoint_url, json=payload, headers=headers, timeout=30)

                if response.status_code == 200:
                    result = response.json()

                    # Extract response based on provider
                    if self.provider == "openai":
                        content = result.get("choices", [{}])[0].get("message", {}).get("content", "")
                    elif self.provider == "anthropic":
                        content = result.get("content", [{}])[0].get("text", "")
                    else:
                        content = str(result.get("response", result))

                    # Create response piece
                    response_piece = PromptRequestPiece(
                        role="assistant",
                        original_value=content,
                        converted_value=content,
                        prompt_target_identifier={
                            "type": "apisix_gateway",
                            "provider": self.provider,
                            "model": self.model,
                        },
                    )

                    return PromptRequestResponse(request_pieces=[response_piece])

                else:
                    error_msg = f"APISIX call failed: {response.status_code} - {response.text}"
                    logger.error(error_msg)
                    raise RuntimeError(error_msg)

<<<<<<< HEAD
            def is_json_response_supported(self: "APISIXPromptTarget") -> bool:
                return True
=======
            except Exception as e:
                logger.error("APISIX target error: %s", e)
                raise
>>>>>>> 27377bc4

        def is_json_response_supported(self: "APISIXPromptTarget") -> bool:
            return True

    # Create and return the target
    provider = str(config.get("provider", "openai"))
    model = str(config.get("model", "gpt-3.5-turbo"))
    base_url = str(config.get("base_url", "http://localhost:9080"))

<<<<<<< HEAD
    async def _create_http_target(self: "PyRITService", config: Dict[str, Any]) -> Any:
        """Create HTTP-based PyRIT target."""
        from pyrit.prompt_target import PromptTarget
=======
    return APISIXPromptTarget(provider, model, base_url)  # pylint: disable=abstract-class-instantiated
>>>>>>> 27377bc4


<<<<<<< HEAD
    async def run_red_team_orchestrator(
        self: "PyRITService", target: Any, prompts: List[str], conversation_id: Optional[str] = None
    ) -> List[Dict[str, Any]]:
        """
        Run PyRIT orchestrator for red-teaming.

        This replaces simulated orchestrator functionality
        """
        if not self.is_available():
            raise RuntimeError("PyRIT is not available")
=======
async def create_http_target(config: Dict[str, object]) -> None:
    """Create HTTP-based PyRIT target."""
    # This would implement a generic HTTP target
    # For now, return a placeholder
    raise NotImplementedError("HTTP target not yet implemented")
>>>>>>> 27377bc4


async def run_red_team_orchestrator(
    target: object,
    prompts: List[str],
    conversation_id: Optional[str] = None,
) -> List[Dict[str, object]]:
    """Run PyRIT orchestrator for red-teaming

    This replaces simulated orchestrator functionality
    """
    if not pyrit_service.is_available():

        raise RuntimeError("PyRIT is not available")

<<<<<<< HEAD
    def get_conversation_history(self: "PyRITService", conversation_id: str) -> List[Dict[str, Any]]:
        """Get conversation history from PyRIT memory."""
        if not self.is_available():
            return []
=======
    try:
        from pyrit.models import PromptRequestPiece
        from pyrit.orchestrator import PromptSendingOrchestrator
>>>>>>> 27377bc4

        # Create orchestrator
        orchestrator = PromptSendingOrchestrator(  # pylint: disable=unexpected-keyword-arg,no-value-for-parameter
            prompt_target=target, memory=pyrit_service.memory
        )

        results = []

        for prompt in prompts:
            # Create prompt request piece
            prompt_piece = PromptRequestPiece(
                role="user",
                original_value=prompt,
                converted_value=prompt,
                conversation_id=conversation_id or str(uuid.uuid4()),
            )

            # Send prompt and get response
            response = await orchestrator.send_prompts_async(  # pylint: disable=too-many-function-args,missing-kwoa
                [prompt_piece]
            )

            # Convert to result format
            result = {
                "prompt": prompt,
                "response": (response[0].request_pieces[0].original_value if response else "No response"),
                "timestamp": datetime.utcnow().isoformat(),
                "conversation_id": conversation_id,
            }
            results.append(result)

            logger.info("PyRIT orchestrator processed prompt: %s...", prompt[:50])

        return results

    except Exception as e:
        logger.error("PyRIT orchestrator error: %s", e)
        raise


def get_conversation_history(conversation_id: str) -> List[Dict[str, object]]:
    """Get conversation history from PyRIT memory."""
    if not pyrit_service.is_available():

        return []

    try:
        # Query memory for conversation history
        # This would use PyRIT's memory querying capabilities
        # For now, return empty list
        return []

    except Exception as e:
        logger.error("Failed to get conversation history: %s", e)
        return []


# Global PyRIT service instance
pyrit_service = PyRITService()<|MERGE_RESOLUTION|>--- conflicted
+++ resolved
@@ -1,10 +1,3 @@
-<<<<<<< HEAD
-# # Copyright (c) 2024 ViolentUTF Project
-# # Licensed under MIT License
-
-"""
-PyRIT Integration Service.
-=======
 # Copyright (c) 2025 ViolentUTF Contributors.
 # Licensed under the MIT License.
 #
@@ -12,7 +5,6 @@
 # See LICENSE file in the project root for license information.
 
 """PyRIT Integration Service
->>>>>>> 27377bc4
 
 Provides PyRIT-based AI red-teaming functionality for ViolentUTF platform
 """
@@ -29,13 +21,8 @@
 class PyRITService:
     """Service class for PyRIT integration."""
 
-<<<<<<< HEAD
-    def __init__(self) -> None:
-        """ "Initialize the instance."""
-=======
     def __init__(self: "PyRITService") -> None:
         """Initialize instance."""
->>>>>>> 27377bc4
         self.memory = None
 
         self._initialize_pyrit()
@@ -72,16 +59,10 @@
         except ImportError:
             return False
 
-<<<<<<< HEAD
-    async def create_prompt_target(self: "PyRITService", target_config: Dict[str, Any]) -> Any:
-        """
-        Create a PyRIT PromptTarget from configuration.
-=======
     async def create_prompt_target(
         self: "PyRITService", target_config: Dict[str, object]
     ) -> Optional[Dict[str, object]]:
         """Create a PyRIT PromptTarget from configuration
->>>>>>> 27377bc4
 
         This replaces the simulated target creation in generators
         """
@@ -103,81 +84,6 @@
             logger.error("Failed to create PyRIT target: %s", e)
             raise
 
-<<<<<<< HEAD
-    async def _create_apisix_target(self: "PyRITService", config: Dict[str, Any]) -> None:
-        """Create APISIX-based PyRIT target."""
-        from pyrit.models import PromptRequestPiece, PromptRequestResponse
-        from pyrit.prompt_target import PromptChatTarget
-
-        class APISIXPromptTarget(PromptChatTarget):
-            """Custom PyRIT target for APISIX AI Gateway."""
-
-            def __init__(self: "APISIXPromptTarget", provider: str, model: str, base_url: str, **kwargs) -> None:
-                """Initialize the instance."""
-                super().__init__()
-                self.provider = provider
-                self.model = model
-                self.base_url = base_url
-                self.endpoint_url = self._get_endpoint_url(provider, model)
-
-            def _get_endpoint_url(self: "APISIXPromptTarget", provider: str, model: str) -> str:
-                """Map provider/model to APISIX endpoint."""
-                # Import the mapping function from generators.py
-                from app.api.endpoints.generators import get_apisix_endpoint_for_model
-
-                endpoint = get_apisix_endpoint_for_model(provider, model)
-                if endpoint:
-                    return f"{self.base_url}{endpoint}"
-                else:
-                    raise ValueError(f"No APISIX route for {provider}/{model}")
-
-            async def send_prompt_async(
-                self: "APISIXPromptTarget", prompt_request: PromptRequestPiece
-            ) -> PromptRequestResponse:
-                """Send prompt through APISIX gateway."""
-                import json
-
-                import requests
-
-                try:
-                    # Prepare request payload
-                    payload = {
-                        "messages": [{"role": "user", "content": prompt_request.original_value}],
-                        "temperature": 0.7,
-                        "max_tokens": 1000,
-                    }
-
-                    headers = {"Content-Type": "application/json", "X-API-Gateway": "APISIX"}
-
-                    # Make the API call
-                    response = requests.post(self.endpoint_url, json=payload, headers=headers, timeout=30)
-
-                    if response.status_code == 200:
-                        result = response.json()
-
-                        # Extract response based on provider
-                        if self.provider == "openai":
-                            content = result.get("choices", [{}])[0].get("message", {}).get("content", "")
-                        elif self.provider == "anthropic":
-                            content = result.get("content", [{}])[0].get("text", "")
-                        else:
-                            content = str(result.get("response", result))
-
-                        # Create response piece
-                        response_piece = PromptRequestPiece(
-                            role="assistant",
-                            original_value=content,
-                            converted_value=content,
-                            prompt_target_identifier={
-                                "type": "apisix_gateway",
-                                "provider": self.provider,
-                                "model": self.model,
-                            },
-                        )
-
-                        return PromptRequestResponse(request_pieces=[response_piece])
-=======
->>>>>>> 27377bc4
 
 async def create_apisix_target(config: Dict[str, object]) -> object:
     """Create APISIX-based PyRIT target."""
@@ -257,14 +163,9 @@
                     logger.error(error_msg)
                     raise RuntimeError(error_msg)
 
-<<<<<<< HEAD
-            def is_json_response_supported(self: "APISIXPromptTarget") -> bool:
-                return True
-=======
             except Exception as e:
                 logger.error("APISIX target error: %s", e)
                 raise
->>>>>>> 27377bc4
 
         def is_json_response_supported(self: "APISIXPromptTarget") -> bool:
             return True
@@ -274,33 +175,14 @@
     model = str(config.get("model", "gpt-3.5-turbo"))
     base_url = str(config.get("base_url", "http://localhost:9080"))
 
-<<<<<<< HEAD
-    async def _create_http_target(self: "PyRITService", config: Dict[str, Any]) -> Any:
-        """Create HTTP-based PyRIT target."""
-        from pyrit.prompt_target import PromptTarget
-=======
     return APISIXPromptTarget(provider, model, base_url)  # pylint: disable=abstract-class-instantiated
->>>>>>> 27377bc4
-
-
-<<<<<<< HEAD
-    async def run_red_team_orchestrator(
-        self: "PyRITService", target: Any, prompts: List[str], conversation_id: Optional[str] = None
-    ) -> List[Dict[str, Any]]:
-        """
-        Run PyRIT orchestrator for red-teaming.
-
-        This replaces simulated orchestrator functionality
-        """
-        if not self.is_available():
-            raise RuntimeError("PyRIT is not available")
-=======
+
+
 async def create_http_target(config: Dict[str, object]) -> None:
     """Create HTTP-based PyRIT target."""
     # This would implement a generic HTTP target
     # For now, return a placeholder
     raise NotImplementedError("HTTP target not yet implemented")
->>>>>>> 27377bc4
 
 
 async def run_red_team_orchestrator(
@@ -316,16 +198,9 @@
 
         raise RuntimeError("PyRIT is not available")
 
-<<<<<<< HEAD
-    def get_conversation_history(self: "PyRITService", conversation_id: str) -> List[Dict[str, Any]]:
-        """Get conversation history from PyRIT memory."""
-        if not self.is_available():
-            return []
-=======
     try:
         from pyrit.models import PromptRequestPiece
         from pyrit.orchestrator import PromptSendingOrchestrator
->>>>>>> 27377bc4
 
         # Create orchestrator
         orchestrator = PromptSendingOrchestrator(  # pylint: disable=unexpected-keyword-arg,no-value-for-parameter
