--- conflicted
+++ resolved
@@ -1,7 +1,3 @@
-<<<<<<< HEAD
-# # Copyright (c) 2024 ViolentUTF Project
-# # Licensed under MIT License
-=======
 """Generator Integration Service module."""
 
 # Copyright (c) 2025 ViolentUTF Contributors.
@@ -9,7 +5,6 @@
 #
 # This file is part of ViolentUTF - An AI Red Teaming Platform.
 # See LICENSE file in the project root for license information.
->>>>>>> 27377bc4
 
 import logging
 import os
@@ -20,13 +15,9 @@
 logger = logging.getLogger(__name__)
 
 
-<<<<<<< HEAD
-async def execute_generator_prompt(generator_name: str, prompt: str, conversation_id: str = None) -> Dict[str, Any]:
-=======
 async def execute_generator_prompt(
     generator_name: str, prompt: str, conversation_id: Optional[str] = None
 ) -> Dict[str, Any]:
->>>>>>> 27377bc4
     """Execute prompt through configured generator."""
     try:
         # Get generator configuration by calling the backend function directly
@@ -61,35 +52,14 @@
         return {"success": False, "response": f"Error: {str(e)}", "error": str(e)}
 
 
-<<<<<<< HEAD
-async def _execute_apisix_generator(generator_config: Dict, prompt: str, conversation_id: str) -> Dict[str, Any]:
-=======
 async def _execute_apisix_generator(
     generator_config: Dict, prompt: str, conversation_id: Optional[str]
 ) -> Dict[str, Any]:
->>>>>>> 27377bc4
     """Execute prompt through APISIX AI Gateway."""
     try:
-        # Extract provider and model information
+        # Get APISIX endpoint for generator
         provider = generator_config["parameters"]["provider"]
         model = generator_config["parameters"]["model"]
-<<<<<<< HEAD
-        logger.info(f"Executing APISIX generator: provider={provider}, model={model}")
-
-        # Setup request URL and endpoint
-        url = _setup_apisix_request_url(provider, model)
-
-        # Build request payload and headers
-        payload = _build_request_payload(provider, model, prompt, generator_config)
-        headers = _setup_request_headers(provider)
-
-        # Execute request and handle response
-        return await _execute_apisix_request(url, payload, headers, provider, model)
-
-    except Exception as e:
-        logger.error(f"APISIX generator exception: {e}")
-        return _handle_generator_exception(e)
-=======
 
         logger.info("Executing APISIX generator: provider=%s, model=%s", provider, model)
 
@@ -236,165 +206,15 @@
 
     except Exception as e:
         logger.error("APISIX generator exception: %s", e)
->>>>>>> 27377bc4
-
-
-<<<<<<< HEAD
-def _setup_apisix_request_url(provider: str, model: str) -> str:
-    """Setup APISIX request URL with endpoint mapping."""
-    endpoint = _get_apisix_endpoint_for_model(provider, model)
-    if not endpoint:
-        raise ValueError(f"No APISIX endpoint for {provider}/{model}")
-    base_url = os.getenv("VIOLENTUTF_API_URL", "http://apisix-apisix-1:9080")
-    url = f"{base_url}{endpoint}"
-    logger.info(f"APISIX request URL: {url}")
-    return url
-
-
-def _build_request_payload(provider: str, model: str, prompt: str, generator_config: Dict) -> Dict[str, Any]:
-    """Build request payload based on provider type."""
-    if provider == "anthropic":
-        return _build_anthropic_payload(model, prompt, generator_config)
-    elif provider.startswith("openapi-"):
-        return _build_openapi_payload(model, prompt, generator_config)
-    else:
-        return _build_openai_payload(model, prompt, generator_config)
-
-
-def _build_anthropic_payload(model: str, prompt: str, generator_config: Dict) -> Dict[str, Any]:
-    """Build Anthropic-specific payload."""
-    return {
-        "messages": [{"role": "user", "content": prompt}],
-        "model": model,
-        "temperature": generator_config["parameters"].get("temperature", 0.7),
-        "max_tokens": generator_config["parameters"].get("max_tokens", 1000),
-    }
-
-
-def _build_openapi_payload(model: str, prompt: str, generator_config: Dict) -> Dict[str, Any]:
-    """Build OpenAPI-specific payload."""
-    payload = {
-        "model": model,
-        "messages": [{"role": "user", "content": prompt}],
-    }  # Add optional parameters if the OpenAPI spec supports them
-    if generator_config["parameters"].get("temperature") is not None:
-        payload["temperature"] = generator_config["parameters"].get("temperature", 0.7)
-    if generator_config["parameters"].get("max_tokens") is not None:
-        payload["max_tokens"] = generator_config["parameters"].get("max_tokens", 1000)
-    logger.info(f"OpenAPI request payload: {payload}")
-    return payload
-
-
-def _build_openai_payload(model: str, prompt: str, generator_config: Dict) -> Dict[str, Any]:
-    """Build OpenAI-specific payload with o1-series handling."""
-    payload = {"model": model, "messages": [{"role": "user", "content": prompt}]}
-    # o1-series models don't support temperature or max_tokens
-    if model and not model.startswith("o1"):
-        payload["temperature"] = generator_config["parameters"].get("temperature", 0.7)
-        payload["max_tokens"] = generator_config["parameters"].get("max_tokens", 1000)
-    else:
-        logger.info(f"Using o1-series model '{model}' - skipping temperature and max_tokens parameters")
-    return payload
-
-
-def _setup_request_headers(provider: str) -> Dict[str, str]:
-    """Setup request headers with authentication."""
-    headers = {"Content-Type": "application/json", "X-API-Gateway": "APISIX"}
-    # All requests go through APISIX, so we always need the APISIX API key
-    api_key = os.getenv("VIOLENTUTF_API_KEY") or os.getenv("APISIX_API_KEY")
-    if api_key:
-        headers["apikey"] = api_key
-        logger.info(f"Using APISIX API key for authentication (provider: {provider})")
-    else:
-        logger.warning("No APISIX API key found in environment - requests may fail")
-    # For OpenAPI providers, APISIX proxy-rewrite plugin handles upstream auth
-    if provider.startswith("openapi-"):
-        provider_id = provider.replace("openapi-", "")
-        logger.info(f"OpenAPI provider {provider_id} - authentication will be handled by APISIX proxy-rewrite")
-    return headers
-
-
-async def _execute_apisix_request(url: str, payload: Dict, headers: Dict, provider: str, model: str) -> Dict[str, Any]:
-    """Execute APISIX request and handle response."""
-    # Log request details for debugging
-    logger.info(f"Making request to: {url}")
-    logger.info(f"Request headers keys: {list(headers.keys())}")
-    _log_auth_header(headers)
-
-    response = requests.post(url, json=payload, headers=headers, timeout=30)
-    logger.info(f"APISIX response status: {response.status_code}")
-    if response.status_code == 200:
-        return _handle_successful_response(response, provider, model)
-    else:
-        return _handle_error_response(response, provider)
-
-
-def _log_auth_header(headers: Dict[str, str]) -> None:
-    """Log authorization header with masking."""
-    if "Authorization" in headers:
-        auth_header = headers["Authorization"]
-        if auth_header.startswith("Bearer "):
-            token = auth_header[7:]
-            masked = token[:4] + "..." + token[-4:] if len(token) > 8 else "***"
-            logger.info(f"Authorization header: Bearer {masked}")
-
-
-def _handle_successful_response(response, provider: str, model: str) -> Dict[str, Any]:
-    """Handle successful API response."""
-    result = response.json()
-
-    # Extract response based on provider
-    if provider == "openai" or provider.startswith("openapi-"):
-        content = result.get("choices", [{}])[0].get("message", {}).get("content", "")
-    elif provider == "anthropic":
-        content = result.get("content", [{}])[0].get("text", "")
-    else:
-        content = str(result.get("response", result))
-    logger.info(f"Successfully got response from {provider}/{model}, content length: {len(content)}")
-    return {"success": True, "response": content, "provider": provider, "model": model}
-
-
-def _handle_error_response(response, provider: str) -> Dict[str, Any]:
-    """Handle API error response."""
-    logger.error(f"APISIX request failed: {response.status_code} - {response.text[:200]}")
-    if response.status_code == 502:
-        return {
-            "success": False,
-            "response": f"AI provider not accessible. Please check your APISIX configuration and {provider.upper()} API credentials.",
-            "error": f"502 Bad Gateway - {provider} service unavailable",
-        }
-    elif response.status_code == 401:
-        return {
-            "success": False,
-            "response": f"Authentication failed. Please check your {provider.upper()} API key configuration.",
-            "error": "401 Unauthorized",
-        }
-    else:
-        return {
-            "success": False,
-            "response": f"API Error: {response.status_code} - {response.text}",
-            "error": f"HTTP {response.status_code}",
-        }
-
-
-def _handle_generator_exception(e: Exception) -> Dict[str, Any]:
-    """Handle generator execution exceptions."""
-    base_url = os.getenv("VIOLENTUTF_API_URL", "http://apisix-apisix-1:9080")
-    # Return proper error for connection issues
-    if "Connection refused" in str(e) or "Failed to establish a new connection" in str(e):
-        return {
-            "success": False,
-            "response": f"Cannot connect to APISIX gateway at {base_url}. Please ensure APISIX is running.",
-            "error": "Connection refused",
-        }
-
-    return {"success": False, "response": f"Generator execution error: {str(e)}", "error": str(e)}
-
-
-async def _execute_generic_generator(generator_config: Dict, prompt: str, conversation_id: str) -> Dict[str, Any]:
-    """Execute prompt through generic generator."""
-    # Generic generators are not yet implemented.
-=======
+
+        # Return proper error for connection issues
+        if "Connection refused" in str(e) or "Failed to establish a new connection" in str(e):
+            return {
+                "success": False,
+                "response": f"Cannot connect to APISIX gateway at {base_url}. Please ensure APISIX is running.",
+                "error": "Connection refused",
+            }
+
         return {
             "success": False,
             "response": f"Generator execution error: {str(e)}",
@@ -407,7 +227,6 @@
 ) -> Dict[str, Any]:
     """Execute prompt through generic generator."""
     # Generic generators are not yet implemented
->>>>>>> 27377bc4
     generator_type = generator_config.get("type", "unknown")
     generator_name = generator_config.get("name", "unknown")
 
@@ -429,15 +248,9 @@
     }
 
 
-<<<<<<< HEAD
-def _get_apisix_endpoint_for_model(provider: str, model: str) -> str:
-    """Get APISIX endpoint for provider/model combination."""
-    # Handle OpenAPI providers.
-=======
 def _get_apisix_endpoint_for_model(provider: str, model: str) -> Optional[str]:
     """Get APISIX endpoint for provider/model combination."""
     # Handle OpenAPI providers
->>>>>>> 27377bc4
     if provider.startswith("openapi-"):
         # Use the function from generators.py to get the endpoint
         from app.api.endpoints.generators import get_apisix_endpoint_for_model
@@ -496,11 +309,7 @@
     return provider_endpoint_mapping.get(provider)
 
 
-<<<<<<< HEAD
-async def get_generator_by_name(generator_name: str, user_context: str = None) -> Dict[str, Any]:
-=======
 async def get_generator_by_name(generator_name: str, user_context: Optional[str] = None) -> Optional[Dict[str, Any]]:
->>>>>>> 27377bc4
     """Get generator configuration by name from backend service."""
     try:
         # Get generators from DuckDB using proper user context
