<<<<<<< HEAD
# # Copyright (c) 2024 ViolentUTF Project
# # Licensed under MIT License

"""
Enhanced PyRIT Dataset Stream Processor.
=======
# Copyright (c) 2025 ViolentUTF Contributors.
# Licensed under the MIT License.
#
# This file is part of ViolentUTF - An AI Red Teaming Platform.
# See LICENSE file in the project root for license information.

"""Enhanced PyRIT Dataset Stream Processor
>>>>>>> 27377bc4

This module provides streaming capabilities for PyRIT datasets with memory optimization,
intelligent chunking, and comprehensive error handling.
"""
import asyncio
import inspect
import logging
import os
from dataclasses import dataclass
from datetime import datetime
from typing import (
    AsyncIterator,
    Awaitable,
    Callable,
    Dict,
    List,
    Optional,
    Self,
    cast,
)

from pyrit.memory import CentralMemory, MemoryInterface

logger = logging.getLogger(__name__)


@dataclass
class DatasetChunk:
    """Container for a chunk of dataset prompts with metadata."""

    prompts: List[str]
    metadata: List[Dict[str, object]]
    chunk_index: int
    total_processed: int
    estimated_remaining: Optional[int] = None


@dataclass
class DatasetImportStats:
    """Statistics tracking for dataset import operations."""

    start_time: datetime
    total_processed: int = 0
    total_estimated: int = 0
    chunks_processed: int = 0
    errors_encountered: int = 0
    average_chunk_size: float = 0.0
    processing_rate: float = 0.0  # prompts per second


class DatasetFetchError(Exception):
<<<<<<< HEAD
    """Custom exception for dataset fetching errors."""

    pass
=======
    """Customize exception for dataset fetching errors."""
>>>>>>> 27377bc4


class PyRITStreamProcessor:
    """Enhanced streaming processor with memory-aware chunking."""

<<<<<<< HEAD
    def __init__(self: "PyRITStreamProcessor", memory_interface: Optional[MemoryInterface] = None) -> None:
        """Initialize the instance."""
=======
    def __init__(self: "Self", memory_interface: Optional[MemoryInterface] = None) -> None:
        """Initialize instance."""
>>>>>>> 27377bc4
        self.memory = memory_interface or CentralMemory.get_memory_instance()

        self.chunk_size = int(os.getenv("DATASET_CHUNK_SIZE", "1000"))
        self.max_memory_mb = int(os.getenv("DATASET_MAX_MEMORY_MB", "512"))
        self.max_retries = int(os.getenv("DATASET_MAX_RETRIES", "3"))
        self.retry_delay = float(os.getenv("DATASET_RETRY_DELAY", "1.0"))

    async def process_pyrit_dataset_stream(
<<<<<<< HEAD
        self: "PyRITStreamProcessor",
=======
        self: "Self",
>>>>>>> 27377bc4
        dataset_type: str,
        config: Dict[str, object],
        max_prompts: Optional[int] = None,
        progress_callback: Optional[Callable[[int, int], Awaitable[None]]] = None,
    ) -> AsyncIterator[DatasetChunk]:
        """Stream process PyRIT datasets with intelligent chunking."""
<<<<<<< HEAD
        logger.info(f"Starting stream processing for dataset: {dataset_type}")
=======
        logger.info("Starting stream processing for dataset: %s", dataset_type)
>>>>>>> 27377bc4

        # Initialize statistics
        stats = DatasetImportStats(start_time=datetime.utcnow(), total_estimated=max_prompts or 0)

        try:
            # Pre-validate dataset availability
            await self._validate_dataset_access(dataset_type, config)

            # Get the original PyRIT dataset (unlimited)
            dataset = await self._fetch_full_pyrit_dataset(dataset_type, config)

            # Calculate optimal chunk size based on dataset characteristics
            optimal_chunk_size = self._calculate_optimal_chunk_size(dataset)

            # Stream prompts in intelligent chunks
            prompts_processed = 0
            chunk_data = []
            chunk_metadata = []

            async for prompt_info in self._extract_prompts_with_metadata(dataset):
                chunk_data.append(cast(str, prompt_info["text"]))
                chunk_metadata.append(cast(Dict[str, object], prompt_info["metadata"]))
                prompts_processed += 1

                # Yield chunk when optimal size reached
                if len(chunk_data) >= optimal_chunk_size:
                    chunk = DatasetChunk(
                        prompts=chunk_data,
                        metadata=chunk_metadata,
                        chunk_index=stats.chunks_processed,
                        total_processed=prompts_processed,
                        estimated_remaining=((max_prompts - prompts_processed) if max_prompts else None),
                    )

                    yield chunk

                    # Update statistics
                    stats.chunks_processed += 1
                    stats.total_processed = prompts_processed
                    stats.average_chunk_size = prompts_processed / stats.chunks_processed

                    # Calculate processing rate
                    elapsed = (datetime.utcnow() - stats.start_time).total_seconds()
                    stats.processing_rate = prompts_processed / elapsed if elapsed > 0 else 0

                    # Reset chunk data
                    chunk_data = []
                    chunk_metadata = []

                    # Progress callback
                    if progress_callback:
                        await progress_callback(prompts_processed, max_prompts or 0)

                # Stop if max limit reached
                if max_prompts and prompts_processed >= max_prompts:
                    logger.info("Reached maximum import limit: %s", max_prompts)
                    break

            # Yield remaining prompts
            if chunk_data:
                chunk = DatasetChunk(
                    prompts=chunk_data,
                    metadata=chunk_metadata,
                    chunk_index=stats.chunks_processed,
                    total_processed=prompts_processed,
                    estimated_remaining=0,
                )
                yield chunk

                stats.chunks_processed += 1
                stats.total_processed = prompts_processed

        except Exception as e:
            logger.error("Stream processing failed for %s: %s", dataset_type, e)
            raise DatasetFetchError(f"Failed to process dataset {dataset_type}: {str(e)}") from e

        logger.info(
            "Completed stream processing: %s prompts in %s chunks",
            stats.total_processed,
            stats.chunks_processed,
        )

<<<<<<< HEAD
    def _calculate_optimal_chunk_size(self: "PyRITStreamProcessor", dataset: Any) -> int:
=======
    def _calculate_optimal_chunk_size(self: "Self", dataset: object) -> int:
>>>>>>> 27377bc4
        """Calculate optimal chunk size based on dataset characteristics."""
        try:

            # Try to get dataset size information
            if hasattr(dataset, "prompts") and hasattr(dataset.prompts, "__len__"):
                dataset_size = len(dataset.prompts)

                # Sample a few prompts to estimate average size
                sample_size = min(10, dataset_size)
                if sample_size > 0:
                    sample_prompts = dataset.prompts[:sample_size]
                    total_size = sum(len(str(p)) for p in sample_prompts)
                    avg_prompt_size = total_size / sample_size

                    # Calculate chunk size to stay within memory limits
                    target_chunk_memory = self.max_memory_mb * 1024 * 1024 * 0.7  # 70% of max memory
                    calculated_chunk_size = int(target_chunk_memory / avg_prompt_size)

                    # Clamp to reasonable bounds
                    optimal_size = max(100, min(calculated_chunk_size, self.chunk_size))

                    logger.debug(
                        "Calculated optimal chunk size: %d (avg_prompt_size: %.0f)", optimal_size, avg_prompt_size
                    )
                    return optimal_size

        except Exception as e:
            logger.debug("Could not calculate optimal chunk size: %s", e)

        return self.chunk_size

<<<<<<< HEAD
    async def _validate_dataset_access(self: "PyRITStreamProcessor", dataset_type: str, config: Dict[str, Any]) -> None:
=======
    async def _validate_dataset_access(self: "Self", dataset_type: str, config: Dict[str, object]) -> None:
>>>>>>> 27377bc4
        """Validate that the dataset can be accessed with the given configuration."""
        try:

            # Check if dataset type is supported
            supported_types = {
                "aya_redteaming",
                "harmbench",
                "adv_bench",
                "xstest",
                "pku_safe_rlhf",
                "decoding_trust_stereotypes",
                "many_shot_jailbreaking",
                "forbidden_questions",
                "seclists_bias_testing",
                "wmdp",
            }

            if dataset_type not in supported_types:
                raise ValueError(f"Unsupported dataset type: {dataset_type}")

            # Validate configuration parameters
            if not isinstance(config, dict):
                raise ValueError("Configuration must be a dictionary")

            logger.debug("Dataset validation passed for %s", dataset_type)

        except Exception as e:
            raise DatasetFetchError(f"Dataset validation failed: {str(e)}") from e

<<<<<<< HEAD
    async def _fetch_full_pyrit_dataset(self: "PyRITStreamProcessor", dataset_type: str, config: Dict[str, Any]) -> Any:
=======
    async def _fetch_full_pyrit_dataset(
        self: "Self", dataset_type: str, config: Dict[str, object]
    ) -> Optional[Dict[str, object]]:
>>>>>>> 27377bc4
        """Fetch complete PyRIT dataset without 50-row limit."""
        try:

            # Import all PyRIT dataset functions
            from pyrit.datasets import (
                fetch_adv_bench_dataset,
                fetch_aya_redteaming_dataset,
                fetch_decoding_trust_stereotypes_dataset,
                fetch_forbidden_questions_dataset,
                fetch_harmbench_dataset,
                fetch_many_shot_jailbreaking_dataset,
                fetch_pku_safe_rlhf_dataset,
                fetch_seclists_bias_testing_dataset,
                fetch_wmdp_dataset,
                fetch_xstest_dataset,
            )

            dataset_fetchers = {
                "aya_redteaming": fetch_aya_redteaming_dataset,
                "harmbench": fetch_harmbench_dataset,
                "adv_bench": fetch_adv_bench_dataset,
                "xstest": fetch_xstest_dataset,
                "pku_safe_rlhf": fetch_pku_safe_rlhf_dataset,
                "decoding_trust_stereotypes": fetch_decoding_trust_stereotypes_dataset,
                "many_shot_jailbreaking": fetch_many_shot_jailbreaking_dataset,
                "forbidden_questions": fetch_forbidden_questions_dataset,
                "seclists_bias_testing": fetch_seclists_bias_testing_dataset,
                "wmdp": fetch_wmdp_dataset,
            }

            fetcher = dataset_fetchers.get(dataset_type)
            if not fetcher:
                raise ValueError(f"Unknown dataset type: {dataset_type}")

            # Filter config to only include supported parameters
            clean_config = self._clean_config_for_fetcher(fetcher, config)

            # Fetch dataset with retries and error handling
            return await self._fetch_with_retry(fetcher, clean_config)

        except Exception as e:
            logger.error("Failed to fetch PyRIT dataset %s: %s", dataset_type, e)
            raise DatasetFetchError(f"Could not fetch dataset {dataset_type}: {str(e)}") from e

    async def _fetch_with_retry(
<<<<<<< HEAD
        self: "PyRITStreamProcessor", fetcher: Callable, config: Dict, max_retries: int = None
    ) -> Any:
=======
        self: "Self", fetcher: Callable, config: Dict, max_retries: Optional[int] = None
    ) -> Optional[Dict[str, object]]:
>>>>>>> 27377bc4
        """Fetch dataset with retry logic and exponential backoff."""
        max_retries = max_retries or self.max_retries

        for attempt in range(max_retries):
            try:
                # Execute the fetcher function
                if asyncio.iscoroutinefunction(fetcher):
                    result = await fetcher(**config)
                else:
                    # Run synchronous fetcher in thread pool
                    result = await asyncio.get_event_loop().run_in_executor(None, lambda: fetcher(**config))

                logger.debug("Dataset fetch successful on attempt %d", attempt + 1)
                return result

            except Exception as e:
                if attempt == max_retries - 1:
                    logger.error("Dataset fetch failed after %s attempts: %s", max_retries, e)
                    raise

                # Exponential backoff
                wait_time = self.retry_delay * (2**attempt)
                logger.warning(
                    "Dataset fetch attempt %d failed, retrying in %ds: %s",
                    attempt + 1,
                    wait_time,
                    e,
                )
                await asyncio.sleep(wait_time)

<<<<<<< HEAD
    def _clean_config_for_fetcher(
        self: "PyRITStreamProcessor", fetcher: Callable, config: Dict[str, Any]
    ) -> Dict[str, Any]:
        """Clean configuration to only include parameters supported by the fetcher."""
        import inspect
=======
        return None
>>>>>>> 27377bc4

    def _clean_config_for_fetcher(self: "Self", fetcher: Callable, config: Dict[str, object]) -> Dict[str, object]:
        """Clean configuration to only include parameters supported by the fetcher."""
        try:
            # Get the function signature
            sig = inspect.signature(fetcher)
            supported_params = set(sig.parameters.keys())

            # Filter config to only include supported parameters
            clean_config = {k: v for k, v in config.items() if k in supported_params}

            logger.debug("Cleaned config: %s", clean_config)
            return clean_config

        except Exception as e:
            logger.warning("Could not clean config for fetcher: %s", e)
            return config  # Return original config if cleaning fails

<<<<<<< HEAD
    async def _extract_prompts_with_metadata(
        self: "PyRITStreamProcessor", dataset: Any
    ) -> AsyncIterator[Dict[str, Any]]:
=======
    async def _extract_prompts_with_metadata(self: "Self", dataset: object) -> AsyncIterator[Dict[str, object]]:
>>>>>>> 27377bc4
        """Extract prompts with metadata from PyRIT dataset."""
        try:

            # Handle different dataset return types
            if hasattr(dataset, "prompts"):
                # Standard SeedPromptDataset format
                for i, prompt in enumerate(dataset.prompts):
                    if hasattr(prompt, "value"):
                        yield {
                            "text": prompt.value,
                            "metadata": {
                                "dataset_name": getattr(prompt, "dataset_name", ""),
                                "labels": getattr(prompt, "labels", []),
                                "source": "pyrit_dataset",
                            },
                        }
                    elif hasattr(prompt, "prompt"):
                        yield {
                            "text": prompt.prompt,
                            "metadata": {"source": "pyrit_dataset"},
                        }
                    else:
                        yield {
                            "text": str(prompt),
                            "metadata": {"source": "pyrit_dataset"},
                        }

                    # Yield control periodically to prevent blocking
                    if i % 100 == 0:
                        await asyncio.sleep(0)

            elif isinstance(dataset, list):
                # List format (e.g., many_shot_jailbreaking)
                for i, item in enumerate(dataset):
                    if isinstance(item, dict):
                        # Extract text from dict
                        text = item.get("user") or item.get("prompt") or str(item)
                        yield {
                            "text": text,
                            "metadata": {
                                "index": i,
                                "source": "pyrit_dataset",
                                "original_format": "dict",
                            },
                        }
                    else:
                        yield {
                            "text": str(item),
                            "metadata": {
                                "index": i,
                                "source": "pyrit_dataset",
                                "original_format": type(item).__name__,
                            },
                        }

                    # Yield control periodically to prevent blocking
                    if i % 100 == 0:
                        await asyncio.sleep(0)

            elif hasattr(dataset, "questions"):
                # WMDP dataset format
                for i, question in enumerate(dataset.questions):
                    if hasattr(question, "question"):
                        yield {
                            "text": question.question,
                            "metadata": {
                                "index": i,
                                "source": "wmdp_dataset",
                                "question_type": "question",
                            },
                        }
                    elif hasattr(question, "value"):
                        yield {
                            "text": question.value,
                            "metadata": {
                                "index": i,
                                "source": "wmdp_dataset",
                                "question_type": "value",
                            },
                        }
                    else:
                        yield {
                            "text": str(question),
                            "metadata": {
                                "index": i,
                                "source": "wmdp_dataset",
                                "question_type": "unknown",
                            },
                        }

                    # Yield control periodically to prevent blocking
                    if i % 100 == 0:
                        await asyncio.sleep(0)
            else:
                logger.warning("Unknown dataset format: %s", type(dataset))

        except Exception as e:
            logger.error("Error extracting prompts from dataset: %s", e)
            raise DatasetFetchError(f"Could not extract prompts: {str(e)}") from e<|MERGE_RESOLUTION|>--- conflicted
+++ resolved
@@ -1,10 +1,3 @@
-<<<<<<< HEAD
-# # Copyright (c) 2024 ViolentUTF Project
-# # Licensed under MIT License
-
-"""
-Enhanced PyRIT Dataset Stream Processor.
-=======
 # Copyright (c) 2025 ViolentUTF Contributors.
 # Licensed under the MIT License.
 #
@@ -12,7 +5,6 @@
 # See LICENSE file in the project root for license information.
 
 """Enhanced PyRIT Dataset Stream Processor
->>>>>>> 27377bc4
 
 This module provides streaming capabilities for PyRIT datasets with memory optimization,
 intelligent chunking, and comprehensive error handling.
@@ -64,25 +56,14 @@
 
 
 class DatasetFetchError(Exception):
-<<<<<<< HEAD
-    """Custom exception for dataset fetching errors."""
-
-    pass
-=======
     """Customize exception for dataset fetching errors."""
->>>>>>> 27377bc4
 
 
 class PyRITStreamProcessor:
     """Enhanced streaming processor with memory-aware chunking."""
 
-<<<<<<< HEAD
-    def __init__(self: "PyRITStreamProcessor", memory_interface: Optional[MemoryInterface] = None) -> None:
-        """Initialize the instance."""
-=======
     def __init__(self: "Self", memory_interface: Optional[MemoryInterface] = None) -> None:
         """Initialize instance."""
->>>>>>> 27377bc4
         self.memory = memory_interface or CentralMemory.get_memory_instance()
 
         self.chunk_size = int(os.getenv("DATASET_CHUNK_SIZE", "1000"))
@@ -91,22 +72,14 @@
         self.retry_delay = float(os.getenv("DATASET_RETRY_DELAY", "1.0"))
 
     async def process_pyrit_dataset_stream(
-<<<<<<< HEAD
-        self: "PyRITStreamProcessor",
-=======
         self: "Self",
->>>>>>> 27377bc4
         dataset_type: str,
         config: Dict[str, object],
         max_prompts: Optional[int] = None,
         progress_callback: Optional[Callable[[int, int], Awaitable[None]]] = None,
     ) -> AsyncIterator[DatasetChunk]:
         """Stream process PyRIT datasets with intelligent chunking."""
-<<<<<<< HEAD
-        logger.info(f"Starting stream processing for dataset: {dataset_type}")
-=======
         logger.info("Starting stream processing for dataset: %s", dataset_type)
->>>>>>> 27377bc4
 
         # Initialize statistics
         stats = DatasetImportStats(start_time=datetime.utcnow(), total_estimated=max_prompts or 0)
@@ -189,11 +162,7 @@
             stats.chunks_processed,
         )
 
-<<<<<<< HEAD
-    def _calculate_optimal_chunk_size(self: "PyRITStreamProcessor", dataset: Any) -> int:
-=======
     def _calculate_optimal_chunk_size(self: "Self", dataset: object) -> int:
->>>>>>> 27377bc4
         """Calculate optimal chunk size based on dataset characteristics."""
         try:
 
@@ -225,11 +194,7 @@
 
         return self.chunk_size
 
-<<<<<<< HEAD
-    async def _validate_dataset_access(self: "PyRITStreamProcessor", dataset_type: str, config: Dict[str, Any]) -> None:
-=======
     async def _validate_dataset_access(self: "Self", dataset_type: str, config: Dict[str, object]) -> None:
->>>>>>> 27377bc4
         """Validate that the dataset can be accessed with the given configuration."""
         try:
 
@@ -259,13 +224,9 @@
         except Exception as e:
             raise DatasetFetchError(f"Dataset validation failed: {str(e)}") from e
 
-<<<<<<< HEAD
-    async def _fetch_full_pyrit_dataset(self: "PyRITStreamProcessor", dataset_type: str, config: Dict[str, Any]) -> Any:
-=======
     async def _fetch_full_pyrit_dataset(
         self: "Self", dataset_type: str, config: Dict[str, object]
     ) -> Optional[Dict[str, object]]:
->>>>>>> 27377bc4
         """Fetch complete PyRIT dataset without 50-row limit."""
         try:
 
@@ -311,13 +272,8 @@
             raise DatasetFetchError(f"Could not fetch dataset {dataset_type}: {str(e)}") from e
 
     async def _fetch_with_retry(
-<<<<<<< HEAD
-        self: "PyRITStreamProcessor", fetcher: Callable, config: Dict, max_retries: int = None
-    ) -> Any:
-=======
         self: "Self", fetcher: Callable, config: Dict, max_retries: Optional[int] = None
     ) -> Optional[Dict[str, object]]:
->>>>>>> 27377bc4
         """Fetch dataset with retry logic and exponential backoff."""
         max_retries = max_retries or self.max_retries
 
@@ -348,15 +304,7 @@
                 )
                 await asyncio.sleep(wait_time)
 
-<<<<<<< HEAD
-    def _clean_config_for_fetcher(
-        self: "PyRITStreamProcessor", fetcher: Callable, config: Dict[str, Any]
-    ) -> Dict[str, Any]:
-        """Clean configuration to only include parameters supported by the fetcher."""
-        import inspect
-=======
         return None
->>>>>>> 27377bc4
 
     def _clean_config_for_fetcher(self: "Self", fetcher: Callable, config: Dict[str, object]) -> Dict[str, object]:
         """Clean configuration to only include parameters supported by the fetcher."""
@@ -375,13 +323,7 @@
             logger.warning("Could not clean config for fetcher: %s", e)
             return config  # Return original config if cleaning fails
 
-<<<<<<< HEAD
-    async def _extract_prompts_with_metadata(
-        self: "PyRITStreamProcessor", dataset: Any
-    ) -> AsyncIterator[Dict[str, Any]]:
-=======
     async def _extract_prompts_with_metadata(self: "Self", dataset: object) -> AsyncIterator[Dict[str, object]]:
->>>>>>> 27377bc4
         """Extract prompts with metadata from PyRIT dataset."""
         try:
 
