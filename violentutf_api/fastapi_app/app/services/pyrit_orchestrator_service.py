# Copyright (c) 2025 ViolentUTF Contributors.
# Licensed under the MIT License.
#
# This file is part of ViolentUTF - An AI Red Teaming Platform.
# See LICENSE file in the project root for license information.

"""Pyrit Orchestrator Service module."""

from __future__ import annotations

import inspect
import logging
import uuid
from datetime import datetime
from typing import Any, Dict, List, Optional, Type

from pyrit.memory import CentralMemory, MemoryInterface  # noqa: F401
from pyrit.models import PromptRequestPiece, PromptRequestResponse
from pyrit.orchestrator import Orchestrator, PromptSendingOrchestrator
from pyrit.prompt_converter import PromptConverter
from pyrit.prompt_target import PromptTarget
from pyrit.score.scorer import Scorer

# Copyright (c) Microsoft Corporation.
# Licensed under the MIT license.

logger = logging.getLogger(__name__)


class PyRITOrchestratorService:
    """Service for managing PyRIT orchestrators in ViolentUTF API."""

<<<<<<< HEAD
    def __init__(self) -> None:
        """ "Initialize the instance."""
=======
    def __init__(self: PyRITOrchestratorService) -> None:
        """Initialize instance."""
>>>>>>> 27377bc4
        self.memory = None  # Will be initialized on startup

        self._orchestrator_instances: Dict[str, Orchestrator] = {}
        self._orchestrator_scorers: Dict[str, List] = {}  # Track scorers by orchestrator ID
        self._orchestrator_metadata: Dict[str, Dict[str, Any]] = {}  # Store execution metadata by orchestrator ID
        self._orchestrator_registry = self._discover_orchestrator_types()
        self._initialize_memory()  # Initialize memory immediately

<<<<<<< HEAD
    def _initialize_memory(self: "PyRITOrchestratorService") -> None:
=======
    def _initialize_memory(self: PyRITOrchestratorService) -> None:
>>>>>>> 27377bc4
        """Initialize PyRIT memory with database concurrency handling."""
        try:

            # First try to get existing memory instance
            self.memory = CentralMemory.get_memory_instance()
            logger.info("Using existing PyRIT memory instance")
        except ValueError:
            # No memory instance exists - create a separate instance for the API service
            # Use a separate database path to avoid conflicts with Streamlit
            logger.info("No existing PyRIT memory instance found - creating separate API memory instance")
            self.memory = None  # Will create per - orchestrator to avoid concurrency issues

<<<<<<< HEAD
    def _get_memory(self: "PyRITOrchestratorService") -> Any:
        """Get PyRIT memory instance (may be None if using per - orchestrator memory)."""
        return self.memory

    def validate_memory_access(self: "PyRITOrchestratorService") -> bool:
=======
    def _get_memory(self: PyRITOrchestratorService) -> MemoryInterface | None:
        """Get PyRIT memory instance (may be None if using per - orchestrator memory)."""
        return self.memory

    def validate_memory_access(self: PyRITOrchestratorService) -> bool:
>>>>>>> 27377bc4
        """Validate that PyRIT memory is accessible or can work without global memory."""
        try:

            memory = self._get_memory()

            if memory is not None:
                # Debug: log memory object details
                logger.info("Memory object type: %s", type(memory))
                logger.info("Memory available: Global PyRIT memory instance exists")
                return True
            else:
                # No global memory - this is fine, orchestrators can use their own memory
                logger.info("PyRIT memory validation: No global memory, using per - orchestrator memory (this is fine)")
                return True
        except (AttributeError, RuntimeError, OSError) as e:
            # Handle memory access errors, runtime issues, and database connection errors
            logger.error("PyRIT memory validation failed: %s", e)
            return False

<<<<<<< HEAD
    def _discover_orchestrator_types(self: "PyRITOrchestratorService") -> Dict[str, Type[Orchestrator]]:
=======
    def _discover_orchestrator_types(
        self: PyRITOrchestratorService,
    ) -> Dict[str, Type[Orchestrator]]:
>>>>>>> 27377bc4
        """Discover all available PyRIT orchestrator types."""
        orchestrator_types = {}

        # For Phase 1, focus on PromptSendingOrchestrator
        orchestrator_types["PromptSendingOrchestrator"] = PromptSendingOrchestrator

        # TODO: Add other orchestrator types in future phases
        # orchestrator_types["RedTeamingOrchestrator"] = RedTeamingOrchestrator
        # orchestrator_types["CrescendoOrchestrator"] = CrescendoOrchestrator

        return orchestrator_types

<<<<<<< HEAD
    def get_orchestrator_types(self: "PyRITOrchestratorService") -> List[Dict[str, Any]]:
=======
    def get_orchestrator_types(self: PyRITOrchestratorService) -> List[Dict[str, Any]]:
>>>>>>> 27377bc4
        """Get list of available orchestrator types with metadata."""
        types_info = []

        for name, orchestrator_class in self._orchestrator_registry.items():
            # Extract constructor parameters
            init_signature = inspect.signature(orchestrator_class.__init__)
            parameters = []

            for param_name, param in init_signature.parameters.items():
                if param_name in ["self"]:
                    continue

                param_info = {
                    "name": param_name,
                    "type": (str(param.annotation) if param.annotation != inspect.Parameter.empty else "Any"),
                    "required": param.default == inspect.Parameter.empty,
                    "default": (param.default if param.default != inspect.Parameter.empty else None),
                    "description": self._get_parameter_description(orchestrator_class, param_name),
                }
                parameters.append(param_info)

            type_info = {
                "name": name,
                "module": orchestrator_class.__module__,
                "category": "single_turn",  # PromptSendingOrchestrator is single - turn
                "description": orchestrator_class.__doc__ or f"{name} orchestrator",
                "use_cases": self._get_use_cases(name),
                "parameters": parameters,
            }
            types_info.append(type_info)

        return types_info

<<<<<<< HEAD
    def _get_parameter_description(self: "PyRITOrchestratorService", orchestrator_class: Type, param_name: str) -> str:
=======
    def _get_parameter_description(self: PyRITOrchestratorService, orchestrator_class: Type, param_name: str) -> str:
>>>>>>> 27377bc4
        """Get parameter description from docstring or provide default."""
        descriptions = {
            "objective_target": "The target for sending prompts (configured generator)",
            "request_converter_configurations": "List of prompt converter configurations for requests",
            "response_converter_configurations": "List of prompt converter configurations for responses",
            "objective_scorer": "True / false scorer for objective evaluation",
            "auxiliary_scorers": "Additional scorers for response analysis",
            "batch_size": "Maximum batch size for sending prompts",
            "verbose": "Enable verbose logging",
            "should_convert_prepended_conversation": "Whether to convert prepended conversation",
            "retries_on_objective_failure": "Number of retries on objective failure",
        }
        return descriptions.get(param_name, f"Parameter {param_name}")

<<<<<<< HEAD
    def _get_use_cases(self: "PyRITOrchestratorService", orchestrator_name: str) -> List[str]:
=======
    def _get_use_cases(self: PyRITOrchestratorService, orchestrator_name: str) -> List[str]:
>>>>>>> 27377bc4
        """Get use cases for orchestrator type."""
        use_cases_map = {
            "PromptSendingOrchestrator": [
                "basic_prompting",
                "dataset_testing",
                "prompt_evaluation",
                "batch_processing",
            ]
        }
        return use_cases_map.get(orchestrator_name, ["general_purpose"])

<<<<<<< HEAD
    async def create_orchestrator_instance(self: "PyRITOrchestratorService", config: Dict[str, Any]) -> str:
=======
    async def create_orchestrator_instance(self: PyRITOrchestratorService, config: Dict[str, Any]) -> str:
>>>>>>> 27377bc4
        """Create and configure orchestrator instance."""
        orchestrator_id = str(uuid.uuid4())

        orchestrator_type = config["orchestrator_type"]
        parameters = config["parameters"]
        user_context = config.get("user_context")  # Get user context for generator resolution

        if orchestrator_type not in self._orchestrator_registry:
            raise ValueError(f"Unknown orchestrator type: {orchestrator_type}")

        # Ensure PyRIT memory is available BEFORE any orchestrator operations
        memory = self._get_memory()
        if memory is None:
            # Create a separate memory instance for the API service to avoid database conflicts
            import os

            from pyrit.memory import DuckDBMemory

            # Use API - specific database path to avoid conflicts with Streamlit
            # Check if running in Docker or local environment
            if os.path.exists("/app/app_data/violentutf"):
                api_memory_dir = os.path.join("/app/app_data/violentutf", "api_memory")
            else:
                # Local development - use temp directory
                import tempfile

                api_memory_dir = os.path.join(tempfile.gettempdir(), "violentutf_api_memory")

            os.makedirs(api_memory_dir, exist_ok=True)

            # Create API - specific memory instance with proper file path
            api_memory_file = os.path.join(api_memory_dir, f"orchestrator_memory_{orchestrator_id[:8]}.db")
            api_memory = DuckDBMemory(db_path=api_memory_file)
            CentralMemory.set_memory_instance(api_memory)
            self.memory = api_memory  # Update service memory reference
            logger.info("Created API - specific memory instance at: %s", api_memory_file)

        # Validate memory access (now should always return True)
        if not self.validate_memory_access():
            raise RuntimeError("PyRIT memory is not accessible. Cannot create orchestrator.")

        # Resolve parameters with user context for generator lookup
        resolved_params = await self._resolve_orchestrator_parameters(parameters, user_context)

        # Create orchestrator instance
        orchestrator_class = self._orchestrator_registry[orchestrator_type]

        try:
            logger.info(
                "Creating %s with resolved params: %s",
                orchestrator_type,
                list(resolved_params.keys()),
            )

            # Debug: Show the actual resolved parameters for troubleshooting
            for param_name, param_value in resolved_params.items():
                if param_name == "scorers":
                    logger.info(
                        "Scorers parameter: %s scorer(s)",
                        (len(param_value) if isinstance(param_value, list) else "not a list"),
                    )
                    for i, scorer in enumerate(param_value if isinstance(param_value, list) else []):
                        logger.info(
                            "  Scorer %s: %s - %s",
                            i + 1,
                            type(scorer).__name__,
                            getattr(scorer, "scorer_name", "Unknown"),
                        )
                elif hasattr(param_value, "__class__"):
                    logger.info("Parameter %s: %s", param_name, type(param_value).__name__)
                else:
                    logger.info(
                        "Parameter %s: %s = %s",
                        param_name,
                        type(param_value),
                        param_value,
                    )

            orchestrator_instance = orchestrator_class(**resolved_params)
            logger.info("Successfully created %s instance", orchestrator_type)

            # Debug: Check what scorers are actually attached to the orchestrator
            for attr_name in ["scorers", "_scorers"]:
                if hasattr(orchestrator_instance, attr_name):
                    attr_value = getattr(orchestrator_instance, attr_name)
                    if attr_value:
                        if isinstance(attr_value, list):
                            logger.info(
                                "Orchestrator has %s: %s scorer(s)",
                                attr_name,
                                len(attr_value),
                            )
                            for i, scorer in enumerate(attr_value):
                                logger.info(
                                    "  Scorer %s: %s - %s",
                                    i + 1,
                                    type(scorer).__name__,
                                    getattr(scorer, "scorer_name", "Unknown"),
                                )
                        else:
                            logger.info(
                                "Orchestrator has %s: %s",
                                attr_name,
                                type(attr_value).__name__,
                            )
                    else:
                        logger.info("Orchestrator has %s: None/Empty", attr_name)

        except Exception as e:
            logger.error("Failed to create orchestrator instance: %s", e, exc_info=True)
            raise RuntimeError(f"Failed to create {orchestrator_type}: {str(e)}") from e

        # Store instance
        self._orchestrator_instances[orchestrator_id] = orchestrator_instance

        # Track any ConfiguredScorerWrapper instances for direct score collection
        tracked_scorers = []
        for param_name, param_value in resolved_params.items():
            if param_name == "scorers" and isinstance(param_value, list):
                for scorer in param_value:
                    if isinstance(scorer, ConfiguredScorerWrapper):
                        tracked_scorers.append(scorer)
                        logger.info(
                            "🎯 Tracking ConfiguredScorerWrapper: %s",
                            scorer.scorer_name,
                        )

        self._orchestrator_scorers[orchestrator_id] = tracked_scorers
        logger.info(
            "🎯 Stored %s scorers for orchestrator %s",
            len(tracked_scorers),
            orchestrator_id,
        )

        logger.info("Created %s instance with ID: %s", orchestrator_type, orchestrator_id)
        return orchestrator_id

    async def _reload_orchestrator_from_db(
<<<<<<< HEAD
        self: "PyRITOrchestratorService", orchestrator_id: str, user_context: str = None
=======
        self: PyRITOrchestratorService,
        orchestrator_id: str,
        user_context: Optional[str] = None,
>>>>>>> 27377bc4
    ) -> bool:
        """Reload orchestrator instance from database configuration."""
        try:

            from uuid import UUID

            from app.db.database import get_session
            from app.models.orchestrator import OrchestratorConfiguration
            from sqlalchemy import select

            # Get database session
            async for db in get_session():
                # Get orchestrator configuration from database
                stmt = select(OrchestratorConfiguration).where(OrchestratorConfiguration.id == UUID(orchestrator_id))
                result = await db.execute(stmt)
                config = result.scalar_one_or_none()

                if not config:
                    logger.error(
                        "Orchestrator configuration not found in database: %s",
                        orchestrator_id,
                    )
                    return False

                # Recreate orchestrator instance from database config
                # Cast SQLAlchemy columns to actual values for mypy
                from typing import cast

                # Force cast the JSON column to dict - SQLAlchemy JSON columns should be dict
                parameters = cast(
                    Dict[str, Any],
                    config.parameters if config.parameters is not None else {},
                )

                orchestrator_config = {
                    "orchestrator_type": str(config.orchestrator_type),
                    "parameters": parameters,
                }

                # Ensure memory is available
                memory = self._get_memory()
                if memory is None:
                    # Create API - specific memory if needed
                    import os

                    from pyrit.memory import DuckDBMemory

                    api_memory_dir = os.path.join("/app/app_data/violentutf", "api_memory")
                    os.makedirs(api_memory_dir, exist_ok=True)

                    api_memory_file = os.path.join(api_memory_dir, "orchestrator_memory.db")
                    api_memory = DuckDBMemory(db_path=api_memory_file)
                    CentralMemory.set_memory_instance(api_memory)
                    self.memory = api_memory
                    logger.info(
                        "Created API - specific memory for reloaded orchestrator at: %s",
                        api_memory_file,
                    )

                # Resolve parameters and create instance - pass parameters directly to avoid typing issues
                resolved_params = await self._resolve_orchestrator_parameters(parameters, user_context)
                orchestrator_type = str(orchestrator_config["orchestrator_type"])
                orchestrator_class = self._orchestrator_registry[orchestrator_type]
                orchestrator_instance = orchestrator_class(**resolved_params)

                # Store instance
                self._orchestrator_instances[orchestrator_id] = orchestrator_instance
                logger.info(
                    "Successfully reloaded orchestrator %s from database",
                    orchestrator_id,
                )

                return True

        except (ValueError, KeyError, AttributeError, TypeError) as e:
            # Handle database lookup errors, missing config fields, and orchestrator creation errors
            logger.error("Failed to reload orchestrator from database: %s", e)
            return False

        # Fallback return (should never reach here due to async for loop structure)
        return False

    async def _resolve_orchestrator_parameters(
<<<<<<< HEAD
        self: "PyRITOrchestratorService", parameters: Dict[str, Any], user_context: str = None
=======
        self: PyRITOrchestratorService,
        parameters: Dict[str, Any],
        user_context: Optional[str] = None,
>>>>>>> 27377bc4
    ) -> Dict[str, Any]:
        """Resolve parameter references to actual objects."""
        resolved = {}

        for param_name, param_value in parameters.items():
            # Skip internal parameters that shouldn't be passed to orchestrator
            if param_name in ["user_context"]:
                continue

            if isinstance(param_value, dict) and param_value.get("type") == "configured_generator":
                # Resolve generator to PromptTarget
                generator_name = param_value["generator_name"]
                resolved[param_name] = await self._create_generator_target(generator_name, user_context)
            elif isinstance(param_value, dict) and param_value.get("type") == "configured_scorer":
                # Resolve scorer
                scorer_name = param_value["scorer_name"]
                resolved[param_name] = await self._create_scorer_instance(scorer_name, user_context)
            elif isinstance(param_value, list) and param_name in [
                "scorers",
                "auxiliary_scorers",
            ]:
                # Handle scorers list - resolve each configured scorer
                resolved_scorers = []
                for scorer_info in param_value:
                    if isinstance(scorer_info, dict) and scorer_info.get("type") == "configured_scorer":
                        # Check if full config is provided to avoid lookup
                        if "scorer_config" in scorer_info:
                            scorer_instance = ConfiguredScorerWrapper(scorer_info["scorer_config"])
                            resolved_scorers.append(scorer_instance)
                            logger.info(
                                "🎯 Created ConfiguredScorerWrapper for '%s' via config",
                                scorer_instance.scorer_name,
                            )
                        else:
                            # Fallback to lookup by name
                            scorer_name = scorer_info.get("scorer_name")
                            if scorer_name:
                                scorer_instance = await self._create_scorer_instance(scorer_name, user_context)
                                resolved_scorers.append(scorer_instance)
                                logger.info(
                                    "🎯 Created ConfiguredScorerWrapper for '%s' via lookup",
                                    scorer_name,
                                )

                # PromptSendingOrchestrator expects 'scorers' parameter
                resolved["scorers"] = resolved_scorers
                logger.info(
                    "🎯 Set 'scorers' parameter with %s scorer(s)",
                    len(resolved_scorers),
                )
            elif isinstance(param_value, list) and param_name.endswith("_configurations"):
                # Handle converter configurations
                resolved[param_name] = await self._resolve_converter_configurations(param_value)
            else:
                # Direct value
                resolved[param_name] = param_value

        return resolved

    async def _create_generator_target(
<<<<<<< HEAD
        self: "PyRITOrchestratorService", generator_name: str, user_context: str = None
    ) -> PromptTarget:
        """Create PromptTarget from configured generator."""
        # Import generator service functions directly.
=======
        self: PyRITOrchestratorService,
        generator_name: str,
        user_context: Optional[str] = None,
    ) -> PromptTarget:
        """Create PromptTarget from configured generator."""
        # Import generator service functions directly

>>>>>>> 27377bc4
        from app.services.generator_integration_service import get_generator_by_name

        # Use the provided user context to access the user's generators
        logger.info(
            "Looking up generator '%s' for user context: %s",
            generator_name,
            user_context,
        )
        generator_config = await get_generator_by_name(generator_name, user_context)

        if not generator_config:
            # Log more details about the failure
            logger.error("Generator '%s' not found for user '%s'", generator_name, user_context)
            raise ValueError(
                f"Generator '{generator_name}' not found for user '{user_context}'. "
                f"Please ensure this generator was created by the same user account "
                f"and is available in the 'Configure Generators' page."
            )

        # Log the generator config before creating target
        logger.info("Creating ConfiguredGeneratorTarget with config: %s", generator_config)
        logger.info("Generator type from config: %s", generator_config.get("type"))

        # Create ConfiguredGeneratorTarget
        return ConfiguredGeneratorTarget(generator_config)

    async def _create_scorer_instance(
<<<<<<< HEAD
        self: "PyRITOrchestratorService", scorer_name: str, user_context: str = None
    ) -> Scorer:
        """Create Scorer from configured scorer."""
        # Import scorer service functions directly.
=======
        self: PyRITOrchestratorService,
        scorer_name: str,
        user_context: Optional[str] = None,
    ) -> Scorer:
        """Create Scorer from configured scorer."""
        # Import scorer service functions directly

>>>>>>> 27377bc4
        from app.services.scorer_integration_service import get_scorer_by_name

        scorer_config = await get_scorer_by_name(scorer_name)
        if not scorer_config:
            raise ValueError(f"Scorer not found: {scorer_name}")

        # Create scorer instance
        return ConfiguredScorerWrapper(scorer_config)

    async def _resolve_converter_configurations(
<<<<<<< HEAD
        self: "PyRITOrchestratorService", configs: List[Dict]
=======
        self: PyRITOrchestratorService, configs: List[Dict]
>>>>>>> 27377bc4
    ) -> List[PromptConverter]:
        """Resolve converter configurations."""
        # For Phase 1, return empty list (no converters)

        # TODO: Implement converter resolution in future phases
        return []

    async def execute_orchestrator(
<<<<<<< HEAD
        self: "PyRITOrchestratorService", orchestrator_id: str, execution_config: Dict[str, Any]
=======
        self: PyRITOrchestratorService,
        orchestrator_id: str,
        execution_config: Dict[str, Any],
>>>>>>> 27377bc4
    ) -> Dict[str, Any]:
        """Execute orchestrator with given configuration."""
        try:

            # Get user context from execution config
            user_context = execution_config.get("user_context")
            logger.info("Executing orchestrator %s for user %s", orchestrator_id, user_context)

            # Check if orchestrator instance exists in memory
            if orchestrator_id not in self._orchestrator_instances:
                # Try to reload orchestrator from database
                logger.info(
                    "Orchestrator %s not in memory, attempting to reload from database",
                    orchestrator_id,
                )
                success = await self._reload_orchestrator_from_db(orchestrator_id, user_context)
                if not success:
                    raise ValueError(f"Orchestrator not found: {orchestrator_id}")

            orchestrator = self._orchestrator_instances[orchestrator_id]
            execution_type = execution_config["execution_type"]
            input_data = execution_config["input_data"]

            # Extract and store metadata for this execution
            execution_metadata = input_data.get("metadata", {})
            if execution_metadata:
                self._orchestrator_metadata[orchestrator_id] = execution_metadata
                logger.info(
                    "Stored execution metadata for orchestrator %s: %s",
                    orchestrator_id,
                    list(execution_metadata.keys()),
                )

                # Update scorers with metadata if they exist
                if orchestrator_id in self._orchestrator_scorers:
                    for scorer in self._orchestrator_scorers[orchestrator_id]:
                        if isinstance(scorer, ConfiguredScorerWrapper):
                            scorer.execution_metadata = execution_metadata
                            logger.info(
                                "Updated scorer '%s' with execution metadata",
                                scorer.scorer_name,
                            )

            logger.info("Executing %s with input: %s", execution_type, input_data)

            # Execute based on orchestrator type and input
            if isinstance(orchestrator, PromptSendingOrchestrator):
                return await self._execute_prompt_sending_orchestrator(
                    orchestrator, execution_type, input_data, execution_config
                )
            else:
                raise ValueError(f"Unsupported orchestrator type for execution: {type(orchestrator)}")

        except Exception as e:
            logger.error("Orchestrator execution failed: %s", e, exc_info=True)
            raise

    async def _execute_prompt_sending_orchestrator(
<<<<<<< HEAD
        self: "PyRITOrchestratorService",
=======
        self: PyRITOrchestratorService,
>>>>>>> 27377bc4
        orchestrator: PromptSendingOrchestrator,
        execution_type: str,
        input_data: Dict[str, Any],
        execution_config: Dict[str, Any],
    ) -> Dict[str, Any]:
        """Execute PromptSendingOrchestrator with specific input type."""
        if execution_type == "prompt_list":

            # Direct prompt list execution
            prompt_list = input_data["prompt_list"]
            prompt_type = input_data.get("prompt_type", "text")
            memory_labels = input_data.get("memory_labels", {})
            metadata = input_data.get("metadata", {})

            results = await orchestrator.send_prompts_async(
                prompt_list=prompt_list,
                prompt_type=prompt_type,
                memory_labels=memory_labels,
                metadata=metadata,
            )

        elif execution_type == "dataset":
            # Dataset - based execution
            dataset_id = input_data["dataset_id"]
            sample_size = input_data.get("sample_size")
            memory_labels = input_data.get("memory_labels", {})

            logger.info(
                "Loading dataset prompts for dataset_id: %s, sample_size: %s",
                dataset_id,
                sample_size,
            )

            # Load dataset prompts
            user_context = execution_config.get("user_context")
            dataset_prompts = await self._load_dataset_prompts(dataset_id, sample_size, user_context)

            logger.info("Loaded %s prompts from dataset %s", len(dataset_prompts), dataset_id)

            if not dataset_prompts:
                logger.error("No prompts loaded from dataset %s", dataset_id)
                raise ValueError(
                    f"Dataset {dataset_id} returned no prompts. "
                    f"Please check if the dataset exists and contains prompts."
                )

            # Log sample prompts for debugging
            logger.info("Sample prompts: %s", dataset_prompts[:2])

            # Add dataset info to memory labels
            memory_labels.update({"dataset_id": dataset_id, "execution_type": "dataset_testing"})

            logger.info("Sending %s prompts to orchestrator", len(dataset_prompts))

            try:
                logger.info(
                    "🎯 About to execute orchestrator.send_prompts_async with %s prompts",
                    len(dataset_prompts),
                )

                # Check scorers one more time before execution
                for attr_name in ["scorers", "_scorers"]:
                    if hasattr(orchestrator, attr_name):
                        attr_value = getattr(orchestrator, attr_name)
                        if attr_value:
                            scorer_count = len(attr_value) if isinstance(attr_value, list) else 1
                            logger.info("🎯 Pre - execution: orchestrator.%s = %s scorer(s)", attr_name, scorer_count)
                            if isinstance(attr_value, list):
                                for i, scorer in enumerate(attr_value):
                                    scorer_name = getattr(scorer, "scorer_name", "Unknown")
                                    logger.info("🎯   Scorer %s: %s - %s", i + 1, type(scorer).__name__, scorer_name)

                results = await orchestrator.send_prompts_async(
                    prompt_list=dataset_prompts,
                    prompt_type="text",
                    memory_labels=memory_labels,
                )

                logger.info("🎯 Orchestrator execution completed, got %s results", len(results))

                # Check scorer state after execution
                for attr_name in ["scorers", "_scorers"]:
                    if hasattr(orchestrator, attr_name):
                        attr_value = getattr(orchestrator, attr_name)
                        if attr_value and isinstance(attr_value, list):
                            for i, scorer in enumerate(attr_value):
                                if isinstance(scorer, ConfiguredScorerWrapper):
                                    logger.info(
                                        "🎯 Post - execution: %s collected %s scores",
                                        scorer.scorer_name,
                                        len(scorer.scores_collected),
                                    )

                # Store original prompts for response formatting since PyRIT may not preserve them
                if hasattr(orchestrator, "_last_sent_prompts"):
                    orchestrator._last_sent_prompts = dataset_prompts  # pylint: disable=protected-access
                else:
                    setattr(orchestrator, "_last_sent_prompts", dataset_prompts)
            except Exception as e:
                logger.error("Failed to send prompts to orchestrator: %s", e, exc_info=True)
                # Re - raise with more context
                raise RuntimeError(f"Orchestrator execution failed during prompt sending: {str(e)}") from e

        else:
            raise ValueError(f"Unsupported execution type: {execution_type}")

        # Check if results were returned
        if not results:
            logger.warning("No results returned from orchestrator execution")
            # Return empty but valid structure
            return {
                "execution_summary": {
                    "total_prompts": 0,
                    "successful_prompts": 0,
                    "failed_prompts": 0,
                    "success_rate": 0,
                    "total_time_seconds": 0,
                    "avg_response_time_ms": 0,
                    "memory_pieces_created": 0,
                },
                "prompt_request_responses": [],
                "scores": [],
                "memory_export": {
                    "orchestrator_memory_pieces": 0,
                    "score_entries": 0,
                    "conversations": 0,
                },
            }

        # Format results for API response
        logger.info("Orchestrator execution completed: %s results returned", len(results))
        for i, result in enumerate(results):
            logger.info("Result %s: %s pieces", i + 1, len(result.request_pieces))
            for j, piece in enumerate(result.request_pieces):
                value_length = len(piece.converted_value) if piece.converted_value else 0
                logger.info(
                    "  Piece %s: role=%s, has_value=%s, length=%s",
                    j + 1,
                    piece.role,
                    bool(piece.converted_value),
                    value_length,
                )

        formatted_results = self._format_execution_results(orchestrator, results, execution_type, input_data)
        logger.info("Formatted results keys: %s", list(formatted_results.keys()))
        logger.info("Has execution_summary: %s", "execution_summary" in formatted_results)
        logger.info(
            "Has prompt_request_responses: %s",
            "prompt_request_responses" in formatted_results,
        )
        if "prompt_request_responses" in formatted_results:
            logger.info(
                "Number of prompt_request_responses: %s",
                len(formatted_results["prompt_request_responses"]),
            )

        return formatted_results

    async def _load_dataset_prompts(
<<<<<<< HEAD
        self: "PyRITOrchestratorService",
=======
        self: PyRITOrchestratorService,
>>>>>>> 27377bc4
        dataset_id: str,
        sample_size: Optional[int] = None,
        user_context: Optional[str] = None,
    ) -> List[str]:
        """Load prompts from dataset - use shared memory access for memory datasets."""
        try:

            # For memory datasets, read directly from PyRIT memory database files
            if dataset_id.startswith("memory_dataset_") or dataset_id.startswith("memory_"):
                return await self._load_memory_dataset_prompts(dataset_id, sample_size)
            else:
                # Import dataset service functions for non - memory datasets
                from app.services.dataset_integration_service import get_dataset_prompts

                dataset_prompts: List[str] = await get_dataset_prompts(dataset_id, sample_size, user_context)
                return dataset_prompts
        except (ValueError, KeyError, OSError, ImportError) as e:
            # Handle dataset loading errors, file access errors, and import issues
            logger.error("Failed to load dataset prompts for %s: %s", dataset_id, e)
            # Fallback to service method
            from app.services.dataset_integration_service import get_dataset_prompts

            result: List[str] = await get_dataset_prompts(dataset_id, sample_size, user_context)
            return result

    async def _load_memory_dataset_prompts(
<<<<<<< HEAD
        self: "PyRITOrchestratorService", dataset_id: str, sample_size: Optional[int] = None
=======
        self: PyRITOrchestratorService,
        dataset_id: str,
        sample_size: Optional[int] = None,
>>>>>>> 27377bc4
    ) -> List[str]:
        """Load prompts from PyRIT memory dataset using real database access."""
        try:

            logger.info("Loading real memory dataset prompts for %s", dataset_id)

            # Use the shared memory dataset loading function from dataset integration service
            from app.services.dataset_integration_service import (
                _load_real_memory_dataset_prompts,
            )

            prompts: List[str] = await _load_real_memory_dataset_prompts(dataset_id)

            if prompts:
                # Apply sample size if specified
                if sample_size and len(prompts) > sample_size:
                    prompts = prompts[:sample_size]

                logger.info(
                    "Loaded %s real prompts from PyRIT memory for dataset %s",
                    len(prompts),
                    dataset_id,
                )
                return prompts
            else:
                logger.warning("No real prompts found in PyRIT memory for dataset %s", dataset_id)
                return []

        except (OSError, ValueError, AttributeError) as e:
            # Handle database errors, data parsing errors, and memory access issues
            logger.error("Failed to load PyRIT memory dataset %s: %s", dataset_id, e)
            # Return empty list instead of fallback mock data
            return []

    def _format_execution_results(
<<<<<<< HEAD
        self: "PyRITOrchestratorService",
=======
        self: PyRITOrchestratorService,
>>>>>>> 27377bc4
        orchestrator: PromptSendingOrchestrator,
        results: List[PromptRequestResponse],
        execution_type: str,
        input_data: Dict[str, Any],
    ) -> Dict[str, Any]:
        """Format orchestrator results for API response."""
<<<<<<< HEAD
        # EMERGENCY DEBUG: Add at the very start with guaranteed visibility.
        import sys

        debug_msg = f"🚨 _format_execution_results called with {len(results)} results"
        logger.debug(debug_msg)
        logger.error(debug_msg)

        orchestrator_debug = f"🚨 Orchestrator type: {type(orchestrator).__name__}"
        logger.debug(orchestrator_debug)
=======
        # EMERGENCY DEBUG: Add at the very start with guaranteed visibility

        debug_msg = f"🚨 _format_execution_results called with {len(results)} results"
        logger.error(debug_msg)

        orchestrator_debug = f"🚨 Orchestrator type: {type(orchestrator).__name__}"
>>>>>>> 27377bc4
        logger.error(orchestrator_debug)

        # Calculate execution summary
        total_prompts = len(results)
        logger.info("Formatting results: %s total results", total_prompts)

        successful_responses = sum(
            1
            for r in results
            if r.request_pieces and any(p.response_error == "none" for p in r.request_pieces if p.role == "assistant")
        )
        failed_responses = total_prompts - successful_responses

        logger.info(
            "Result summary: %s successful, %s failed",
            successful_responses,
            failed_responses,
        )

        # Calculate timing (approximate)
        start_time = (
            min(p.timestamp for r in results for p in r.request_pieces if p.timestamp)
            if results and results[0].request_pieces
            else datetime.utcnow()
        )
        end_time = (
            max(p.timestamp for r in results for p in r.request_pieces if p.timestamp)
            if results and results[0].request_pieces
            else datetime.utcnow()
        )
        total_time = (end_time - start_time).total_seconds() if start_time and end_time else 0

        # Get stored prompts if available (for when PyRIT doesn't preserve user pieces)
        stored_prompts = (
            getattr(orchestrator, "_last_sent_prompts", []) if hasattr(orchestrator, "_last_sent_prompts") else []
        )

        # Format prompt request responses for API with enhanced metadata
        formatted_responses = []
        for i, response in enumerate(results):
            # Extract prompt and response from pieces
            prompt_text = ""
            response_text = ""
            response_time_ms = None

            # Find user and assistant pieces
            user_piece = next((p for p in response.request_pieces if p.role == "user"), None)
            assistant_piece = next((p for p in response.request_pieces if p.role == "assistant"), None)

            if user_piece:
                prompt_text = user_piece.original_value
                logger.info(
                    "Extracting prompt from user piece: '%s...' (length: %s)",
                    prompt_text[:100],
                    len(prompt_text),
                )
            else:
                logger.warning("No user piece found in response %s", i)
                # Fallback to stored prompts if available
                if i < len(stored_prompts):
                    prompt_text = stored_prompts[i]
                    logger.info(
                        "Using stored prompt %s: '%s...' (length: %s)",
                        i,
                        prompt_text[:100],
                        len(prompt_text),
                    )
                else:
                    logger.warning("No stored prompt available for response %s", i)

            if assistant_piece:
                response_text = assistant_piece.converted_value
                logger.info(
                    "Extracting response from assistant piece: '%s...' (length: %s)",
                    response_text[:100],
                    len(response_text),
                )
            else:
                logger.warning("No assistant piece found in response %s", i)

                # Calculate response time if both timestamps available
                if user_piece and user_piece.timestamp and assistant_piece and assistant_piece.timestamp:
                    time_diff = assistant_piece.timestamp - user_piece.timestamp
                    response_time_ms = int(time_diff.total_seconds() * 1000)

            # Build formatted response with better structure for UI
            formatted_response: Dict[str, Any] = {
                "request": {
                    "prompt": prompt_text,
                    "conversation_id": (
                        response.request_pieces[0].conversation_id if response.request_pieces else None
                    ),
                },
                "response": {"content": response_text, "role": "assistant"},
                "metadata": {
                    "response_time_ms": response_time_ms,
                    "prompt_target": (
                        response.request_pieces[0].prompt_target_identifier if response.request_pieces else None
                    ),
                    "orchestrator": (
                        response.request_pieces[0].orchestrator_identifier if response.request_pieces else None
                    ),
                    "timestamp": (
                        response.request_pieces[0].timestamp.isoformat()
                        if response.request_pieces and response.request_pieces[0].timestamp
                        else None
                    ),
                    "pieces_count": len(response.request_pieces),
                    "success": assistant_piece is not None and assistant_piece.response_error == "none",
                },
                "conversation_id": (response.request_pieces[0].conversation_id if response.request_pieces else None),
                "request_pieces": [],
            }

            # Add generator metadata if available from orchestrator
            if hasattr(orchestrator, "_objective_target") and hasattr(
                orchestrator._objective_target, "generator_config"  # pylint: disable=protected-access
            ):
                generator_config = orchestrator._objective_target.generator_config  # pylint: disable=protected-access
                formatted_response["metadata"]["model"] = generator_config.get(
                    "model",
                    generator_config.get("parameters", {}).get("model", "Unknown"),
                )
                formatted_response["metadata"]["provider"] = generator_config.get(
                    "provider",
                    generator_config.get("parameters", {}).get("provider", "Unknown"),
                )

            # Include all request pieces for detailed analysis
            for piece in response.request_pieces:
                formatted_piece = {
                    "role": piece.role,
                    "original_value": piece.original_value,
                    "converted_value": piece.converted_value,
                    "response_error": piece.response_error,
                    "timestamp": (piece.timestamp.isoformat() if piece.timestamp else None),
                    "prompt_target_identifier": piece.prompt_target_identifier,
                    "orchestrator_identifier": piece.orchestrator_identifier,
                }
                formatted_response["request_pieces"].append(formatted_piece)

            formatted_responses.append(formatted_response)

        # NEW SIMPLIFIED APPROACH: Get scores directly and use multiple fallback methods
        formatted_scores = []

        # Method 1: Try to get scores from PyRIT memory
        try:
            pyrit_scores = orchestrator.get_score_memory()
            score_count_msg = f"🚨 Retrieved {len(pyrit_scores)} scores from orchestrator memory"
<<<<<<< HEAD
            logger.debug(score_count_msg)
=======
>>>>>>> 27377bc4
            logger.error(score_count_msg)

            for score in pyrit_scores:
                formatted_score = {
                    "score_value": score.score_value,
                    "score_type": score.score_type,
                    "score_category": score.score_category,
                    "scorer_class_identifier": score.scorer_class_identifier,
                    "prompt_request_response_id": score.prompt_request_response_id,
                    "timestamp": (score.timestamp.isoformat() if score.timestamp else None),
                    "score_metadata": (score.score_metadata if hasattr(score, "score_metadata") else "{}"),
                }
                formatted_scores.append(formatted_score)
        except (AttributeError, OSError, ValueError) as e:
            # Handle memory access errors, database errors, and score data parsing errors
            error_msg = f"🚨 Failed to get PyRIT scores: {e}"
<<<<<<< HEAD
            logger.debug(error_msg)
=======
>>>>>>> 27377bc4
            logger.error(error_msg)

        # Method 2: Try tracked scorers approach
        try:
            orchestrator_id = None
            for orch_id, orch_instance in self._orchestrator_instances.items():
                if orch_instance is orchestrator:
                    orchestrator_id = orch_id
                    break

            tracking_msg = f"🚨 Looking for tracked scorers for orchestrator: {orchestrator_id}"
<<<<<<< HEAD
            logger.debug(tracking_msg)
=======
>>>>>>> 27377bc4
            logger.error(tracking_msg)

            if orchestrator_id and orchestrator_id in self._orchestrator_scorers:
                tracked_scorers = self._orchestrator_scorers[orchestrator_id]
                found_msg = f"🚨 Found {len(tracked_scorers)} tracked scorers"
<<<<<<< HEAD
                logger.debug(found_msg)
=======
>>>>>>> 27377bc4
                logger.error(found_msg)

                for scorer in tracked_scorers:
                    if isinstance(scorer, ConfiguredScorerWrapper) and hasattr(scorer, "scores_collected"):
                        collected_count = len(scorer.scores_collected)
                        collect_msg = f"🚨 Collected {collected_count} scores from {scorer.scorer_name}"
<<<<<<< HEAD
                        logger.debug(collect_msg)
=======
>>>>>>> 27377bc4
                        logger.error(collect_msg)
                        formatted_scores.extend(scorer.scores_collected)
            else:
                no_track_msg = f"🚨 No tracked scorers found for orchestrator {orchestrator_id}"
<<<<<<< HEAD
                logger.debug(no_track_msg)
=======
>>>>>>> 27377bc4
                logger.error(no_track_msg)
        except (KeyError, AttributeError, TypeError) as e:
            # Handle scorer tracking errors, missing attributes, and type issues
            track_error_msg = f"🚨 Error accessing tracked scorers: {e}"
<<<<<<< HEAD
            logger.debug(track_error_msg)
=======
>>>>>>> 27377bc4
            logger.error(track_error_msg)

        # Method 3: Direct scorer discovery from orchestrator attributes
        try:
            direct_count = 0
            # PromptSendingOrchestrator stores scorers in 'scorers' attribute
            for attr_name in ["scorers", "_scorers"]:
                if hasattr(orchestrator, attr_name):
                    attr_value = getattr(orchestrator, attr_name)
                    if attr_value and isinstance(attr_value, list):
                        for scorer in attr_value:
                            if isinstance(scorer, ConfiguredScorerWrapper) and hasattr(scorer, "scores_collected"):
                                direct_count += len(scorer.scores_collected)
                                formatted_scores.extend(scorer.scores_collected)

            direct_msg = f"🚨 Direct discovery found {direct_count} scores"
<<<<<<< HEAD
            logger.debug(direct_msg)
=======
>>>>>>> 27377bc4
            logger.error(direct_msg)
        except (AttributeError, TypeError, ValueError) as e:
            # Handle orchestrator attribute errors, type issues, and data processing errors
            direct_error_msg = f"🚨 Error in direct discovery: {e}"
<<<<<<< HEAD
            logger.debug(direct_error_msg)
=======
>>>>>>> 27377bc4
            logger.error(direct_error_msg)

        # Final tally
        final_msg = f"🚨 FINAL SCORE COUNT: {len(formatted_scores)} scores to return"
<<<<<<< HEAD
        logger.debug(final_msg)
=======
>>>>>>> 27377bc4
        logger.error(final_msg)

        # SAFETY NET: If no scores found but we know scoring should have happened, create mock scores
        if not formatted_scores and len(results) > 0:
            safety_msg = f"🚨 SAFETY NET: No scores found but {len(results)} results exist. Creating safety scores."
<<<<<<< HEAD
            logger.debug(safety_msg)
=======
>>>>>>> 27377bc4
            logger.error(safety_msg)

            # Create one mock score per result to show the scoring system is working
            for i, result in enumerate(results):
                safety_score = {
                    "score_value": "0.5",
                    "score_category": "safety_test",
                    "score_rationale": (
                        f"Safety score {i + 1}/{len(results)}: This is a fallback score created "
                        f"because the main scoring collection failed. If you see this, the orchestrator "
                        f"executed but score collection needs debugging."
                    ),
                    "score_type": "float_scale",
                    "score_value_description": "Fallback safety score",
                    "scorer_name": "Safety_Fallback_Scorer",
                    "prompt_id": (
                        result.request_pieces[0].conversation_id if result.request_pieces else f"unknown_{i}"
                    ),
                    "text_scored": "Safety fallback - score collection failed",
                }
                formatted_scores.append(safety_score)

            safety_final_msg = f"🚨 SAFETY NET: Added {len(formatted_scores)} safety scores"
<<<<<<< HEAD
            logger.debug(safety_final_msg)
=======
>>>>>>> 27377bc4
            logger.error(safety_final_msg)

        result = {
            "execution_summary": {
                "total_prompts": total_prompts,
                "successful_prompts": successful_responses,
                "failed_prompts": failed_responses,
                "success_rate": (successful_responses / total_prompts if total_prompts > 0 else 0),
                "total_time_seconds": total_time,
                "avg_response_time_ms": ((total_time * 1000 / total_prompts) if total_prompts > 0 else 0),
                "memory_pieces_created": len([p for r in results for p in r.request_pieces]),
            },
            "prompt_request_responses": formatted_responses,
            "scores": formatted_scores,
            "memory_export": {
                "orchestrator_memory_pieces": len(orchestrator.get_memory()),
                "score_entries": len(formatted_scores),
                "conversations": len(set(r.request_pieces[0].conversation_id for r in results if r.request_pieces)),
            },
        }

        # FINAL DEBUG: Log the actual result structure being returned
        result_debug_msg = f"🚨 RETURNING RESULT: {len(result['scores'])} scores in final response"
<<<<<<< HEAD
        logger.debug(result_debug_msg)
=======
>>>>>>> 27377bc4
        logger.error(result_debug_msg)

        if result["scores"]:
            first_score_msg = f"🚨 First score sample: {result['scores'][0]}"
<<<<<<< HEAD
            logger.debug(first_score_msg)
=======
>>>>>>> 27377bc4
            logger.error(first_score_msg)

        logger.info("Final API response summary: %s", result["execution_summary"])
        logger.error("🚨 FINAL RETURN: Returning result with %s scores", len(result["scores"]))
        return result

<<<<<<< HEAD
    def get_orchestrator_memory(self: "PyRITOrchestratorService", orchestrator_id: str) -> List[Dict[str, Any]]:
=======
    def get_orchestrator_memory(self: PyRITOrchestratorService, orchestrator_id: str) -> List[Dict[str, Any]]:
>>>>>>> 27377bc4
        """Get memory entries for orchestrator."""
        if orchestrator_id not in self._orchestrator_instances:

            raise ValueError(f"Orchestrator not found: {orchestrator_id}")

        orchestrator = self._orchestrator_instances[orchestrator_id]
        memory_pieces = orchestrator.get_memory()

        formatted_pieces = []
        for piece in memory_pieces:
            formatted_piece = {
                "id": str(piece.id),
                "role": piece.role,
                "original_value": piece.original_value,
                "converted_value": piece.converted_value,
                "conversation_id": piece.conversation_id,
                "orchestrator_identifier": piece.orchestrator_identifier,
                "timestamp": piece.timestamp.isoformat() if piece.timestamp else None,
            }
            formatted_pieces.append(formatted_piece)

        return formatted_pieces

<<<<<<< HEAD
    def get_orchestrator_scores(self: "PyRITOrchestratorService", orchestrator_id: str) -> List[Dict[str, Any]]:
=======
    def get_orchestrator_scores(self: PyRITOrchestratorService, orchestrator_id: str) -> List[Dict[str, Any]]:
>>>>>>> 27377bc4
        """Get scores for orchestrator."""
        if orchestrator_id not in self._orchestrator_instances:

            raise ValueError(f"Orchestrator not found: {orchestrator_id}")

        orchestrator = self._orchestrator_instances[orchestrator_id]
        scores = orchestrator.get_score_memory()

        formatted_scores = []
        for score in scores:
            formatted_score = {
                "id": str(score.id),
                "score_value": score.score_value,
                "score_type": score.score_type,
                "score_category": score.score_category,
                "scorer_class_identifier": score.scorer_class_identifier,
                "prompt_request_response_id": score.prompt_request_response_id,
                "timestamp": score.timestamp.isoformat() if score.timestamp else None,
            }
            formatted_scores.append(formatted_score)

        return formatted_scores

<<<<<<< HEAD
    def dispose_orchestrator(self: "PyRITOrchestratorService", orchestrator_id: str) -> None:
=======
    def dispose_orchestrator(self: PyRITOrchestratorService, orchestrator_id: str) -> Optional[Dict[str, Any]]:
>>>>>>> 27377bc4
        """Clean up orchestrator instance."""
        if orchestrator_id in self._orchestrator_instances:

            orchestrator = self._orchestrator_instances[orchestrator_id]
            orchestrator.dispose_db_engine()
            del self._orchestrator_instances[orchestrator_id]
            logger.info("Disposed orchestrator: %s", orchestrator_id)
            return {"status": "disposed", "orchestrator_id": orchestrator_id}
        return None


class ConfiguredGeneratorTarget(PromptTarget):
    """Bridge between ViolentUTF configured generators and PyRIT PromptTarget."""

<<<<<<< HEAD
    def __init__(self: "ConfiguredGeneratorTarget", generator_config: Dict[str, Any]) -> None:
        """Initialize the instance."""
=======
    def __init__(self: ConfiguredGeneratorTarget, generator_config: Dict[str, Any]) -> None:
        """Initialize instance."""
>>>>>>> 27377bc4
        super().__init__()

        self.generator_config = generator_config
        self.generator_name = generator_config["name"]
        # Try both field names for type
        self.generator_type = generator_config.get("type") or generator_config.get("generator_type")

        # Log the generator configuration for debugging
        logger.info(
            "ConfiguredGeneratorTarget initialized with generator: %s",
            self.generator_name,
        )
        logger.info("Generator type: %s", self.generator_type)
        logger.info("Generator config keys: %s", list(generator_config.keys()))
        logger.info(
            "Generator config values: type=%s, generator_type=%s",
            generator_config.get("type"),
            generator_config.get("generator_type"),
        )

        if not self.generator_type:
            logger.error(
                "Generator '%s' has no type specified! Config: %s",
                self.generator_name,
                generator_config,
            )
            # Default to AI Gateway if type is missing but it has the expected parameters
            if generator_config.get("parameters", {}).get("provider") and generator_config.get("parameters", {}).get(
                "model"
            ):
                self.generator_type = "AI Gateway"
                logger.warning(
                    "Defaulting to 'AI Gateway' type based on parameters for generator '%s'",
                    self.generator_name,
                )

    async def send_prompt_async(
<<<<<<< HEAD
        self: "ConfiguredGeneratorTarget", *, prompt_request: PromptRequestResponse
    ) -> PromptRequestResponse:
        """Send prompt through configured generator and return PyRIT response."""
        # Import generator execution functions directly.
        from app.services.generator_integration_service import _execute_apisix_generator, _execute_generic_generator
=======
        self: ConfiguredGeneratorTarget, *, prompt_request: PromptRequestResponse
    ) -> PromptRequestResponse:
        """Send prompt through configured generator and return PyRIT response."""
        # Import generator execution functions directly

        from app.services.generator_integration_service import (
            _execute_apisix_generator,
            _execute_generic_generator,
        )
>>>>>>> 27377bc4

        # Extract the user prompt from the request pieces
        user_piece = None
        for piece in prompt_request.request_pieces:
            if piece.role == "user":
                user_piece = piece
                break

        if not user_piece:
            # If no user piece found, create error response
            response_data = {
                "success": False,
                "response": "No user prompt found in request",
                "error": "No user prompt found",
            }
        else:
            # Execute prompt through generator using the already - loaded configuration
            # This avoids the need to re - lookup the generator and potential user context issues
            try:
                logger.info(
                    "ConfiguredGeneratorTarget: Executing prompt for generator '%s' (type: %s)",
                    self.generator_name,
                    self.generator_type,
                )
                logger.debug("Generator config: %s", self.generator_config)

                # Debug the generator type
                lower_type = self.generator_type.lower() if self.generator_type else "None"
                logger.info("Generator type check: type='%s', lower='%s'", self.generator_type, lower_type)
                logger.info("Type is None: %s", self.generator_type is None)
                logger.info("Type == 'AI Gateway': %s", self.generator_type == "AI Gateway")
                logger.info(
                    "Lower in list: %s",
                    (
                        self.generator_type.lower() in ["apisix_ai_gateway", "ai gateway"]
                        if self.generator_type
                        else False
                    ),
                )

                # Use the resolved generator type (handle both naming conventions, case - insensitive)
                if self.generator_type and self.generator_type.lower() in [
                    "apisix_ai_gateway",
                    "ai gateway",
                ]:
                    logger.info("Executing APISIX generator for '%s'", self.generator_name)
                    response_data = await _execute_apisix_generator(
                        self.generator_config,
                        user_piece.original_value,
                        user_piece.conversation_id,
                    )
                else:
                    logger.warning(
                        "Generator '%s' has type '%s' which is not supported",
                        self.generator_name,
                        self.generator_type,
                    )
                    logger.warning("Full generator config: %s", self.generator_config)
                    logger.warning(
                        "Type check failed: type=%s, is_none=%s", repr(self.generator_type), self.generator_type is None
                    )
                    response_data = await _execute_generic_generator(
                        self.generator_config,
                        user_piece.original_value,
                        user_piece.conversation_id,
                    )

                logger.info(
                    "Generator execution result: success=%s, has_response=%s",
                    response_data.get("success"),
                    bool(response_data.get("response")),
                )
                if not response_data.get("success"):
                    logger.error(
                        "Generator failed: %s",
                        response_data.get("error", "Unknown error"),
                    )

            except (ValueError, KeyError, OSError, ImportError) as e:
                # Handle generator execution errors, config errors, network issues, and import problems
                logger.error(
                    "ConfiguredGeneratorTarget execution error for %s: %s",
                    self.generator_name,
                    e,
                    exc_info=True,
                )
                # Return error response in the expected format
                response_data = {
                    "success": False,
                    "response": f"Generator execution error: {str(e)}",
                    "error": str(e),
                }

        # Create PyRIT response pieces
        response_length = len(str(response_data.get("response", "")))
        logger.info(
            "Generator %s response: success=%s, response_length=%s",
            self.generator_name,
            response_data.get("success"),
            response_length,
        )

        # Create assistant response piece
        conversation_id = user_piece.conversation_id if user_piece else "unknown"
        assistant_piece = PromptRequestPiece(
            role="assistant",
            original_value=response_data.get("response", "No response"),
            converted_value=response_data.get("response", "No response"),
            conversation_id=conversation_id,
            prompt_target_identifier=self.get_identifier(),
            response_error=("none" if response_data.get("success", True) else "processing"),
            timestamp=datetime.utcnow(),
        )

        # Return PromptRequestResponse with ONLY the assistant response
        # PyRIT validation requires all pieces in a response to have the same role
        # The user piece was already processed, we only return the assistant response
        return PromptRequestResponse(request_pieces=[assistant_piece])

<<<<<<< HEAD
    def get_identifier(self: "ConfiguredGeneratorTarget") -> Dict[str, str]:
=======
    def get_identifier(self: ConfiguredGeneratorTarget) -> Dict[str, str]:
>>>>>>> 27377bc4
        """Get identifier for this target."""
        return {
            "__type__": "ConfiguredGeneratorTarget",
            "generator_name": self.generator_name,
            "generator_type": (str(self.generator_type) if self.generator_type is not None else "unknown"),
        }

<<<<<<< HEAD
    def _validate_request(self: "ConfiguredGeneratorTarget", prompt_request: PromptRequestPiece) -> None:
=======
    def _validate_request(  # pylint: disable=arguments-differ
        self: ConfiguredGeneratorTarget, prompt_request: PromptRequestPiece
    ) -> None:
>>>>>>> 27377bc4
        """Validate prompt request (required by PyRIT PromptTarget)."""
        if not prompt_request:

            raise ValueError("Prompt request cannot be None")
        if not prompt_request.original_value:
            raise ValueError("Prompt request must have original_value")
        # Additional validation can be added here


class ConfiguredScorerWrapper(Scorer):
    """Bridge between ViolentUTF configured scorers and PyRIT Scorer."""

    def __init__(
<<<<<<< HEAD
        self: "ConfiguredScorerWrapper", scorer_config: Dict[str, Any], execution_metadata: Dict[str, Any] = None
    ) -> None:
        """Initialize the instance."""
=======
        self: ConfiguredScorerWrapper,
        scorer_config: Dict[str, Any],
        execution_metadata: Optional[Dict[str, Any]] = None,
    ) -> None:
        """Initialize instance."""
>>>>>>> 27377bc4
        super().__init__()

        self.scorer_config = scorer_config
        self.scorer_name = scorer_config["name"]
        self.scores_collected: List[Any] = []  # Collect scores for API return
        self.execution_metadata = execution_metadata or {}  # Store execution context

    async def score_async(
<<<<<<< HEAD
        self: "ConfiguredScorerWrapper", request_response: PromptRequestPiece, *, task: str = None
    ) -> List:
        """Score response using configured scorer."""
        import sys

        score_start_msg = f"🎯 ConfiguredScorerWrapper.score_async called for scorer '{self.scorer_name}'"
        logger.debug(score_start_msg)
        logger.error(score_start_msg)

        content_msg = f"🎯 Request piece role: {request_response.role}, has_content: {bool(request_response.original_value or request_response.converted_value)}"
        logger.debug(content_msg)
=======
        self: ConfiguredScorerWrapper,
        request_response: PromptRequestPiece,
        *,
        task: Optional[str] = None,
    ) -> List:
        """Score response using configured scorer."""
        score_start_msg = f"🎯 ConfiguredScorerWrapper.score_async called for scorer '{self.scorer_name}'"
        logger.error(score_start_msg)

        has_content = bool(request_response.original_value or request_response.converted_value)
        content_msg = f"🎯 Request piece role: {request_response.role}, has_content: {has_content}"
>>>>>>> 27377bc4
        logger.error(content_msg)

        # PyRIT passes a single PromptRequestPiece, typically the assistant response
        if request_response.role != "assistant":
            # If it's not an assistant response, we can't score it
            logger.warning(
                "🎯 Skipping scoring for role '%s' (not assistant)",
                request_response.role,
            )
            return []

        # Execute scorer directly using the config instead of name lookup
        text_to_score = request_response.original_value or request_response.converted_value
        logger.info(
            "🎯 Scoring text: '%s...' (length: %s)",
            text_to_score[:100],
            len(text_to_score),
        )

        # Execute scorer based on type from config
        scorer_type = self.scorer_config.get("type", "generic")
        config_msg = f"🎯 Using scorer config directly: type={scorer_type}, name={self.scorer_name}"
<<<<<<< HEAD
        logger.debug(config_msg)
=======
>>>>>>> 27377bc4
        logger.error(config_msg)

        # Map scorer types from UI to proper PyRIT types
        if scorer_type == "SelfAskTrueFalseScorer":
            from app.services.scorer_integration_service import (
                _execute_true_false_scorer,
            )

            score_result = await _execute_true_false_scorer(self.scorer_config, text_to_score)
        elif scorer_type == "SelfAskLikertScorer":
            from app.services.scorer_integration_service import _execute_likert_scorer

            score_result = await _execute_likert_scorer(self.scorer_config, text_to_score)
        elif scorer_type in ["true_false_scorer", "SelfAskRefusalScorer"]:
            from app.services.scorer_integration_service import (
                _execute_true_false_scorer,
            )

            score_result = await _execute_true_false_scorer(self.scorer_config, text_to_score)
        elif scorer_type in ["likert_scorer", "SelfAskScaleScorer"]:
            from app.services.scorer_integration_service import _execute_likert_scorer

            score_result = await _execute_likert_scorer(self.scorer_config, text_to_score)
        elif scorer_type == "SubStringScorer":
            from app.services.scorer_integration_service import (
                _execute_substring_scorer,
            )

            score_result = await _execute_substring_scorer(self.scorer_config, text_to_score)
        elif scorer_type == "SelfAskCategoryScorer":
            from app.services.scorer_integration_service import _execute_category_scorer

            score_result = await _execute_category_scorer(self.scorer_config, text_to_score)
        elif scorer_type == "FloatScaleThresholdScorer":
            from app.services.scorer_integration_service import (
                _execute_threshold_scorer,
            )

            score_result = await _execute_threshold_scorer(self.scorer_config, text_to_score)
        elif scorer_type == "TrueFalseInverterScorer":
            from app.services.scorer_integration_service import _execute_inverter_scorer

            score_result = await _execute_inverter_scorer(self.scorer_config, text_to_score)
        else:
            from app.services.scorer_integration_service import _execute_generic_scorer

            score_result = await _execute_generic_scorer(self.scorer_config, text_to_score)

        # Create PyRIT Score object
        import json

        from pyrit.models import Score

        # Prepare metadata with execution context
        metadata_dict = {}
        # Include any existing metadata from score_result
        if score_result.get("score_metadata"):
            try:
                metadata_dict = json.loads(score_result.get("score_metadata", "{}"))
            except (ValueError, TypeError, KeyError):
                # Handle JSON parsing errors and data access issues
                metadata_dict = {}

        # Add execution metadata if available
        if self.execution_metadata:
            metadata_dict.update(self.execution_metadata)

        # Convert metadata to JSON string for PyRIT
        metadata_json = json.dumps(metadata_dict)

        logger.info(
            "Creating score for %s: value=%s, category=%s",
            self.scorer_name,
            score_result.get("score_value"),
            score_result.get("score_category"),
        )
        score = Score(
            score_value=score_result[
                "score_value"
            ],  # Keep original data type (boolean for true_false, float for float_scale)
            score_value_description=score_result.get("score_value_description", f"Score from {self.scorer_name}"),
            score_type=score_result.get("score_type", "float_scale"),
            score_category=score_result.get("score_category", "general"),
            score_rationale=score_result.get("score_rationale", f"Automated scoring by {self.scorer_name}"),
            score_metadata=metadata_json,
            scorer_class_identifier=self.get_identifier(),
            prompt_request_response_id=request_response.conversation_id,
            task=task,  # Pass through the task parameter
        )

        # Collect score for API return
        api_score = {
            "score_value": score_result.get("score_value"),
            "score_category": score_result.get("score_category", "general"),
            "score_rationale": score_result.get("score_rationale", f"Automated scoring by {self.scorer_name}"),
            "score_type": score_result.get("score_type", "float_scale"),
            "score_value_description": score_result.get("score_value_description", f"Score from {self.scorer_name}"),
            "scorer_name": self.scorer_name,
            "prompt_id": request_response.conversation_id,
            "text_scored": (
                (request_response.original_value or request_response.converted_value)[:100] + "..."
                if len(request_response.original_value or request_response.converted_value or "") > 100
                else (request_response.original_value or request_response.converted_value)
            ),
            "score_metadata": metadata_dict,  # Include metadata in API response
        }
        self.scores_collected.append(api_score)
        logger.info(
            "🎯 Collected score %s for API: %s (%s)",
            len(self.scores_collected),
            api_score["score_value"],
            api_score["score_category"],
        )
        logger.info(
            "🎯 Total scores collected by %s: %s",
            self.scorer_name,
            len(self.scores_collected),
        )

        # EMERGENCY: Use ERROR level AND stderr to ensure it shows up
        collected_msg = f"🚨 SCORE COLLECTED: {self.scorer_name} now has {len(self.scores_collected)} scores"
        latest_msg = f"🚨 Latest score: {api_score}"

<<<<<<< HEAD
        logger.debug(collected_msg)
        logger.debug(latest_msg)
=======
>>>>>>> 27377bc4
        logger.error(collected_msg)
        logger.error(latest_msg)

        return [score]

<<<<<<< HEAD
    def validate(self: "ConfiguredScorerWrapper", request_response: PromptRequestPiece, *, task: str = None) -> None:
=======
    def validate(
        self: ConfiguredScorerWrapper,
        request_response: PromptRequestPiece,
        *,
        task: Optional[str] = None,
    ) -> None:
>>>>>>> 27377bc4
        """Validate the prompt request piece for scoring (required by PyRIT Scorer)."""
        if not request_response:

            raise ValueError("PromptRequestPiece cannot be None")
        if not hasattr(request_response, "role"):
            raise ValueError("PromptRequestPiece must have a role")
        if not (request_response.original_value or request_response.converted_value):
            raise ValueError("PromptRequestPiece must have content to score")

<<<<<<< HEAD
    def get_identifier(self: "ConfiguredScorerWrapper") -> Dict[str, str]:
=======
    def get_identifier(self: ConfiguredScorerWrapper) -> Dict[str, str]:
>>>>>>> 27377bc4
        """Get identifier for this scorer."""
        return {"__type__": "ConfiguredScorerWrapper", "scorer_name": self.scorer_name}


# Global service instance
pyrit_orchestrator_service = PyRITOrchestratorService()<|MERGE_RESOLUTION|>--- conflicted
+++ resolved
@@ -30,13 +30,8 @@
 class PyRITOrchestratorService:
     """Service for managing PyRIT orchestrators in ViolentUTF API."""
 
-<<<<<<< HEAD
-    def __init__(self) -> None:
-        """ "Initialize the instance."""
-=======
     def __init__(self: PyRITOrchestratorService) -> None:
         """Initialize instance."""
->>>>>>> 27377bc4
         self.memory = None  # Will be initialized on startup
 
         self._orchestrator_instances: Dict[str, Orchestrator] = {}
@@ -45,11 +40,7 @@
         self._orchestrator_registry = self._discover_orchestrator_types()
         self._initialize_memory()  # Initialize memory immediately
 
-<<<<<<< HEAD
-    def _initialize_memory(self: "PyRITOrchestratorService") -> None:
-=======
     def _initialize_memory(self: PyRITOrchestratorService) -> None:
->>>>>>> 27377bc4
         """Initialize PyRIT memory with database concurrency handling."""
         try:
 
@@ -62,19 +53,11 @@
             logger.info("No existing PyRIT memory instance found - creating separate API memory instance")
             self.memory = None  # Will create per - orchestrator to avoid concurrency issues
 
-<<<<<<< HEAD
-    def _get_memory(self: "PyRITOrchestratorService") -> Any:
-        """Get PyRIT memory instance (may be None if using per - orchestrator memory)."""
-        return self.memory
-
-    def validate_memory_access(self: "PyRITOrchestratorService") -> bool:
-=======
     def _get_memory(self: PyRITOrchestratorService) -> MemoryInterface | None:
         """Get PyRIT memory instance (may be None if using per - orchestrator memory)."""
         return self.memory
 
     def validate_memory_access(self: PyRITOrchestratorService) -> bool:
->>>>>>> 27377bc4
         """Validate that PyRIT memory is accessible or can work without global memory."""
         try:
 
@@ -94,13 +77,9 @@
             logger.error("PyRIT memory validation failed: %s", e)
             return False
 
-<<<<<<< HEAD
-    def _discover_orchestrator_types(self: "PyRITOrchestratorService") -> Dict[str, Type[Orchestrator]]:
-=======
     def _discover_orchestrator_types(
         self: PyRITOrchestratorService,
     ) -> Dict[str, Type[Orchestrator]]:
->>>>>>> 27377bc4
         """Discover all available PyRIT orchestrator types."""
         orchestrator_types = {}
 
@@ -113,11 +92,7 @@
 
         return orchestrator_types
 
-<<<<<<< HEAD
-    def get_orchestrator_types(self: "PyRITOrchestratorService") -> List[Dict[str, Any]]:
-=======
     def get_orchestrator_types(self: PyRITOrchestratorService) -> List[Dict[str, Any]]:
->>>>>>> 27377bc4
         """Get list of available orchestrator types with metadata."""
         types_info = []
 
@@ -151,11 +126,7 @@
 
         return types_info
 
-<<<<<<< HEAD
-    def _get_parameter_description(self: "PyRITOrchestratorService", orchestrator_class: Type, param_name: str) -> str:
-=======
     def _get_parameter_description(self: PyRITOrchestratorService, orchestrator_class: Type, param_name: str) -> str:
->>>>>>> 27377bc4
         """Get parameter description from docstring or provide default."""
         descriptions = {
             "objective_target": "The target for sending prompts (configured generator)",
@@ -170,11 +141,7 @@
         }
         return descriptions.get(param_name, f"Parameter {param_name}")
 
-<<<<<<< HEAD
-    def _get_use_cases(self: "PyRITOrchestratorService", orchestrator_name: str) -> List[str]:
-=======
     def _get_use_cases(self: PyRITOrchestratorService, orchestrator_name: str) -> List[str]:
->>>>>>> 27377bc4
         """Get use cases for orchestrator type."""
         use_cases_map = {
             "PromptSendingOrchestrator": [
@@ -186,11 +153,7 @@
         }
         return use_cases_map.get(orchestrator_name, ["general_purpose"])
 
-<<<<<<< HEAD
-    async def create_orchestrator_instance(self: "PyRITOrchestratorService", config: Dict[str, Any]) -> str:
-=======
     async def create_orchestrator_instance(self: PyRITOrchestratorService, config: Dict[str, Any]) -> str:
->>>>>>> 27377bc4
         """Create and configure orchestrator instance."""
         orchestrator_id = str(uuid.uuid4())
 
@@ -329,13 +292,9 @@
         return orchestrator_id
 
     async def _reload_orchestrator_from_db(
-<<<<<<< HEAD
-        self: "PyRITOrchestratorService", orchestrator_id: str, user_context: str = None
-=======
         self: PyRITOrchestratorService,
         orchestrator_id: str,
         user_context: Optional[str] = None,
->>>>>>> 27377bc4
     ) -> bool:
         """Reload orchestrator instance from database configuration."""
         try:
@@ -419,13 +378,9 @@
         return False
 
     async def _resolve_orchestrator_parameters(
-<<<<<<< HEAD
-        self: "PyRITOrchestratorService", parameters: Dict[str, Any], user_context: str = None
-=======
         self: PyRITOrchestratorService,
         parameters: Dict[str, Any],
         user_context: Optional[str] = None,
->>>>>>> 27377bc4
     ) -> Dict[str, Any]:
         """Resolve parameter references to actual objects."""
         resolved = {}
@@ -486,12 +441,6 @@
         return resolved
 
     async def _create_generator_target(
-<<<<<<< HEAD
-        self: "PyRITOrchestratorService", generator_name: str, user_context: str = None
-    ) -> PromptTarget:
-        """Create PromptTarget from configured generator."""
-        # Import generator service functions directly.
-=======
         self: PyRITOrchestratorService,
         generator_name: str,
         user_context: Optional[str] = None,
@@ -499,7 +448,6 @@
         """Create PromptTarget from configured generator."""
         # Import generator service functions directly
 
->>>>>>> 27377bc4
         from app.services.generator_integration_service import get_generator_by_name
 
         # Use the provided user context to access the user's generators
@@ -527,12 +475,6 @@
         return ConfiguredGeneratorTarget(generator_config)
 
     async def _create_scorer_instance(
-<<<<<<< HEAD
-        self: "PyRITOrchestratorService", scorer_name: str, user_context: str = None
-    ) -> Scorer:
-        """Create Scorer from configured scorer."""
-        # Import scorer service functions directly.
-=======
         self: PyRITOrchestratorService,
         scorer_name: str,
         user_context: Optional[str] = None,
@@ -540,7 +482,6 @@
         """Create Scorer from configured scorer."""
         # Import scorer service functions directly
 
->>>>>>> 27377bc4
         from app.services.scorer_integration_service import get_scorer_by_name
 
         scorer_config = await get_scorer_by_name(scorer_name)
@@ -551,11 +492,7 @@
         return ConfiguredScorerWrapper(scorer_config)
 
     async def _resolve_converter_configurations(
-<<<<<<< HEAD
-        self: "PyRITOrchestratorService", configs: List[Dict]
-=======
         self: PyRITOrchestratorService, configs: List[Dict]
->>>>>>> 27377bc4
     ) -> List[PromptConverter]:
         """Resolve converter configurations."""
         # For Phase 1, return empty list (no converters)
@@ -564,13 +501,9 @@
         return []
 
     async def execute_orchestrator(
-<<<<<<< HEAD
-        self: "PyRITOrchestratorService", orchestrator_id: str, execution_config: Dict[str, Any]
-=======
         self: PyRITOrchestratorService,
         orchestrator_id: str,
         execution_config: Dict[str, Any],
->>>>>>> 27377bc4
     ) -> Dict[str, Any]:
         """Execute orchestrator with given configuration."""
         try:
@@ -629,11 +562,7 @@
             raise
 
     async def _execute_prompt_sending_orchestrator(
-<<<<<<< HEAD
-        self: "PyRITOrchestratorService",
-=======
         self: PyRITOrchestratorService,
->>>>>>> 27377bc4
         orchestrator: PromptSendingOrchestrator,
         execution_type: str,
         input_data: Dict[str, Any],
@@ -793,11 +722,7 @@
         return formatted_results
 
     async def _load_dataset_prompts(
-<<<<<<< HEAD
-        self: "PyRITOrchestratorService",
-=======
         self: PyRITOrchestratorService,
->>>>>>> 27377bc4
         dataset_id: str,
         sample_size: Optional[int] = None,
         user_context: Optional[str] = None,
@@ -824,13 +749,9 @@
             return result
 
     async def _load_memory_dataset_prompts(
-<<<<<<< HEAD
-        self: "PyRITOrchestratorService", dataset_id: str, sample_size: Optional[int] = None
-=======
         self: PyRITOrchestratorService,
         dataset_id: str,
         sample_size: Optional[int] = None,
->>>>>>> 27377bc4
     ) -> List[str]:
         """Load prompts from PyRIT memory dataset using real database access."""
         try:
@@ -866,35 +787,19 @@
             return []
 
     def _format_execution_results(
-<<<<<<< HEAD
-        self: "PyRITOrchestratorService",
-=======
         self: PyRITOrchestratorService,
->>>>>>> 27377bc4
         orchestrator: PromptSendingOrchestrator,
         results: List[PromptRequestResponse],
         execution_type: str,
         input_data: Dict[str, Any],
     ) -> Dict[str, Any]:
         """Format orchestrator results for API response."""
-<<<<<<< HEAD
-        # EMERGENCY DEBUG: Add at the very start with guaranteed visibility.
-        import sys
-
-        debug_msg = f"🚨 _format_execution_results called with {len(results)} results"
-        logger.debug(debug_msg)
-        logger.error(debug_msg)
-
-        orchestrator_debug = f"🚨 Orchestrator type: {type(orchestrator).__name__}"
-        logger.debug(orchestrator_debug)
-=======
         # EMERGENCY DEBUG: Add at the very start with guaranteed visibility
 
         debug_msg = f"🚨 _format_execution_results called with {len(results)} results"
         logger.error(debug_msg)
 
         orchestrator_debug = f"🚨 Orchestrator type: {type(orchestrator).__name__}"
->>>>>>> 27377bc4
         logger.error(orchestrator_debug)
 
         # Calculate execution summary
@@ -1045,10 +950,6 @@
         try:
             pyrit_scores = orchestrator.get_score_memory()
             score_count_msg = f"🚨 Retrieved {len(pyrit_scores)} scores from orchestrator memory"
-<<<<<<< HEAD
-            logger.debug(score_count_msg)
-=======
->>>>>>> 27377bc4
             logger.error(score_count_msg)
 
             for score in pyrit_scores:
@@ -1065,10 +966,6 @@
         except (AttributeError, OSError, ValueError) as e:
             # Handle memory access errors, database errors, and score data parsing errors
             error_msg = f"🚨 Failed to get PyRIT scores: {e}"
-<<<<<<< HEAD
-            logger.debug(error_msg)
-=======
->>>>>>> 27377bc4
             logger.error(error_msg)
 
         # Method 2: Try tracked scorers approach
@@ -1080,45 +977,25 @@
                     break
 
             tracking_msg = f"🚨 Looking for tracked scorers for orchestrator: {orchestrator_id}"
-<<<<<<< HEAD
-            logger.debug(tracking_msg)
-=======
->>>>>>> 27377bc4
             logger.error(tracking_msg)
 
             if orchestrator_id and orchestrator_id in self._orchestrator_scorers:
                 tracked_scorers = self._orchestrator_scorers[orchestrator_id]
                 found_msg = f"🚨 Found {len(tracked_scorers)} tracked scorers"
-<<<<<<< HEAD
-                logger.debug(found_msg)
-=======
->>>>>>> 27377bc4
                 logger.error(found_msg)
 
                 for scorer in tracked_scorers:
                     if isinstance(scorer, ConfiguredScorerWrapper) and hasattr(scorer, "scores_collected"):
                         collected_count = len(scorer.scores_collected)
                         collect_msg = f"🚨 Collected {collected_count} scores from {scorer.scorer_name}"
-<<<<<<< HEAD
-                        logger.debug(collect_msg)
-=======
->>>>>>> 27377bc4
                         logger.error(collect_msg)
                         formatted_scores.extend(scorer.scores_collected)
             else:
                 no_track_msg = f"🚨 No tracked scorers found for orchestrator {orchestrator_id}"
-<<<<<<< HEAD
-                logger.debug(no_track_msg)
-=======
->>>>>>> 27377bc4
                 logger.error(no_track_msg)
         except (KeyError, AttributeError, TypeError) as e:
             # Handle scorer tracking errors, missing attributes, and type issues
             track_error_msg = f"🚨 Error accessing tracked scorers: {e}"
-<<<<<<< HEAD
-            logger.debug(track_error_msg)
-=======
->>>>>>> 27377bc4
             logger.error(track_error_msg)
 
         # Method 3: Direct scorer discovery from orchestrator attributes
@@ -1135,35 +1012,19 @@
                                 formatted_scores.extend(scorer.scores_collected)
 
             direct_msg = f"🚨 Direct discovery found {direct_count} scores"
-<<<<<<< HEAD
-            logger.debug(direct_msg)
-=======
->>>>>>> 27377bc4
             logger.error(direct_msg)
         except (AttributeError, TypeError, ValueError) as e:
             # Handle orchestrator attribute errors, type issues, and data processing errors
             direct_error_msg = f"🚨 Error in direct discovery: {e}"
-<<<<<<< HEAD
-            logger.debug(direct_error_msg)
-=======
->>>>>>> 27377bc4
             logger.error(direct_error_msg)
 
         # Final tally
         final_msg = f"🚨 FINAL SCORE COUNT: {len(formatted_scores)} scores to return"
-<<<<<<< HEAD
-        logger.debug(final_msg)
-=======
->>>>>>> 27377bc4
         logger.error(final_msg)
 
         # SAFETY NET: If no scores found but we know scoring should have happened, create mock scores
         if not formatted_scores and len(results) > 0:
             safety_msg = f"🚨 SAFETY NET: No scores found but {len(results)} results exist. Creating safety scores."
-<<<<<<< HEAD
-            logger.debug(safety_msg)
-=======
->>>>>>> 27377bc4
             logger.error(safety_msg)
 
             # Create one mock score per result to show the scoring system is working
@@ -1187,10 +1048,6 @@
                 formatted_scores.append(safety_score)
 
             safety_final_msg = f"🚨 SAFETY NET: Added {len(formatted_scores)} safety scores"
-<<<<<<< HEAD
-            logger.debug(safety_final_msg)
-=======
->>>>>>> 27377bc4
             logger.error(safety_final_msg)
 
         result = {
@@ -1214,29 +1071,17 @@
 
         # FINAL DEBUG: Log the actual result structure being returned
         result_debug_msg = f"🚨 RETURNING RESULT: {len(result['scores'])} scores in final response"
-<<<<<<< HEAD
-        logger.debug(result_debug_msg)
-=======
->>>>>>> 27377bc4
         logger.error(result_debug_msg)
 
         if result["scores"]:
             first_score_msg = f"🚨 First score sample: {result['scores'][0]}"
-<<<<<<< HEAD
-            logger.debug(first_score_msg)
-=======
->>>>>>> 27377bc4
             logger.error(first_score_msg)
 
         logger.info("Final API response summary: %s", result["execution_summary"])
         logger.error("🚨 FINAL RETURN: Returning result with %s scores", len(result["scores"]))
         return result
 
-<<<<<<< HEAD
-    def get_orchestrator_memory(self: "PyRITOrchestratorService", orchestrator_id: str) -> List[Dict[str, Any]]:
-=======
     def get_orchestrator_memory(self: PyRITOrchestratorService, orchestrator_id: str) -> List[Dict[str, Any]]:
->>>>>>> 27377bc4
         """Get memory entries for orchestrator."""
         if orchestrator_id not in self._orchestrator_instances:
 
@@ -1260,11 +1105,7 @@
 
         return formatted_pieces
 
-<<<<<<< HEAD
-    def get_orchestrator_scores(self: "PyRITOrchestratorService", orchestrator_id: str) -> List[Dict[str, Any]]:
-=======
     def get_orchestrator_scores(self: PyRITOrchestratorService, orchestrator_id: str) -> List[Dict[str, Any]]:
->>>>>>> 27377bc4
         """Get scores for orchestrator."""
         if orchestrator_id not in self._orchestrator_instances:
 
@@ -1288,11 +1129,7 @@
 
         return formatted_scores
 
-<<<<<<< HEAD
-    def dispose_orchestrator(self: "PyRITOrchestratorService", orchestrator_id: str) -> None:
-=======
     def dispose_orchestrator(self: PyRITOrchestratorService, orchestrator_id: str) -> Optional[Dict[str, Any]]:
->>>>>>> 27377bc4
         """Clean up orchestrator instance."""
         if orchestrator_id in self._orchestrator_instances:
 
@@ -1307,13 +1144,8 @@
 class ConfiguredGeneratorTarget(PromptTarget):
     """Bridge between ViolentUTF configured generators and PyRIT PromptTarget."""
 
-<<<<<<< HEAD
-    def __init__(self: "ConfiguredGeneratorTarget", generator_config: Dict[str, Any]) -> None:
-        """Initialize the instance."""
-=======
     def __init__(self: ConfiguredGeneratorTarget, generator_config: Dict[str, Any]) -> None:
         """Initialize instance."""
->>>>>>> 27377bc4
         super().__init__()
 
         self.generator_config = generator_config
@@ -1351,13 +1183,6 @@
                 )
 
     async def send_prompt_async(
-<<<<<<< HEAD
-        self: "ConfiguredGeneratorTarget", *, prompt_request: PromptRequestResponse
-    ) -> PromptRequestResponse:
-        """Send prompt through configured generator and return PyRIT response."""
-        # Import generator execution functions directly.
-        from app.services.generator_integration_service import _execute_apisix_generator, _execute_generic_generator
-=======
         self: ConfiguredGeneratorTarget, *, prompt_request: PromptRequestResponse
     ) -> PromptRequestResponse:
         """Send prompt through configured generator and return PyRIT response."""
@@ -1367,7 +1192,6 @@
             _execute_apisix_generator,
             _execute_generic_generator,
         )
->>>>>>> 27377bc4
 
         # Extract the user prompt from the request pieces
         user_piece = None
@@ -1487,11 +1311,7 @@
         # The user piece was already processed, we only return the assistant response
         return PromptRequestResponse(request_pieces=[assistant_piece])
 
-<<<<<<< HEAD
-    def get_identifier(self: "ConfiguredGeneratorTarget") -> Dict[str, str]:
-=======
     def get_identifier(self: ConfiguredGeneratorTarget) -> Dict[str, str]:
->>>>>>> 27377bc4
         """Get identifier for this target."""
         return {
             "__type__": "ConfiguredGeneratorTarget",
@@ -1499,13 +1319,9 @@
             "generator_type": (str(self.generator_type) if self.generator_type is not None else "unknown"),
         }
 
-<<<<<<< HEAD
-    def _validate_request(self: "ConfiguredGeneratorTarget", prompt_request: PromptRequestPiece) -> None:
-=======
     def _validate_request(  # pylint: disable=arguments-differ
         self: ConfiguredGeneratorTarget, prompt_request: PromptRequestPiece
     ) -> None:
->>>>>>> 27377bc4
         """Validate prompt request (required by PyRIT PromptTarget)."""
         if not prompt_request:
 
@@ -1519,17 +1335,11 @@
     """Bridge between ViolentUTF configured scorers and PyRIT Scorer."""
 
     def __init__(
-<<<<<<< HEAD
-        self: "ConfiguredScorerWrapper", scorer_config: Dict[str, Any], execution_metadata: Dict[str, Any] = None
-    ) -> None:
-        """Initialize the instance."""
-=======
         self: ConfiguredScorerWrapper,
         scorer_config: Dict[str, Any],
         execution_metadata: Optional[Dict[str, Any]] = None,
     ) -> None:
         """Initialize instance."""
->>>>>>> 27377bc4
         super().__init__()
 
         self.scorer_config = scorer_config
@@ -1538,19 +1348,6 @@
         self.execution_metadata = execution_metadata or {}  # Store execution context
 
     async def score_async(
-<<<<<<< HEAD
-        self: "ConfiguredScorerWrapper", request_response: PromptRequestPiece, *, task: str = None
-    ) -> List:
-        """Score response using configured scorer."""
-        import sys
-
-        score_start_msg = f"🎯 ConfiguredScorerWrapper.score_async called for scorer '{self.scorer_name}'"
-        logger.debug(score_start_msg)
-        logger.error(score_start_msg)
-
-        content_msg = f"🎯 Request piece role: {request_response.role}, has_content: {bool(request_response.original_value or request_response.converted_value)}"
-        logger.debug(content_msg)
-=======
         self: ConfiguredScorerWrapper,
         request_response: PromptRequestPiece,
         *,
@@ -1562,7 +1359,6 @@
 
         has_content = bool(request_response.original_value or request_response.converted_value)
         content_msg = f"🎯 Request piece role: {request_response.role}, has_content: {has_content}"
->>>>>>> 27377bc4
         logger.error(content_msg)
 
         # PyRIT passes a single PromptRequestPiece, typically the assistant response
@@ -1585,10 +1381,6 @@
         # Execute scorer based on type from config
         scorer_type = self.scorer_config.get("type", "generic")
         config_msg = f"🎯 Using scorer config directly: type={scorer_type}, name={self.scorer_name}"
-<<<<<<< HEAD
-        logger.debug(config_msg)
-=======
->>>>>>> 27377bc4
         logger.error(config_msg)
 
         # Map scorer types from UI to proper PyRIT types
@@ -1712,26 +1504,17 @@
         collected_msg = f"🚨 SCORE COLLECTED: {self.scorer_name} now has {len(self.scores_collected)} scores"
         latest_msg = f"🚨 Latest score: {api_score}"
 
-<<<<<<< HEAD
-        logger.debug(collected_msg)
-        logger.debug(latest_msg)
-=======
->>>>>>> 27377bc4
         logger.error(collected_msg)
         logger.error(latest_msg)
 
         return [score]
 
-<<<<<<< HEAD
-    def validate(self: "ConfiguredScorerWrapper", request_response: PromptRequestPiece, *, task: str = None) -> None:
-=======
     def validate(
         self: ConfiguredScorerWrapper,
         request_response: PromptRequestPiece,
         *,
         task: Optional[str] = None,
     ) -> None:
->>>>>>> 27377bc4
         """Validate the prompt request piece for scoring (required by PyRIT Scorer)."""
         if not request_response:
 
@@ -1741,11 +1524,7 @@
         if not (request_response.original_value or request_response.converted_value):
             raise ValueError("PromptRequestPiece must have content to score")
 
-<<<<<<< HEAD
-    def get_identifier(self: "ConfiguredScorerWrapper") -> Dict[str, str]:
-=======
     def get_identifier(self: ConfiguredScorerWrapper) -> Dict[str, str]:
->>>>>>> 27377bc4
         """Get identifier for this scorer."""
         return {"__type__": "ConfiguredScorerWrapper", "scorer_name": self.scorer_name}
 
