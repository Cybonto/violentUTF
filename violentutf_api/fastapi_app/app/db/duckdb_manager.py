--- conflicted
+++ resolved
@@ -1,13 +1,3 @@
-<<<<<<< HEAD
-# # Copyright (c) 2024 ViolentUTF Project
-# # Licensed under MIT License
-
-"""
-DuckDB Manager for ViolentUTF Configuration Storage.
-
-Extends existing PyRIT database functionality to support configuration persistence
-"""
-=======
 # Copyright (c) 2025 ViolentUTF Contributors.
 # Licensed under the MIT License.
 #
@@ -20,7 +10,6 @@
 """
 
 from __future__ import annotations
->>>>>>> 27377bc4
 
 import hashlib
 import json
@@ -35,12 +24,6 @@
 
 
 class DuckDBManager:
-<<<<<<< HEAD
-    """Manages DuckDB operations for ViolentUTF configuration storage."""
-
-    # Security: Allowed columns for UPDATE operations to prevent SQL injection.
-    ALLOWED_UPDATE_COLUMNS = {"parameters", "status", "test_results", "updated_at", "name", "type", "config"}
-=======
     """Manage DuckDB operations for ViolentUTF configuration storage."""
 
     # Security: Allowed columns for UPDATE operations to prevent SQL injection
@@ -54,7 +37,6 @@
         "type",
         "config",
     }
->>>>>>> 27377bc4
 
     # Security: Allowed table names for counting operations
     ALLOWED_TABLES = {
@@ -69,10 +51,6 @@
         "user_sessions",
     }
 
-<<<<<<< HEAD
-    def __init__(self: "DuckDBManager", username: str, salt: str = None, app_data_dir: str = None) -> None:
-        """Initialize the instance."""
-=======
     def __init__(
         self: DuckDBManager,
         username: str,
@@ -80,7 +58,6 @@
         app_data_dir: Optional[str] = None,
     ) -> None:
         """Initialize instance."""
->>>>>>> 27377bc4
         self.username = username
 
         self.salt = salt or os.getenv("PYRIT_DB_SALT", "default_salt_2025")
@@ -88,11 +65,7 @@
         self.db_path = self._get_db_path()
         self._ensure_tables()
 
-<<<<<<< HEAD
-    def _get_db_filename(self: "DuckDBManager") -> str:
-=======
     def _get_db_filename(self: DuckDBManager) -> str:
->>>>>>> 27377bc4
         """Generate database filename based on salted hash of username."""
         if not self.username or not self.salt:
 
@@ -101,11 +74,7 @@
         hashed_username = hashlib.sha256(salt_bytes + self.username.encode("utf-8")).hexdigest()
         return f"pyrit_memory_{hashed_username}.db"
 
-<<<<<<< HEAD
-    def _get_db_path(self: "DuckDBManager") -> str:
-=======
     def _get_db_path(self: DuckDBManager) -> str:
->>>>>>> 27377bc4
         """Construct full path for user's database file."""
         filename = self._get_db_filename()
 
@@ -113,11 +82,7 @@
             return ""
         return os.path.join(self.app_data_dir or "./app_data/violentutf", filename)
 
-<<<<<<< HEAD
-    def _ensure_tables(self: "DuckDBManager") -> None:
-=======
     def _ensure_tables(self: DuckDBManager) -> None:
->>>>>>> 27377bc4
         """Create all required tables if they don't exist."""
         os.makedirs(os.path.dirname(self.db_path), exist_ok=True)
 
@@ -143,22 +108,12 @@
 
         logger.info("DuckDB tables initialized for user %s at %s", self.username, self.db_path)
 
-<<<<<<< HEAD
-    def _create_tables(self: "DuckDBManager", conn: Any) -> None:
-        """Create database tables."""
-        # Generators table.
-        conn.execute(
-            """
-            CREATE TABLE IF NOT EXISTS generators (.
-
-=======
     def _create_tables(self: DuckDBManager, conn: duckdb.DuckDBPyConnection) -> None:
         """Create database tables."""
         # Generators table
 
         conn.execute(
             """CREATE TABLE IF NOT EXISTS generators (
->>>>>>> 27377bc4
                 id TEXT PRIMARY KEY,
                 name TEXT UNIQUE NOT NULL,
                 type TEXT NOT NULL,
@@ -174,13 +129,7 @@
 
         # Datasets table
         conn.execute(
-<<<<<<< HEAD
-            """
-            CREATE TABLE IF NOT EXISTS datasets (.
-
-=======
             """CREATE TABLE IF NOT EXISTS datasets (
->>>>>>> 27377bc4
                 id TEXT PRIMARY KEY,
                 name TEXT NOT NULL,
                 source_type TEXT NOT NULL,
@@ -196,13 +145,7 @@
 
         # Dataset prompts table
         conn.execute(
-<<<<<<< HEAD
-            """
-            CREATE TABLE IF NOT EXISTS dataset_prompts (.
-
-=======
             """CREATE TABLE IF NOT EXISTS dataset_prompts (
->>>>>>> 27377bc4
                 id TEXT PRIMARY KEY,
                 dataset_id TEXT NOT NULL,
                 prompt_text TEXT NOT NULL,
@@ -215,13 +158,7 @@
 
         # Converters table
         conn.execute(
-<<<<<<< HEAD
-            """
-            CREATE TABLE IF NOT EXISTS converters (.
-
-=======
             """CREATE TABLE IF NOT EXISTS converters (
->>>>>>> 27377bc4
                 id TEXT PRIMARY KEY,
                 name TEXT NOT NULL,
                 type TEXT NOT NULL,
@@ -237,13 +174,7 @@
 
         # Scorers table
         conn.execute(
-<<<<<<< HEAD
-            """
-            CREATE TABLE IF NOT EXISTS scorers (.
-
-=======
             """CREATE TABLE IF NOT EXISTS scorers (
->>>>>>> 27377bc4
                 id TEXT PRIMARY KEY,
                 name TEXT NOT NULL,
                 type TEXT NOT NULL,
@@ -259,13 +190,7 @@
 
         # Sessions table
         conn.execute(
-<<<<<<< HEAD
-            """
-            CREATE TABLE IF NOT EXISTS user_sessions (.
-
-=======
             """CREATE TABLE IF NOT EXISTS user_sessions (
->>>>>>> 27377bc4
                 id TEXT PRIMARY KEY,
                 user_id TEXT NOT NULL,
                 session_key TEXT NOT NULL,
@@ -280,12 +205,6 @@
 
     # Security helper methods
     def _build_safe_update_query(
-<<<<<<< HEAD
-        self: "DuckDBManager", updates_dict: Dict[str, Any], generator_id: str, user_id: str
-    ) -> Tuple[str, List]:
-        """Build parameterized UPDATE query with column validation to prevent SQL injection."""
-        # Validate column names against whitelist.
-=======
         self: DuckDBManager,
         updates_dict: Dict[str, Any],
         generator_id: str,
@@ -294,7 +213,6 @@
         """Build parameterized UPDATE query with column validation to prevent SQL injection."""
         # Validate column names against whitelist
 
->>>>>>> 27377bc4
         for column in updates_dict.keys():
             if column not in self.ALLOWED_UPDATE_COLUMNS:
                 raise ValueError(f"Invalid column for update: {column}")
@@ -309,11 +227,7 @@
 
         return query, params
 
-<<<<<<< HEAD
-    def _get_table_count(self: "DuckDBManager", conn, table_name: str) -> int:
-=======
     def _get_table_count(self: DuckDBManager, conn: duckdb.DuckDBPyConnection, table_name: str) -> int:
->>>>>>> 27377bc4
         """Get row count for table with name validation to prevent SQL injection."""
         if table_name not in self.ALLOWED_TABLES:
 
@@ -325,25 +239,12 @@
         return result[0] if result else 0
 
     # Generator operations
-<<<<<<< HEAD
-    def create_generator(self: "DuckDBManager", name: str, generator_type: str, parameters: Dict[str, Any]) -> str:
-        """Create a new generator configuration."""
-=======
     def create_generator(self: DuckDBManager, name: str, generator_type: str, parameters: Dict[str, Any]) -> str:
         """Create new generator configuration."""
->>>>>>> 27377bc4
         generator_id = str(uuid.uuid4())
 
         with duckdb.connect(self.db_path) as conn:
             conn.execute(
-<<<<<<< HEAD
-                """
-                INSERT INTO generators (id, name, type, parameters, user_id).
-
-                VALUES (?, ?, ?, ?, ?)
-            """,
-                [generator_id, name, generator_type, json.dumps(parameters), self.username],
-=======
                 """INSERT INTO generators (id, name, type, parameters, user_id)
                 VALUES (?, ?, ?, ?, ?)""",
                 [
@@ -353,30 +254,17 @@
                     json.dumps(parameters),
                     self.username,
                 ],
->>>>>>> 27377bc4
             )
 
         return generator_id
 
-<<<<<<< HEAD
-    def get_generator(self: "DuckDBManager", generator_id: str) -> Optional[Dict[str, Any]]:
-=======
     def get_generator(self: DuckDBManager, generator_id: str) -> Optional[Dict[str, Any]]:
->>>>>>> 27377bc4
         """Get generator by ID."""
         with duckdb.connect(self.db_path) as conn:
 
             result = conn.execute(
-<<<<<<< HEAD
-                """
-                SELECT id, name, type, parameters, status, created_at, updated_at, test_results.
-
-                FROM generators WHERE id = ? AND user_id = ?
-            """,
-=======
                 """SELECT id, name, type, parameters, status, created_at, updated_at, test_results
                 FROM generators WHERE id = ? AND user_id = ?""",
->>>>>>> 27377bc4
                 [generator_id, self.username],
             ).fetchone()
 
@@ -393,25 +281,13 @@
                 }
         return None
 
-<<<<<<< HEAD
-    def get_generator_by_name(self: "DuckDBManager", name: str) -> Optional[Dict[str, Any]]:
-=======
     def get_generator_by_name(self: DuckDBManager, name: str) -> Optional[Dict[str, Any]]:
->>>>>>> 27377bc4
         """Get generator by name."""
         with duckdb.connect(self.db_path) as conn:
 
             result = conn.execute(
-<<<<<<< HEAD
-                """
-                SELECT id, name, type, parameters, status, created_at, updated_at, test_results.
-
-                FROM generators WHERE name = ? AND user_id = ?
-            """,
-=======
                 """SELECT id, name, type, parameters, status, created_at, updated_at, test_results
                 FROM generators WHERE name = ? AND user_id = ?""",
->>>>>>> 27377bc4
                 [name, self.username],
             ).fetchone()
 
@@ -428,25 +304,13 @@
                 }
         return None
 
-<<<<<<< HEAD
-    def list_generators(self: "DuckDBManager") -> List[Dict[str, Any]]:
-=======
     def list_generators(self: DuckDBManager) -> List[Dict[str, Any]]:
->>>>>>> 27377bc4
         """List all generators for user."""
         with duckdb.connect(self.db_path) as conn:
 
             results = conn.execute(
-<<<<<<< HEAD
-                """
-                SELECT id, name, type, parameters, status, created_at, updated_at, test_results.
-
-                FROM generators WHERE user_id = ? ORDER BY created_at DESC
-            """,
-=======
                 """SELECT id, name, type, parameters, status, created_at, updated_at, test_results
                 FROM generators WHERE user_id = ? ORDER BY created_at DESC""",
->>>>>>> 27377bc4
                 [self.username],
             ).fetchall()
 
@@ -465,11 +329,7 @@
             ]
 
     def update_generator(
-<<<<<<< HEAD
-        self: "DuckDBManager",
-=======
         self: DuckDBManager,
->>>>>>> 27377bc4
         generator_id: str,
         parameters: Optional[Dict[str, Any]] = None,
         status: Optional[str] = None,
@@ -515,11 +375,7 @@
             logger.error("Security validation failed in update_generator: %s", e)
             raise
 
-<<<<<<< HEAD
-    def delete_generator(self: "DuckDBManager", generator_id: str) -> bool:
-=======
     def delete_generator(self: DuckDBManager, generator_id: str) -> bool:
->>>>>>> 27377bc4
         """Delete generator."""
         with duckdb.connect(self.db_path) as conn:
 
@@ -556,11 +412,6 @@
 
     # Dataset operations
     def create_dataset(
-<<<<<<< HEAD
-        self: "DuckDBManager", name: str, source_type: str, configuration: Dict[str, Any], prompts: List[str] = None
-    ) -> str:
-        """Create a new dataset."""
-=======
         self: DuckDBManager,
         name: str,
         source_type: str,
@@ -568,20 +419,11 @@
         prompts: Optional[List[str]] = None,
     ) -> str:
         """Create new dataset."""
->>>>>>> 27377bc4
         dataset_id = str(uuid.uuid4())
 
         with duckdb.connect(self.db_path) as conn:
             # Create dataset record
             conn.execute(
-<<<<<<< HEAD
-                """
-                INSERT INTO datasets (id, name, source_type, configuration, user_id).
-
-                VALUES (?, ?, ?, ?, ?)
-            """,
-                [dataset_id, name, source_type, json.dumps(configuration), self.username],
-=======
                 """INSERT INTO datasets (id, name, source_type, configuration, user_id)
                 VALUES (?, ?, ?, ?, ?)""",
                 [
@@ -591,7 +433,6 @@
                     json.dumps(configuration),
                     self.username,
                 ],
->>>>>>> 27377bc4
             )
 
             # Add prompts if provided
@@ -599,41 +440,21 @@
                 for i, prompt in enumerate(prompts):
                     prompt_id = str(uuid.uuid4())
                     conn.execute(
-<<<<<<< HEAD
-                        """
-                        INSERT INTO dataset_prompts (id, dataset_id, prompt_text, prompt_index).
-
-                        VALUES (?, ?, ?, ?)
-                    """,
-=======
                         """INSERT INTO dataset_prompts (id, dataset_id, prompt_text, prompt_index)
                         VALUES (?, ?, ?, ?)""",
->>>>>>> 27377bc4
                         [prompt_id, dataset_id, prompt, i],
                     )
 
         return dataset_id
 
-<<<<<<< HEAD
-    def get_dataset(self: "DuckDBManager", dataset_id: str) -> Optional[Dict[str, Any]]:
-=======
     def get_dataset(self: DuckDBManager, dataset_id: str) -> Optional[Dict[str, Any]]:
->>>>>>> 27377bc4
         """Get dataset with prompts."""
         with duckdb.connect(self.db_path) as conn:
 
             # Get dataset info
             dataset_result = conn.execute(
-<<<<<<< HEAD
-                """
-                SELECT id, name, source_type, configuration, status, created_at, updated_at, metadata.
-
-                FROM datasets WHERE id = ? AND user_id = ?
-            """,
-=======
                 """SELECT id, name, source_type, configuration, status, created_at, updated_at, metadata
                 FROM datasets WHERE id = ? AND user_id = ?""",
->>>>>>> 27377bc4
                 [dataset_id, self.username],
             ).fetchone()
 
@@ -642,13 +463,7 @@
 
             # Get prompts
             prompts_results = conn.execute(
-<<<<<<< HEAD
-                """
-                SELECT prompt_text, prompt_index, metadata.
-
-=======
                 """SELECT prompt_text, prompt_index, metadata
->>>>>>> 27377bc4
                 FROM dataset_prompts WHERE dataset_id = ?
                 ORDER BY prompt_index""",
                 [dataset_id],
@@ -673,11 +488,7 @@
                 ],
             }
 
-<<<<<<< HEAD
-    def list_datasets(self: "DuckDBManager") -> List[Dict[str, Any]]:
-=======
     def list_datasets(self: DuckDBManager) -> List[Dict[str, Any]]:
->>>>>>> 27377bc4
         """List all datasets for user."""
         with duckdb.connect(self.db_path) as conn:
 
@@ -709,11 +520,7 @@
                 for result in results
             ]
 
-<<<<<<< HEAD
-    def delete_dataset(self: "DuckDBManager", dataset_id: str) -> bool:
-=======
     def delete_dataset(self: DuckDBManager, dataset_id: str) -> bool:
->>>>>>> 27377bc4
         """Delete dataset and all its prompts."""
         with duckdb.connect(self.db_path) as conn:
 
@@ -729,11 +536,7 @@
             return bool(conn.rowcount > 0)
 
     # Session operations
-<<<<<<< HEAD
-    def save_session(self: "DuckDBManager", session_key: str, session_data: Dict[str, Any]) -> bool:
-=======
     def save_session(self: DuckDBManager, session_key: str, session_data: Dict[str, Any]) -> bool:
->>>>>>> 27377bc4
         """Save session data."""
         with duckdb.connect(self.db_path) as conn:
 
@@ -746,13 +549,7 @@
             if existing:
                 # Update existing session
                 conn.execute(
-<<<<<<< HEAD
-                    """
-                    UPDATE user_sessions.
-
-=======
                     """UPDATE user_sessions
->>>>>>> 27377bc4
                     SET session_data = ?, updated_at = CURRENT_TIMESTAMP
                     WHERE user_id = ? AND session_key = ?""",
                     [json.dumps(session_data), self.username, session_key],
@@ -761,40 +558,20 @@
                 # Insert new session
                 session_id = str(uuid.uuid4())
                 conn.execute(
-<<<<<<< HEAD
-                    """
-                    INSERT INTO user_sessions (id, user_id, session_key, session_data).
-
-                    VALUES (?, ?, ?, ?)
-                """,
-=======
                     """INSERT INTO user_sessions (id, user_id, session_key, session_data)
                     VALUES (?, ?, ?, ?)""",
->>>>>>> 27377bc4
                     [session_id, self.username, session_key, json.dumps(session_data)],
                 )
 
             return True
 
-<<<<<<< HEAD
-    def get_session(self: "DuckDBManager", session_key: str) -> Optional[Dict[str, Any]]:
-=======
     def get_session(self: DuckDBManager, session_key: str) -> Optional[Dict[str, Any]]:
->>>>>>> 27377bc4
         """Get session data."""
         with duckdb.connect(self.db_path) as conn:
 
             result = conn.execute(
-<<<<<<< HEAD
-                """
-                SELECT session_data, created_at, updated_at.
-
-                FROM user_sessions WHERE user_id = ? AND session_key = ?
-            """,
-=======
                 """SELECT session_data, created_at, updated_at
                 FROM user_sessions WHERE user_id = ? AND session_key = ?""",
->>>>>>> 27377bc4
                 [self.username, session_key],
             ).fetchone()
 
@@ -807,25 +584,12 @@
         return None
 
     # Converter operations (similar pattern)
-<<<<<<< HEAD
-    def create_converter(self: "DuckDBManager", name: str, converter_type: str, parameters: Dict[str, Any]) -> str:
-        """Create a new converter configuration."""
-=======
     def create_converter(self: DuckDBManager, name: str, converter_type: str, parameters: Dict[str, Any]) -> str:
         """Create new converter configuration."""
->>>>>>> 27377bc4
         converter_id = str(uuid.uuid4())
 
         with duckdb.connect(self.db_path) as conn:
             conn.execute(
-<<<<<<< HEAD
-                """
-                INSERT INTO converters (id, name, type, parameters, user_id).
-
-                VALUES (?, ?, ?, ?, ?)
-            """,
-                [converter_id, name, converter_type, json.dumps(parameters), self.username],
-=======
                 """INSERT INTO converters (id, name, type, parameters, user_id)
                 VALUES (?, ?, ?, ?, ?)""",
                 [
@@ -835,30 +599,17 @@
                     json.dumps(parameters),
                     self.username,
                 ],
->>>>>>> 27377bc4
             )
 
         return converter_id
 
-<<<<<<< HEAD
-    def list_converters(self: "DuckDBManager") -> List[Dict[str, Any]]:
-=======
     def list_converters(self: DuckDBManager) -> List[Dict[str, Any]]:
->>>>>>> 27377bc4
         """List all converters for user."""
         with duckdb.connect(self.db_path) as conn:
 
             results = conn.execute(
-<<<<<<< HEAD
-                """
-                SELECT id, name, type, parameters, status, created_at, updated_at, test_results.
-
-                FROM converters WHERE user_id = ? ORDER BY created_at DESC
-            """,
-=======
                 """SELECT id, name, type, parameters, status, created_at, updated_at, test_results
                 FROM converters WHERE user_id = ? ORDER BY created_at DESC""",
->>>>>>> 27377bc4
                 [self.username],
             ).fetchall()
 
@@ -876,25 +627,13 @@
                 for result in results
             ]
 
-<<<<<<< HEAD
-    def get_converter(self: "DuckDBManager", converter_id: str) -> Optional[Dict[str, Any]]:
-=======
     def get_converter(self: DuckDBManager, converter_id: str) -> Optional[Dict[str, Any]]:
->>>>>>> 27377bc4
         """Get converter by ID."""
         with duckdb.connect(self.db_path) as conn:
 
             result = conn.execute(
-<<<<<<< HEAD
-                """
-                SELECT id, name, type, parameters, status, created_at, updated_at, test_results.
-
-                FROM converters WHERE id = ? AND user_id = ?
-            """,
-=======
                 """SELECT id, name, type, parameters, status, created_at, updated_at, test_results
                 FROM converters WHERE id = ? AND user_id = ?""",
->>>>>>> 27377bc4
                 [converter_id, self.username],
             ).fetchone()
 
@@ -911,11 +650,7 @@
                 }
         return None
 
-<<<<<<< HEAD
-    def delete_converter(self: "DuckDBManager", converter_id: str) -> bool:
-=======
     def delete_converter(self: DuckDBManager, converter_id: str) -> bool:
->>>>>>> 27377bc4
         """Delete converter."""
         with duckdb.connect(self.db_path) as conn:
 
@@ -926,51 +661,26 @@
             return bool(conn.rowcount > 0)
 
     # Scorer operations (similar pattern)
-<<<<<<< HEAD
-    def create_scorer(self: "DuckDBManager", name: str, scorer_type: str, parameters: Dict[str, Any]) -> str:
-        """Create a new scorer configuration."""
-=======
     def create_scorer(self: DuckDBManager, name: str, scorer_type: str, parameters: Dict[str, Any]) -> str:
         """Create new scorer configuration."""
->>>>>>> 27377bc4
         scorer_id = str(uuid.uuid4())
 
         with duckdb.connect(self.db_path) as conn:
             conn.execute(
-<<<<<<< HEAD
-                """
-                INSERT INTO scorers (id, name, type, parameters, user_id).
-
-                VALUES (?, ?, ?, ?, ?)
-            """,
-=======
                 """INSERT INTO scorers (id, name, type, parameters, user_id)
                 VALUES (?, ?, ?, ?, ?)""",
->>>>>>> 27377bc4
                 [scorer_id, name, scorer_type, json.dumps(parameters), self.username],
             )
 
         return scorer_id
 
-<<<<<<< HEAD
-    def list_scorers(self: "DuckDBManager") -> List[Dict[str, Any]]:
-=======
     def list_scorers(self: DuckDBManager) -> List[Dict[str, Any]]:
->>>>>>> 27377bc4
         """List all scorers for user."""
         with duckdb.connect(self.db_path) as conn:
 
             results = conn.execute(
-<<<<<<< HEAD
-                """
-                SELECT id, name, type, parameters, status, created_at, updated_at, test_results.
-
-                FROM scorers WHERE user_id = ? ORDER BY created_at DESC
-            """,
-=======
                 """SELECT id, name, type, parameters, status, created_at, updated_at, test_results
                 FROM scorers WHERE user_id = ? ORDER BY created_at DESC""",
->>>>>>> 27377bc4
                 [self.username],
             ).fetchall()
 
@@ -988,25 +698,13 @@
                 for result in results
             ]
 
-<<<<<<< HEAD
-    def get_scorer(self: "DuckDBManager", scorer_id: str) -> Optional[Dict[str, Any]]:
-=======
     def get_scorer(self: DuckDBManager, scorer_id: str) -> Optional[Dict[str, Any]]:
->>>>>>> 27377bc4
         """Get scorer by ID."""
         with duckdb.connect(self.db_path) as conn:
 
             result = conn.execute(
-<<<<<<< HEAD
-                """
-                SELECT id, name, type, parameters, status, created_at, updated_at, test_results.
-
-                FROM scorers WHERE id = ? AND user_id = ?
-            """,
-=======
                 """SELECT id, name, type, parameters, status, created_at, updated_at, test_results
                 FROM scorers WHERE id = ? AND user_id = ?""",
->>>>>>> 27377bc4
                 [scorer_id, self.username],
             ).fetchone()
 
@@ -1023,11 +721,7 @@
                 }
         return None
 
-<<<<<<< HEAD
-    def delete_scorer(self: "DuckDBManager", scorer_id: str) -> bool:
-=======
     def delete_scorer(self: DuckDBManager, scorer_id: str) -> bool:
->>>>>>> 27377bc4
         """Delete scorer."""
         with duckdb.connect(self.db_path) as conn:
 
@@ -1038,11 +732,7 @@
             return bool(conn.rowcount > 0)
 
     # Utility methods
-<<<<<<< HEAD
-    def get_stats(self: "DuckDBManager") -> Dict[str, Any]:
-=======
     def get_stats(self: DuckDBManager) -> Dict[str, Any]:
->>>>>>> 27377bc4
         """Get database statistics."""
         with duckdb.connect(self.db_path) as conn:
 
@@ -1080,9 +770,5 @@
 
 
 def get_duckdb_manager(username: str) -> DuckDBManager:
-<<<<<<< HEAD
-    """Create get DuckDB manager for user."""
-=======
     """Get DuckDB manager for user."""
->>>>>>> 27377bc4
     return DuckDBManager(username)