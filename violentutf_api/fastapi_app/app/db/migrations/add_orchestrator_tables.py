<<<<<<< HEAD
"""Add orchestrator tables.
=======
# Copyright (c) 2025 ViolentUTF Contributors.
# Licensed under the MIT License.
#
# This file is part of ViolentUTF - An AI Red Teaming Platform.
# See LICENSE file in the project root for license information.

"""Add orchestrator tables
>>>>>>> 27377bc4

Revision ID: add_orchestrator_tables

Revises: previous_migration
Create Date: 2024-01-01 10:00:00.000000

"""

import sqlalchemy as sa

from alembic import op
from sqlalchemy.dialects import postgresql

# revision identifiers
revision = "add_orchestrator_tables"
down_revision = "previous_migration"  # Replace with actual previous revision
branch_labels = None
depends_on = None


def upgrade() -> None:
<<<<<<< HEAD
    # Create orchestrator_configurations table
    op.create_table(
=======
    """Upgrade."""
    # Create orchestrator_configurations table

    op.create_table(  # pylint: disable=no-member
>>>>>>> 27377bc4
        "orchestrator_configurations",
        sa.Column("id", postgresql.UUID(as_uuid=True), primary_key=True),
        sa.Column("name", sa.String(255), nullable=False, unique=True),
        sa.Column("orchestrator_type", sa.String(255), nullable=False),
        sa.Column("description", sa.Text()),
        sa.Column("parameters", postgresql.JSON, nullable=False),
        sa.Column("tags", postgresql.JSON),
        sa.Column("status", sa.String(50), default="configured"),
        sa.Column("created_by", sa.String(255)),
<<<<<<< HEAD
        sa.Column("created_at", sa.DateTime, default=sa.func.now()),
        sa.Column("updated_at", sa.DateTime, default=sa.func.now(), onupdate=sa.func.now()),
=======
        sa.Column("created_at", sa.DateTime, default=sa.func.now()),  # pylint: disable=not-callable
        sa.Column(  # pylint: disable=not-callable
            "updated_at", sa.DateTime, default=sa.func.now(), onupdate=sa.func.now()
        ),
>>>>>>> 27377bc4
        sa.Column("pyrit_identifier", postgresql.JSON),
        sa.Column("instance_active", sa.Boolean, default=False),
    )

    # Create orchestrator_executions table
<<<<<<< HEAD
    op.create_table(
=======
    op.create_table(  # pylint: disable=no-member
>>>>>>> 27377bc4
        "orchestrator_executions",
        sa.Column("id", postgresql.UUID(as_uuid=True), primary_key=True),
        sa.Column("orchestrator_id", postgresql.UUID(as_uuid=True), nullable=False),
        sa.Column("execution_name", sa.String(255)),
        sa.Column("execution_type", sa.String(50)),
        sa.Column("input_data", postgresql.JSON),
        sa.Column("status", sa.String(50), default="running"),
        sa.Column("results", postgresql.JSON),
        sa.Column("execution_summary", postgresql.JSON),
<<<<<<< HEAD
        sa.Column("started_at", sa.DateTime, default=sa.func.now()),
=======
        sa.Column("started_at", sa.DateTime, default=sa.func.now()),  # pylint: disable=not-callable
>>>>>>> 27377bc4
        sa.Column("completed_at", sa.DateTime),
        sa.Column("created_by", sa.String(255)),
        sa.Column("pyrit_memory_session", sa.String(255)),
        sa.Column("conversation_ids", postgresql.JSON),
    )

    # Create indexes
<<<<<<< HEAD
=======
    # pylint: disable=no-member
>>>>>>> 27377bc4
    op.create_index("idx_orchestrator_configs_type", "orchestrator_configurations", ["orchestrator_type"])
    op.create_index("idx_orchestrator_configs_status", "orchestrator_configurations", ["status"])
    op.create_index("idx_orchestrator_executions_orchestrator", "orchestrator_executions", ["orchestrator_id"])
    op.create_index("idx_orchestrator_executions_status", "orchestrator_executions", ["status"])


def downgrade() -> None:
<<<<<<< HEAD
    # Drop indexes
    op.drop_index("idx_orchestrator_executions_status")
    op.drop_index("idx_orchestrator_executions_orchestrator")
    op.drop_index("idx_orchestrator_configs_status")
    op.drop_index("idx_orchestrator_configs_type")

    # Drop tables
    op.drop_table("orchestrator_executions")
    op.drop_table("orchestrator_configurations")
=======
    """Downgrade."""
    # Drop indexes

    op.drop_index("idx_orchestrator_executions_status")  # pylint: disable=no-member
    op.drop_index("idx_orchestrator_executions_orchestrator")  # pylint: disable=no-member
    op.drop_index("idx_orchestrator_configs_status")  # pylint: disable=no-member
    op.drop_index("idx_orchestrator_configs_type")  # pylint: disable=no-member

    # Drop tables
    op.drop_table("orchestrator_executions")  # pylint: disable=no-member
    op.drop_table("orchestrator_configurations")  # pylint: disable=no-member
>>>>>>> 27377bc4
<|MERGE_RESOLUTION|>--- conflicted
+++ resolved
@@ -1,6 +1,3 @@
-<<<<<<< HEAD
-"""Add orchestrator tables.
-=======
 # Copyright (c) 2025 ViolentUTF Contributors.
 # Licensed under the MIT License.
 #
@@ -8,10 +5,8 @@
 # See LICENSE file in the project root for license information.
 
 """Add orchestrator tables
->>>>>>> 27377bc4
 
 Revision ID: add_orchestrator_tables
-
 Revises: previous_migration
 Create Date: 2024-01-01 10:00:00.000000
 
@@ -30,15 +25,10 @@
 
 
 def upgrade() -> None:
-<<<<<<< HEAD
-    # Create orchestrator_configurations table
-    op.create_table(
-=======
     """Upgrade."""
     # Create orchestrator_configurations table
 
     op.create_table(  # pylint: disable=no-member
->>>>>>> 27377bc4
         "orchestrator_configurations",
         sa.Column("id", postgresql.UUID(as_uuid=True), primary_key=True),
         sa.Column("name", sa.String(255), nullable=False, unique=True),
@@ -48,25 +38,16 @@
         sa.Column("tags", postgresql.JSON),
         sa.Column("status", sa.String(50), default="configured"),
         sa.Column("created_by", sa.String(255)),
-<<<<<<< HEAD
-        sa.Column("created_at", sa.DateTime, default=sa.func.now()),
-        sa.Column("updated_at", sa.DateTime, default=sa.func.now(), onupdate=sa.func.now()),
-=======
         sa.Column("created_at", sa.DateTime, default=sa.func.now()),  # pylint: disable=not-callable
         sa.Column(  # pylint: disable=not-callable
             "updated_at", sa.DateTime, default=sa.func.now(), onupdate=sa.func.now()
         ),
->>>>>>> 27377bc4
         sa.Column("pyrit_identifier", postgresql.JSON),
         sa.Column("instance_active", sa.Boolean, default=False),
     )
 
     # Create orchestrator_executions table
-<<<<<<< HEAD
-    op.create_table(
-=======
     op.create_table(  # pylint: disable=no-member
->>>>>>> 27377bc4
         "orchestrator_executions",
         sa.Column("id", postgresql.UUID(as_uuid=True), primary_key=True),
         sa.Column("orchestrator_id", postgresql.UUID(as_uuid=True), nullable=False),
@@ -76,11 +57,7 @@
         sa.Column("status", sa.String(50), default="running"),
         sa.Column("results", postgresql.JSON),
         sa.Column("execution_summary", postgresql.JSON),
-<<<<<<< HEAD
-        sa.Column("started_at", sa.DateTime, default=sa.func.now()),
-=======
         sa.Column("started_at", sa.DateTime, default=sa.func.now()),  # pylint: disable=not-callable
->>>>>>> 27377bc4
         sa.Column("completed_at", sa.DateTime),
         sa.Column("created_by", sa.String(255)),
         sa.Column("pyrit_memory_session", sa.String(255)),
@@ -88,10 +65,7 @@
     )
 
     # Create indexes
-<<<<<<< HEAD
-=======
     # pylint: disable=no-member
->>>>>>> 27377bc4
     op.create_index("idx_orchestrator_configs_type", "orchestrator_configurations", ["orchestrator_type"])
     op.create_index("idx_orchestrator_configs_status", "orchestrator_configurations", ["status"])
     op.create_index("idx_orchestrator_executions_orchestrator", "orchestrator_executions", ["orchestrator_id"])
@@ -99,17 +73,6 @@
 
 
 def downgrade() -> None:
-<<<<<<< HEAD
-    # Drop indexes
-    op.drop_index("idx_orchestrator_executions_status")
-    op.drop_index("idx_orchestrator_executions_orchestrator")
-    op.drop_index("idx_orchestrator_configs_status")
-    op.drop_index("idx_orchestrator_configs_type")
-
-    # Drop tables
-    op.drop_table("orchestrator_executions")
-    op.drop_table("orchestrator_configurations")
-=======
     """Downgrade."""
     # Drop indexes
 
@@ -120,5 +83,4 @@
 
     # Drop tables
     op.drop_table("orchestrator_executions")  # pylint: disable=no-member
-    op.drop_table("orchestrator_configurations")  # pylint: disable=no-member
->>>>>>> 27377bc4
+    op.drop_table("orchestrator_configurations")  # pylint: disable=no-member