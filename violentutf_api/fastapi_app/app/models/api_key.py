--- conflicted
+++ resolved
@@ -1,15 +1,8 @@
-<<<<<<< HEAD
-# # Copyright (c) 2024 ViolentUTF Project
-# # Licensed under MIT License
-
-"""API Key database model."""
-=======
 # Copyright (c) 2025 ViolentUTF Contributors.
 # Licensed under the MIT License.
 #
 # This file is part of ViolentUTF - An AI Red Teaming Platform.
 # See LICENSE file in the project root for license information.
->>>>>>> 27377bc4
 
 """API Key database model."""
 from datetime import datetime
@@ -35,13 +28,6 @@
     last_used_at = Column(DateTime(timezone=True), nullable=True)
     is_active = Column(Boolean, default=True)
 
-<<<<<<< HEAD
-    async def update_last_used(self: "APIKey") -> None:
-        """Update last used timestamp."""
-        self.last_used_at = datetime.utcnow()
-
-    def is_expired(self: "APIKey") -> bool:
-=======
     def update_last_used(self: "Self") -> None:
         """Update last used timestamp.
 
@@ -53,7 +39,6 @@
         return None
 
     def is_expired(self: "Self") -> bool:
->>>>>>> 27377bc4
         """Check if key is expired."""
         if not self.expires_at:
 
@@ -61,11 +46,7 @@
         # Handle SQLAlchemy comparison properly
         return bool(datetime.utcnow() > self.expires_at)
 
-<<<<<<< HEAD
-    def to_dict(self: "APIKey") -> dict:
-=======
     def to_dict(self: "Self") -> dict:
->>>>>>> 27377bc4
         """Convert to dictionary."""
         return {
             "id": self.id,
