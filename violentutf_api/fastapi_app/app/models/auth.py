--- conflicted
+++ resolved
@@ -1,15 +1,8 @@
-<<<<<<< HEAD
-# # Copyright (c) 2024 ViolentUTF Project
-# # Licensed under MIT License
-
-"""Authentication models."""
-=======
 # Copyright (c) 2025 ViolentUTF Contributors.
 # Licensed under the MIT License.
 #
 # This file is part of ViolentUTF - An AI Red Teaming Platform.
 # See LICENSE file in the project root for license information.
->>>>>>> 27377bc4
 
 """Authentication models."""
 
@@ -19,13 +12,10 @@
 
 
 class User(BaseModel):
-<<<<<<< HEAD
-    """User model for authentication."""
-=======
     """Provide User model for authentication."""
->>>>>>> 27377bc4
 
     model_config = ConfigDict(extra="forbid")  # Prevent extra fields from JWT
+
     username: str
     email: Optional[str] = None
     roles: List[str] = Field(default_factory=list)
@@ -33,33 +23,6 @@
     is_active: bool = True
 
     @property
-<<<<<<< HEAD
-    def is_authenticated(self: "User") -> bool:
-        return True
-
-    def has_role(self: "User", role: str) -> bool:
-        """Check if user has a specific role."""
-        return role in self.roles
-
-    def has_permission(self: "User", permission: str) -> bool:
-        """Check if user has a specific permission."""
-        return permission in self.permissions
-
-    def has_any_role(self: "User", roles: List[str]) -> bool:
-        """Check if user has any of the specified roles."""
-        return any(role in self.roles for role in roles)
-
-    def has_all_roles(self: "User", roles: List[str]) -> bool:
-        """Check if user has all of the specified roles."""
-        return all(role in self.roles for role in roles)
-
-    def __str__(self: "User") -> str:
-        """Return string representation of user - ALWAYS use username."""
-        return self.username
-
-    def __repr__(self: "User") -> str:
-        """Developer-friendly representation."""
-=======
     def is_authenticated(self: "Self") -> bool:
         """Check if authenticated."""
         return True
@@ -86,5 +49,4 @@
 
     def __repr__(self: "Self") -> str:
         """Return developer-friendly representation."""
->>>>>>> 27377bc4
         return f"User(username='{self.username}', roles={self.roles})"