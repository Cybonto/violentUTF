--- conflicted
+++ resolved
@@ -1,15 +1,8 @@
-<<<<<<< HEAD
-# # Copyright (c) 2024 ViolentUTF Project
-# # Licensed under MIT License
-
-"""MCP Tool Executor - Executes MCP tools by calling FastAPI endpoints."""
-=======
 # Copyright (c) 2025 ViolentUTF Contributors.
 # Licensed under the MIT License.
 #
 # This file is part of ViolentUTF - An AI Red Teaming Platform.
 # See LICENSE file in the project root for license information.
->>>>>>> 27377bc4
 
 """MCP Tool Executor - Executes MCP tools by calling FastAPI endpoints."""
 import logging
@@ -26,13 +19,8 @@
 class MCPToolExecutor:
     """Executes MCP tools by making authenticated API calls."""
 
-<<<<<<< HEAD
-    def __init__(self) -> None:
-        """ "Initialize the instance."""
-=======
     def __init__(self: "Self") -> None:
         """Initialize instance."""
->>>>>>> 27377bc4
         self.base_url = settings.VIOLENTUTF_API_URL or "http://localhost:8000"
 
         # Use internal URL for direct API access from within container
@@ -40,11 +28,7 @@
             self.base_url = "http://violentutf-api:8000"
 
     async def execute_tool(
-<<<<<<< HEAD
-        self: "MCPToolExecutor",
-=======
         self: "Self",
->>>>>>> 27377bc4
         tool_name: str,
         arguments: Dict[str, Any],
         user_context: Optional[Dict[str, Any]] = None,
@@ -81,11 +65,7 @@
                 "tool_name": tool_name,
             }
 
-<<<<<<< HEAD
-    async def _get_endpoint_info(self: "MCPToolExecutor", tool_name: str) -> Optional[Dict[str, Any]]:
-=======
     async def _get_endpoint_info(self: "Self", tool_name: str) -> Optional[Dict[str, Any]]:
->>>>>>> 27377bc4
         """Get endpoint information for a tool name."""
         introspector = get_introspector()
 
@@ -103,13 +83,7 @@
         logger.warning("No endpoint found for tool: %s", tool_name)
         return None
 
-<<<<<<< HEAD
-    def _build_api_request(
-        self: "MCPToolExecutor", endpoint_info: Dict[str, Any], arguments: Dict[str, Any]
-    ) -> Dict[str, Any]:
-=======
     def _build_api_request(self: "Self", endpoint_info: Dict[str, Any], arguments: Dict[str, Any]) -> Dict[str, Any]:
->>>>>>> 27377bc4
         """Build API request from endpoint info and arguments."""
         method = endpoint_info["method"]
 
@@ -164,12 +138,6 @@
         }
 
     async def _execute_api_call(
-<<<<<<< HEAD
-        self: "MCPToolExecutor", request_info: Dict[str, Any], user_context: Optional[Dict[str, Any]] = None
-    ) -> Any:
-        """Execute the actual API call."""
-        headers = {"Content-Type": "application/json", "X-API-Gateway": "MCP"}  # Identify requests from MCP
-=======
         self: "Self",
         request_info: Dict[str, Any],
         user_context: Optional[Dict[str, Any]] = None,
@@ -179,7 +147,6 @@
             "Content-Type": "application/json",
             "X-API-Gateway": "MCP",
         }  # Identify requests from MCP
->>>>>>> 27377bc4
 
         # Add authentication if user context provided
         if user_context and "token" in user_context:
@@ -239,13 +206,7 @@
                 logger.error("Unexpected error executing API call: %s", e)
                 return {"error": "unexpected_error", "message": str(e)}
 
-<<<<<<< HEAD
-    async def validate_tool_arguments(
-        self: "MCPToolExecutor", tool_name: str, arguments: Dict[str, Any]
-    ) -> Dict[str, Any]:
-=======
     async def validate_tool_arguments(self: "Self", tool_name: str, arguments: Dict[str, Any]) -> Dict[str, Any]:
->>>>>>> 27377bc4
         """Validate tool arguments against endpoint schema."""
         endpoint_info = await self._get_endpoint_info(tool_name)
 
