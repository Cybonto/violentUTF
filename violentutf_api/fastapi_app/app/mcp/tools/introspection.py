<<<<<<< HEAD
# # Copyright (c) 2024 ViolentUTF Project
# # Licensed under MIT License

"""FastAPI Endpoint Introspection for MCP Tool Discovery."""
=======
# Copyright (c) 2025 ViolentUTF Contributors.
# Licensed under the MIT License.
#
# This file is part of ViolentUTF - An AI Red Teaming Platform.
# See LICENSE file in the project root for license information.
>>>>>>> 27377bc4

"""FastAPI Endpoint Introspection for MCP Tool Discovery."""
import inspect
import logging
import re
from typing import Any, Dict, List, Optional, Self, Type, Union

from fastapi import FastAPI
from fastapi.routing import APIRoute

logger = logging.getLogger(__name__)


class ViolentUTFToolFilter:
<<<<<<< HEAD
    """Custom tool filter for ViolentUTF API endpoints."""

    # Endpoints to include in MCP exposure.
=======
    """Customize tool filter for ViolentUTF API endpoints."""

    # Endpoints to include in MCP exposure

>>>>>>> 27377bc4
    INCLUDE_PATTERNS = [
        r"^/api/v1/orchestrators",
        r"^/api/v1/generators",
        r"^/api/v1/datasets",
        r"^/api/v1/converters",
        r"^/api/v1/scorers",
        r"^/api/v1/redteam",
        r"^/api/v1/config",
        r"^/api/v1/sessions",
        r"^/api/v1/files",
        r"^/api/v1/database",
    ]

    # Endpoints to exclude from MCP exposure
    EXCLUDE_PATTERNS = [
        r"/admin",
        r"/debug",
        r"/internal",
        r"/health",
        r"/docs",
        r"/openapi",
        r"/auth/token",  # Exclude sensitive auth endpoints
        r"/keys/generate",  # Exclude key generation
    ]

    # HTTP methods to include
    INCLUDE_METHODS = ["GET", "POST", "PUT", "DELETE"]

    @classmethod
<<<<<<< HEAD
    def should_include_endpoint(cls, path: str, method: str) -> bool:
        """Check if endpoint should be included in MCP tools."""
        import re

=======
    def should_include_endpoint(cls: Type["ViolentUTFToolFilter"], path: str, method: str) -> bool:
        """Check if endpoint should be included in MCP tools."""
>>>>>>> 27377bc4
        # Check method inclusion
        if method.upper() not in cls.INCLUDE_METHODS:
            return False

        # Check exclusion patterns first
        for pattern in cls.EXCLUDE_PATTERNS:
            if re.search(pattern, path):
                return False

        # Check inclusion patterns
        for pattern in cls.INCLUDE_PATTERNS:
            if re.search(pattern, path):
                return True

        return False


class EndpointIntrospector:
    """Introspects FastAPI application for available endpoints."""

<<<<<<< HEAD
    def __init__(self, app: FastAPI) -> None:
        """ "Initialize the instance."""
=======
    def __init__(self: "Self", app: FastAPI) -> None:
        """Initialize instance."""
>>>>>>> 27377bc4
        self.app = app

        self.tool_filter = ViolentUTFToolFilter()

<<<<<<< HEAD
    def discover_endpoints(self: "EndpointIntrospector") -> List[Dict[str, Any]]:
=======
    def discover_endpoints(self: "Self") -> List[Dict[str, Any]]:
>>>>>>> 27377bc4
        """Discover all available endpoints from FastAPI app."""
        endpoints = []

        for route in self.app.routes:
            if isinstance(route, APIRoute):
                for method in route.methods:
                    # Skip OPTIONS method
                    if method == "OPTIONS":
                        continue

                    path = route.path

                    # Check if endpoint should be included
                    if not self.tool_filter.should_include_endpoint(path, method):
                        continue

                    endpoint_info = self._extract_endpoint_info(route, method)
                    if endpoint_info:
                        endpoints.append(endpoint_info)

        logger.info("Discovered %s MCP-compatible endpoints", len(endpoints))
        return endpoints

<<<<<<< HEAD
    def _extract_endpoint_info(self: "EndpointIntrospector", route: APIRoute, method: str) -> Optional[Dict[str, Any]]:
=======
    def _extract_endpoint_info(self: "Self", route: APIRoute, method: str) -> Optional[Dict[str, Any]]:
>>>>>>> 27377bc4
        """Extract detailed information about an endpoint."""
        try:

            endpoint_func = route.endpoint

            # Get function signature and documentation
            signature = inspect.signature(endpoint_func)
            doc = inspect.getdoc(endpoint_func) or "No description available"

            # Extract path parameters
            path_params = self._extract_path_parameters(route.path, signature)

            # Extract query parameters
            query_params = self._extract_query_parameters(signature)

            # Extract request body schema
            request_body = self._extract_request_body_schema(signature)

            # Generate tool name
            tool_name = self._generate_tool_name(route.path, method)

            return {
                "name": tool_name,
                "method": method,
                "path": route.path,
                "description": doc,
                "path_parameters": path_params,
                "query_parameters": query_params,
                "request_body": request_body,
                "tags": getattr(route, "tags", []),
                "summary": getattr(route, "summary", ""),
                "operation_id": getattr(route, "operation_id", ""),
                "response_model": self._extract_response_model(route),
            }

        except (AttributeError, ValueError, TypeError, KeyError) as e:
            logger.error("Error extracting endpoint info for %s %s: %s", route.path, method, e)
            return None

<<<<<<< HEAD
    def _generate_tool_name(self: "EndpointIntrospector", path: str, method: str) -> str:
        """Generate a descriptive tool name from path and method."""
        # Convert path to tool name.
=======
    def _generate_tool_name(self: "Self", path: str, method: str) -> str:
        """Generate a descriptive tool name from path and method."""
        # Convert path to tool name

>>>>>>> 27377bc4
        # /api/v1/orchestrators/{id} -> orchestrator_by_id
        # /api/v1/generators -> generators

        # Remove /api/v1 prefix
        clean_path = path.replace("/api/v1/", "")

        # Split path into segments
        segments = [seg for seg in clean_path.split("/") if seg and not seg.startswith("{")]

        # Handle path parameters
        if "{" in path:
            if method.upper() == "GET":
                segments.append("by_id")
            elif method.upper() in ["PUT", "DELETE"]:
                segments.append("by_id")

        # Add method prefix for non-GET methods
        method_prefixes = {
            "POST": "create",
            "PUT": "update",
            "DELETE": "delete",
            "GET": "get",
        }

        tool_name = "_".join(segments)

        # Add method prefix if not GET or if it's a collection endpoint
        if method.upper() != "GET" or not tool_name.endswith("by_id"):
            prefix = method_prefixes.get(method.upper(), method.lower())
            if not tool_name.startswith(prefix):
                tool_name = f"{prefix}_{tool_name}"

        return tool_name

<<<<<<< HEAD
    def _extract_path_parameters(
        self: "EndpointIntrospector", path: str, signature: inspect.Signature
    ) -> List[Dict[str, Any]]:
        """Extract path parameters from route path and function signature."""
        import re

=======
    def _extract_path_parameters(self: "Self", path: str, signature: inspect.Signature) -> List[Dict[str, Any]]:
        """Extract path parameters from route path and function signature."""
>>>>>>> 27377bc4
        path_params = []

        # Find path parameters like {id}, {orchestrator_id}
        param_matches = re.findall(r"{([^}]+)}", path)

        for param_name in param_matches:
            param_info = {
                "name": param_name,
                "type": "string",  # Default type
                "required": True,
                "description": f"Path parameter: {param_name}",
            }

            # Try to get type from function signature
            if param_name in signature.parameters:
                param = signature.parameters[param_name]
                if param.annotation != inspect.Parameter.empty:
                    param_info["type"] = self._python_type_to_json_type(param.annotation)

            path_params.append(param_info)

        return path_params

<<<<<<< HEAD
    def _extract_query_parameters(self: "EndpointIntrospector", signature: inspect.Signature) -> List[Dict[str, Any]]:
=======
    def _extract_query_parameters(self: "Self", signature: inspect.Signature) -> List[Dict[str, Any]]:
>>>>>>> 27377bc4
        """Extract query parameters from function signature."""
        query_params = []

        for param_name, param in signature.parameters.items():
            # Skip common FastAPI dependencies
            if param_name in ["current_user", "db", "request", "response"]:
                continue

            # Check if it's a Query parameter
            if hasattr(param.default, "__class__") and "Query" in str(param.default.__class__):
                param_info = {
                    "name": param_name,
                    "type": self._python_type_to_json_type(param.annotation),
                    "required": param.default is inspect.Parameter.empty,
                    "description": getattr(param.default, "description", f"Query parameter: {param_name}"),
                }

                # Add default value if available
                if hasattr(param.default, "default") and param.default.default is not None:
                    param_info["default"] = param.default.default

                query_params.append(param_info)

        return query_params

<<<<<<< HEAD
    def _extract_request_body_schema(
        self: "EndpointIntrospector", signature: inspect.Signature
    ) -> Optional[Dict[str, Any]]:
        """Extract request body schema from Pydantic models."""
        for param_name, param in signature.parameters.items():
=======
    def _extract_request_body_schema(self: "Self", signature: inspect.Signature) -> Optional[Dict[str, Any]]:
        """Extract request body schema from Pydantic models."""
        for _, param in signature.parameters.items():

>>>>>>> 27377bc4
            if param.annotation != inspect.Parameter.empty:
                # Check if it's a Pydantic model
                if hasattr(param.annotation, "__bases__") and any(
                    "BaseModel" in str(base) for base in param.annotation.__bases__
                ):
                    try:
                        # Get Pydantic model schema
                        schema = param.annotation.model_json_schema()
                        return {
                            "type": "object",
                            "schema": schema,
                            "model_name": param.annotation.__name__,
                        }
                    except (AttributeError, ValueError, TypeError) as e:
                        logger.warning("Could not extract schema for %s: %s", param.annotation, e)

        return None

<<<<<<< HEAD
    def _extract_response_model(self: "EndpointIntrospector", route: APIRoute) -> Optional[str]:
=======
    def _extract_response_model(self: "Self", route: APIRoute) -> Optional[str]:
>>>>>>> 27377bc4
        """Extract response model information."""
        if hasattr(route, "response_model") and route.response_model:

            return str(route.response_model.__name__)
        return None

<<<<<<< HEAD
    def _python_type_to_json_type(self: "EndpointIntrospector", python_type: Any) -> str:
        """Convert Python type annotation to JSON schema type."""
        type_mapping = {str: "string", int: "integer", float: "number", bool: "boolean", list: "array", dict: "object"}
=======
    def _python_type_to_json_type(self: "Self", python_type: type) -> str:
        """Convert Python type annotation to JSON schema type."""
        type_mapping = {
            str: "string",
            int: "integer",
            float: "number",
            bool: "boolean",
            list: "array",
            dict: "object",
        }
>>>>>>> 27377bc4

        # Handle Optional types
        if hasattr(python_type, "__origin__"):
            if python_type.__origin__ is Union:
                # Handle Optional[Type] which is Union[Type, NoneType]
                args = getattr(python_type, "__args__", ())
                if len(args) == 2 and type(None) in args:
                    non_none_type = next(arg for arg in args if arg is not type(None))
                    return self._python_type_to_json_type(non_none_type)
            elif python_type.__origin__ in (list, List):
                return "array"
            elif python_type.__origin__ in (dict, Dict):
                return "object"

        return type_mapping.get(python_type, "string")


# Global introspector instance
endpoint_introspector: Optional[EndpointIntrospector] = None


def initialize_introspector(app: FastAPI) -> EndpointIntrospector:
    """Initialize the endpoint introspector with FastAPI app."""
<<<<<<< HEAD
    global endpoint_introspector
=======
    global endpoint_introspector  # pylint: disable=global-statement

>>>>>>> 27377bc4
    endpoint_introspector = EndpointIntrospector(app)
    logger.info("FastAPI endpoint introspector initialized")
    return endpoint_introspector


def get_introspector() -> Optional[EndpointIntrospector]:
    """Get the global endpoint introspector instance."""
    return endpoint_introspector<|MERGE_RESOLUTION|>--- conflicted
+++ resolved
@@ -1,15 +1,8 @@
-<<<<<<< HEAD
-# # Copyright (c) 2024 ViolentUTF Project
-# # Licensed under MIT License
-
-"""FastAPI Endpoint Introspection for MCP Tool Discovery."""
-=======
 # Copyright (c) 2025 ViolentUTF Contributors.
 # Licensed under the MIT License.
 #
 # This file is part of ViolentUTF - An AI Red Teaming Platform.
 # See LICENSE file in the project root for license information.
->>>>>>> 27377bc4
 
 """FastAPI Endpoint Introspection for MCP Tool Discovery."""
 import inspect
@@ -24,16 +17,10 @@
 
 
 class ViolentUTFToolFilter:
-<<<<<<< HEAD
-    """Custom tool filter for ViolentUTF API endpoints."""
-
-    # Endpoints to include in MCP exposure.
-=======
     """Customize tool filter for ViolentUTF API endpoints."""
 
     # Endpoints to include in MCP exposure
 
->>>>>>> 27377bc4
     INCLUDE_PATTERNS = [
         r"^/api/v1/orchestrators",
         r"^/api/v1/generators",
@@ -63,15 +50,8 @@
     INCLUDE_METHODS = ["GET", "POST", "PUT", "DELETE"]
 
     @classmethod
-<<<<<<< HEAD
-    def should_include_endpoint(cls, path: str, method: str) -> bool:
-        """Check if endpoint should be included in MCP tools."""
-        import re
-
-=======
     def should_include_endpoint(cls: Type["ViolentUTFToolFilter"], path: str, method: str) -> bool:
         """Check if endpoint should be included in MCP tools."""
->>>>>>> 27377bc4
         # Check method inclusion
         if method.upper() not in cls.INCLUDE_METHODS:
             return False
@@ -92,22 +72,13 @@
 class EndpointIntrospector:
     """Introspects FastAPI application for available endpoints."""
 
-<<<<<<< HEAD
-    def __init__(self, app: FastAPI) -> None:
-        """ "Initialize the instance."""
-=======
     def __init__(self: "Self", app: FastAPI) -> None:
         """Initialize instance."""
->>>>>>> 27377bc4
         self.app = app
 
         self.tool_filter = ViolentUTFToolFilter()
 
-<<<<<<< HEAD
-    def discover_endpoints(self: "EndpointIntrospector") -> List[Dict[str, Any]]:
-=======
     def discover_endpoints(self: "Self") -> List[Dict[str, Any]]:
->>>>>>> 27377bc4
         """Discover all available endpoints from FastAPI app."""
         endpoints = []
 
@@ -131,11 +102,7 @@
         logger.info("Discovered %s MCP-compatible endpoints", len(endpoints))
         return endpoints
 
-<<<<<<< HEAD
-    def _extract_endpoint_info(self: "EndpointIntrospector", route: APIRoute, method: str) -> Optional[Dict[str, Any]]:
-=======
     def _extract_endpoint_info(self: "Self", route: APIRoute, method: str) -> Optional[Dict[str, Any]]:
->>>>>>> 27377bc4
         """Extract detailed information about an endpoint."""
         try:
 
@@ -175,16 +142,10 @@
             logger.error("Error extracting endpoint info for %s %s: %s", route.path, method, e)
             return None
 
-<<<<<<< HEAD
-    def _generate_tool_name(self: "EndpointIntrospector", path: str, method: str) -> str:
-        """Generate a descriptive tool name from path and method."""
-        # Convert path to tool name.
-=======
     def _generate_tool_name(self: "Self", path: str, method: str) -> str:
         """Generate a descriptive tool name from path and method."""
         # Convert path to tool name
 
->>>>>>> 27377bc4
         # /api/v1/orchestrators/{id} -> orchestrator_by_id
         # /api/v1/generators -> generators
 
@@ -219,17 +180,8 @@
 
         return tool_name
 
-<<<<<<< HEAD
-    def _extract_path_parameters(
-        self: "EndpointIntrospector", path: str, signature: inspect.Signature
-    ) -> List[Dict[str, Any]]:
-        """Extract path parameters from route path and function signature."""
-        import re
-
-=======
     def _extract_path_parameters(self: "Self", path: str, signature: inspect.Signature) -> List[Dict[str, Any]]:
         """Extract path parameters from route path and function signature."""
->>>>>>> 27377bc4
         path_params = []
 
         # Find path parameters like {id}, {orchestrator_id}
@@ -253,11 +205,7 @@
 
         return path_params
 
-<<<<<<< HEAD
-    def _extract_query_parameters(self: "EndpointIntrospector", signature: inspect.Signature) -> List[Dict[str, Any]]:
-=======
     def _extract_query_parameters(self: "Self", signature: inspect.Signature) -> List[Dict[str, Any]]:
->>>>>>> 27377bc4
         """Extract query parameters from function signature."""
         query_params = []
 
@@ -283,18 +231,10 @@
 
         return query_params
 
-<<<<<<< HEAD
-    def _extract_request_body_schema(
-        self: "EndpointIntrospector", signature: inspect.Signature
-    ) -> Optional[Dict[str, Any]]:
-        """Extract request body schema from Pydantic models."""
-        for param_name, param in signature.parameters.items():
-=======
     def _extract_request_body_schema(self: "Self", signature: inspect.Signature) -> Optional[Dict[str, Any]]:
         """Extract request body schema from Pydantic models."""
         for _, param in signature.parameters.items():
 
->>>>>>> 27377bc4
             if param.annotation != inspect.Parameter.empty:
                 # Check if it's a Pydantic model
                 if hasattr(param.annotation, "__bases__") and any(
@@ -313,22 +253,13 @@
 
         return None
 
-<<<<<<< HEAD
-    def _extract_response_model(self: "EndpointIntrospector", route: APIRoute) -> Optional[str]:
-=======
     def _extract_response_model(self: "Self", route: APIRoute) -> Optional[str]:
->>>>>>> 27377bc4
         """Extract response model information."""
         if hasattr(route, "response_model") and route.response_model:
 
             return str(route.response_model.__name__)
         return None
 
-<<<<<<< HEAD
-    def _python_type_to_json_type(self: "EndpointIntrospector", python_type: Any) -> str:
-        """Convert Python type annotation to JSON schema type."""
-        type_mapping = {str: "string", int: "integer", float: "number", bool: "boolean", list: "array", dict: "object"}
-=======
     def _python_type_to_json_type(self: "Self", python_type: type) -> str:
         """Convert Python type annotation to JSON schema type."""
         type_mapping = {
@@ -339,7 +270,6 @@
             list: "array",
             dict: "object",
         }
->>>>>>> 27377bc4
 
         # Handle Optional types
         if hasattr(python_type, "__origin__"):
@@ -363,12 +293,8 @@
 
 def initialize_introspector(app: FastAPI) -> EndpointIntrospector:
     """Initialize the endpoint introspector with FastAPI app."""
-<<<<<<< HEAD
-    global endpoint_introspector
-=======
     global endpoint_introspector  # pylint: disable=global-statement
 
->>>>>>> 27377bc4
     endpoint_introspector = EndpointIntrospector(app)
     logger.info("FastAPI endpoint introspector initialized")
     return endpoint_introspector
