--- conflicted
+++ resolved
@@ -1,9 +1,3 @@
-<<<<<<< HEAD
-# # Copyright (c) 2024 ViolentUTF Project
-# # Licensed under MIT License
-
-"""MCP Orchestrator Management Tools."""
-=======
 # Copyright (c) 2025 ViolentUTF Contributors.
 # Licensed under the MIT License.
 #
@@ -13,7 +7,6 @@
 """MCP Orchestrator Management Tools."""
 
 from __future__ import annotations
->>>>>>> 27377bc4
 
 import logging
 from typing import Dict, List, Optional
@@ -30,13 +23,8 @@
 class OrchestratorManagementTools:
     """MCP tools for orchestrator management and execution."""
 
-<<<<<<< HEAD
-    def __init__(self) -> None:
-        """ "Initialize the instance."""
-=======
     def __init__(self: OrchestratorManagementTools) -> None:
         """Initialize instance."""
->>>>>>> 27377bc4
         self.base_url = settings.VIOLENTUTF_API_URL or "http://localhost:8000"
 
         # Use internal URL for direct API access from within container
@@ -45,11 +33,7 @@
 
         self.auth_handler = MCPAuthHandler()
 
-<<<<<<< HEAD
-    def get_tools(self: "OrchestratorManagementTools") -> List[Tool]:
-=======
     def get_tools(self: OrchestratorManagementTools) -> List[Tool]:
->>>>>>> 27377bc4
         """Get all orchestrator management tools."""
         return [
             self._create_list_orchestrators_tool(),
@@ -68,11 +52,7 @@
             self._create_validate_orchestrator_config_tool(),
         ]
 
-<<<<<<< HEAD
-    def _create_list_orchestrators_tool(self: "OrchestratorManagementTools") -> Tool:
-=======
     def _create_list_orchestrators_tool(self: OrchestratorManagementTools) -> Tool:
->>>>>>> 27377bc4
         """Create tool for listing orchestrators."""
         return Tool(
             name="list_orchestrators",
@@ -124,11 +104,7 @@
             },
         )
 
-<<<<<<< HEAD
-    def _create_get_orchestrator_tool(self: "OrchestratorManagementTools") -> Tool:
-=======
     def _create_get_orchestrator_tool(self: OrchestratorManagementTools) -> Tool:
->>>>>>> 27377bc4
         """Create tool for getting orchestrator details."""
         return Tool(
             name="get_orchestrator",
@@ -160,11 +136,7 @@
             },
         )
 
-<<<<<<< HEAD
-    def _create_create_orchestrator_tool(self: "OrchestratorManagementTools") -> Tool:
-=======
     def _create_create_orchestrator_tool(self: OrchestratorManagementTools) -> Tool:
->>>>>>> 27377bc4
         """Create tool for creating new orchestrators."""
         return Tool(
             name="create_orchestrator",
@@ -240,11 +212,7 @@
             },
         )
 
-<<<<<<< HEAD
-    def _create_start_orchestrator_tool(self: "OrchestratorManagementTools") -> Tool:
-=======
     def _create_start_orchestrator_tool(self: OrchestratorManagementTools) -> Tool:
->>>>>>> 27377bc4
         """Create tool for starting orchestrators."""
         return Tool(
             name="start_orchestrator",
@@ -272,11 +240,7 @@
             },
         )
 
-<<<<<<< HEAD
-    def _create_stop_orchestrator_tool(self: "OrchestratorManagementTools") -> Tool:
-=======
     def _create_stop_orchestrator_tool(self: OrchestratorManagementTools) -> Tool:
->>>>>>> 27377bc4
         """Create tool for stopping orchestrators."""
         return Tool(
             name="stop_orchestrator",
@@ -303,11 +267,7 @@
             },
         )
 
-<<<<<<< HEAD
-    def _create_pause_orchestrator_tool(self: "OrchestratorManagementTools") -> Tool:
-=======
     def _create_pause_orchestrator_tool(self: OrchestratorManagementTools) -> Tool:
->>>>>>> 27377bc4
         """Create tool for pausing orchestrators."""
         return Tool(
             name="pause_orchestrator",
@@ -329,11 +289,7 @@
             },
         )
 
-<<<<<<< HEAD
-    def _create_resume_orchestrator_tool(self: "OrchestratorManagementTools") -> Tool:
-=======
     def _create_resume_orchestrator_tool(self: OrchestratorManagementTools) -> Tool:
->>>>>>> 27377bc4
         """Create tool for resuming orchestrators."""
         return Tool(
             name="resume_orchestrator",
@@ -356,13 +312,9 @@
             },
         )
 
-<<<<<<< HEAD
-    def _create_get_orchestrator_results_tool(self: "OrchestratorManagementTools") -> Tool:
-=======
     def _create_get_orchestrator_results_tool(
         self: OrchestratorManagementTools,
     ) -> Tool:
->>>>>>> 27377bc4
         """Create tool for getting orchestrator results."""
         return Tool(
             name="get_orchestrator_results",
@@ -406,11 +358,7 @@
             },
         )
 
-<<<<<<< HEAD
-    def _create_get_orchestrator_logs_tool(self: "OrchestratorManagementTools") -> Tool:
-=======
     def _create_get_orchestrator_logs_tool(self: OrchestratorManagementTools) -> Tool:
->>>>>>> 27377bc4
         """Create tool for getting orchestrator logs."""
         return Tool(
             name="get_orchestrator_logs",
@@ -445,11 +393,7 @@
             },
         )
 
-<<<<<<< HEAD
-    def _create_delete_orchestrator_tool(self: "OrchestratorManagementTools") -> Tool:
-=======
     def _create_delete_orchestrator_tool(self: OrchestratorManagementTools) -> Tool:
->>>>>>> 27377bc4
         """Create tool for deleting orchestrators."""
         return Tool(
             name="delete_orchestrator",
@@ -476,11 +420,7 @@
             },
         )
 
-<<<<<<< HEAD
-    def _create_clone_orchestrator_tool(self: "OrchestratorManagementTools") -> Tool:
-=======
     def _create_clone_orchestrator_tool(self: OrchestratorManagementTools) -> Tool:
->>>>>>> 27377bc4
         """Create tool for cloning orchestrators."""
         return Tool(
             name="clone_orchestrator",
@@ -510,11 +450,7 @@
             },
         )
 
-<<<<<<< HEAD
-    def _create_get_orchestrator_stats_tool(self: "OrchestratorManagementTools") -> Tool:
-=======
     def _create_get_orchestrator_stats_tool(self: OrchestratorManagementTools) -> Tool:
->>>>>>> 27377bc4
         """Create tool for getting orchestrator statistics."""
         return Tool(
             name="get_orchestrator_stats",
@@ -546,13 +482,9 @@
             },
         )
 
-<<<<<<< HEAD
-    def _create_export_orchestrator_results_tool(self: "OrchestratorManagementTools") -> Tool:
-=======
     def _create_export_orchestrator_results_tool(
         self: OrchestratorManagementTools,
     ) -> Tool:
->>>>>>> 27377bc4
         """Create tool for exporting orchestrator results."""
         return Tool(
             name="export_orchestrator_results",
@@ -590,13 +522,9 @@
             },
         )
 
-<<<<<<< HEAD
-    def _create_validate_orchestrator_config_tool(self: "OrchestratorManagementTools") -> Tool:
-=======
     def _create_validate_orchestrator_config_tool(
         self: OrchestratorManagementTools,
     ) -> Tool:
->>>>>>> 27377bc4
         """Create tool for validating orchestrator configuration."""
         return Tool(
             name="validate_orchestrator_config",
@@ -649,15 +577,6 @@
         )
 
     async def execute_tool(
-<<<<<<< HEAD
-        self: "OrchestratorManagementTools",
-        tool_name: str,
-        arguments: Dict[str, Any],
-        user_context: Optional[Dict[str, Any]] = None,
-    ) -> Dict[str, Any]:
-        """Execute an orchestrator management tool."""
-        logger.info(f"Executing orchestrator tool: {tool_name}")
-=======
         self: OrchestratorManagementTools,
         tool_name: str,
         arguments: Dict[str, object],
@@ -665,7 +584,6 @@
     ) -> Dict[str, object]:
         """Execute an orchestrator management tool."""
         logger.info("Executing orchestrator tool: %s", tool_name)
->>>>>>> 27377bc4
 
         try:
             # Route to appropriate execution method
@@ -688,146 +606,83 @@
             }
 
     # Individual execution methods for each tool
-<<<<<<< HEAD
-    async def _execute_list_orchestrators(self: "OrchestratorManagementTools", args: Dict[str, Any]) -> Dict[str, Any]:
+    async def _execute_list_orchestrators(
+        self: OrchestratorManagementTools, args: Dict[str, object]
+    ) -> Dict[str, object]:
         return await self._api_request("GET", "/api/v1/orchestrators", params=args)
 
-    async def _execute_get_orchestrator(self: "OrchestratorManagementTools", args: Dict[str, Any]) -> Dict[str, Any]:
+    async def _execute_get_orchestrator(
+        self: OrchestratorManagementTools, args: Dict[str, object]
+    ) -> Dict[str, object]:
         orch_id = args.pop("orchestrator_id")
         return await self._api_request("GET", f"/api/v1/orchestrators/{orch_id}", params=args)
 
-    async def _execute_create_orchestrator(self: "OrchestratorManagementTools", args: Dict[str, Any]) -> Dict[str, Any]:
+    async def _execute_create_orchestrator(
+        self: OrchestratorManagementTools, args: Dict[str, object]
+    ) -> Dict[str, object]:
         return await self._api_request("POST", "/api/v1/orchestrators", json=args)
 
-    async def _execute_start_orchestrator(self: "OrchestratorManagementTools", args: Dict[str, Any]) -> Dict[str, Any]:
+    async def _execute_start_orchestrator(
+        self: OrchestratorManagementTools, args: Dict[str, object]
+    ) -> Dict[str, object]:
         orch_id = args.pop("orchestrator_id")
         return await self._api_request("POST", f"/api/v1/orchestrators/{orch_id}/start", json=args)
 
-    async def _execute_stop_orchestrator(self: "OrchestratorManagementTools", args: Dict[str, Any]) -> Dict[str, Any]:
+    async def _execute_stop_orchestrator(
+        self: OrchestratorManagementTools, args: Dict[str, object]
+    ) -> Dict[str, object]:
         orch_id = args.pop("orchestrator_id")
         return await self._api_request("POST", f"/api/v1/orchestrators/{orch_id}/stop", json=args)
 
-    async def _execute_pause_orchestrator(self: "OrchestratorManagementTools", args: Dict[str, Any]) -> Dict[str, Any]:
+    async def _execute_pause_orchestrator(
+        self: OrchestratorManagementTools, args: Dict[str, object]
+    ) -> Dict[str, object]:
         orch_id = args.pop("orchestrator_id")
         return await self._api_request("POST", f"/api/v1/orchestrators/{orch_id}/pause", json=args)
 
-    async def _execute_resume_orchestrator(self: "OrchestratorManagementTools", args: Dict[str, Any]) -> Dict[str, Any]:
-=======
-    async def _execute_list_orchestrators(
-        self: OrchestratorManagementTools, args: Dict[str, object]
-    ) -> Dict[str, object]:
-        return await self._api_request("GET", "/api/v1/orchestrators", params=args)
-
-    async def _execute_get_orchestrator(
-        self: OrchestratorManagementTools, args: Dict[str, object]
-    ) -> Dict[str, object]:
-        orch_id = args.pop("orchestrator_id")
-        return await self._api_request("GET", f"/api/v1/orchestrators/{orch_id}", params=args)
-
-    async def _execute_create_orchestrator(
-        self: OrchestratorManagementTools, args: Dict[str, object]
-    ) -> Dict[str, object]:
-        return await self._api_request("POST", "/api/v1/orchestrators", json=args)
-
-    async def _execute_start_orchestrator(
-        self: OrchestratorManagementTools, args: Dict[str, object]
-    ) -> Dict[str, object]:
-        orch_id = args.pop("orchestrator_id")
-        return await self._api_request("POST", f"/api/v1/orchestrators/{orch_id}/start", json=args)
-
-    async def _execute_stop_orchestrator(
-        self: OrchestratorManagementTools, args: Dict[str, object]
-    ) -> Dict[str, object]:
-        orch_id = args.pop("orchestrator_id")
-        return await self._api_request("POST", f"/api/v1/orchestrators/{orch_id}/stop", json=args)
-
-    async def _execute_pause_orchestrator(
-        self: OrchestratorManagementTools, args: Dict[str, object]
-    ) -> Dict[str, object]:
-        orch_id = args.pop("orchestrator_id")
-        return await self._api_request("POST", f"/api/v1/orchestrators/{orch_id}/pause", json=args)
-
     async def _execute_resume_orchestrator(
         self: OrchestratorManagementTools, args: Dict[str, object]
     ) -> Dict[str, object]:
->>>>>>> 27377bc4
         orch_id = args.pop("orchestrator_id")
         return await self._api_request("POST", f"/api/v1/orchestrators/{orch_id}/resume", json=args)
 
     async def _execute_get_orchestrator_results(
-<<<<<<< HEAD
-        self: "OrchestratorManagementTools", args: Dict[str, Any]
-    ) -> Dict[str, Any]:
-=======
-        self: OrchestratorManagementTools, args: Dict[str, object]
-    ) -> Dict[str, object]:
->>>>>>> 27377bc4
+        self: OrchestratorManagementTools, args: Dict[str, object]
+    ) -> Dict[str, object]:
         orch_id = args.pop("orchestrator_id")
         return await self._api_request("GET", f"/api/v1/orchestrators/{orch_id}/results", params=args)
 
     async def _execute_get_orchestrator_logs(
-<<<<<<< HEAD
-        self: "OrchestratorManagementTools", args: Dict[str, Any]
-    ) -> Dict[str, Any]:
+        self: OrchestratorManagementTools, args: Dict[str, object]
+    ) -> Dict[str, object]:
         orch_id = args.pop("orchestrator_id")
         return await self._api_request("GET", f"/api/v1/orchestrators/{orch_id}/logs", params=args)
 
-    async def _execute_delete_orchestrator(self: "OrchestratorManagementTools", args: Dict[str, Any]) -> Dict[str, Any]:
+    async def _execute_delete_orchestrator(
+        self: OrchestratorManagementTools, args: Dict[str, object]
+    ) -> Dict[str, object]:
         orch_id = args.pop("orchestrator_id")
         return await self._api_request("DELETE", f"/api/v1/orchestrators/{orch_id}", params=args)
 
-    async def _execute_clone_orchestrator(self: "OrchestratorManagementTools", args: Dict[str, Any]) -> Dict[str, Any]:
-=======
-        self: OrchestratorManagementTools, args: Dict[str, object]
-    ) -> Dict[str, object]:
-        orch_id = args.pop("orchestrator_id")
-        return await self._api_request("GET", f"/api/v1/orchestrators/{orch_id}/logs", params=args)
-
-    async def _execute_delete_orchestrator(
-        self: OrchestratorManagementTools, args: Dict[str, object]
-    ) -> Dict[str, object]:
-        orch_id = args.pop("orchestrator_id")
-        return await self._api_request("DELETE", f"/api/v1/orchestrators/{orch_id}", params=args)
-
     async def _execute_clone_orchestrator(
         self: OrchestratorManagementTools, args: Dict[str, object]
     ) -> Dict[str, object]:
->>>>>>> 27377bc4
         source_id = args.pop("source_orchestrator_id")
         return await self._api_request("POST", f"/api/v1/orchestrators/{source_id}/clone", json=args)
 
     async def _execute_get_orchestrator_stats(
-<<<<<<< HEAD
-        self: "OrchestratorManagementTools", args: Dict[str, Any]
-    ) -> Dict[str, Any]:
-=======
-        self: OrchestratorManagementTools, args: Dict[str, object]
-    ) -> Dict[str, object]:
->>>>>>> 27377bc4
+        self: OrchestratorManagementTools, args: Dict[str, object]
+    ) -> Dict[str, object]:
         orch_id = args.pop("orchestrator_id")
         return await self._api_request("GET", f"/api/v1/orchestrators/{orch_id}/stats", params=args)
 
     async def _execute_export_orchestrator_results(
-<<<<<<< HEAD
-        self: "OrchestratorManagementTools", args: Dict[str, Any]
-    ) -> Dict[str, Any]:
-=======
-        self: OrchestratorManagementTools, args: Dict[str, object]
-    ) -> Dict[str, object]:
->>>>>>> 27377bc4
+        self: OrchestratorManagementTools, args: Dict[str, object]
+    ) -> Dict[str, object]:
         orch_id = args.pop("orchestrator_id")
         return await self._api_request("POST", f"/api/v1/orchestrators/{orch_id}/export", json=args)
 
     async def _execute_validate_orchestrator_config(
-<<<<<<< HEAD
-        self: "OrchestratorManagementTools", args: Dict[str, Any]
-    ) -> Dict[str, Any]:
-        return await self._api_request("POST", "/api/v1/orchestrators/validate", json=args)
-
-    async def _api_request(self: "OrchestratorManagementTools", method: str, path: str, **kwargs) -> Dict[str, Any]:
-        """Make authenticated API request."""
-        headers = {"Content-Type": "application/json", "X-API-Gateway": "MCP-Orchestrator"}
-=======
         self: OrchestratorManagementTools, args: Dict[str, object]
     ) -> Dict[str, object]:
         return await self._api_request("POST", "/api/v1/orchestrators/validate", json=args)
@@ -840,7 +695,6 @@
             "Content-Type": "application/json",
             "X-API-Gateway": "MCP-Orchestrator",
         }
->>>>>>> 27377bc4
 
         # Add authentication headers if available
         auth_headers = await self.auth_handler.get_auth_headers()
@@ -852,9 +706,6 @@
         async with httpx.AsyncClient(timeout=timeout) as client:
             try:
                 response = await client.request(method=method, url=url, headers=headers, **kwargs)
-<<<<<<< HEAD
-                logger.debug(f"Orchestrator API call: {method} {url} -> {response.status_code}")
-=======
 
                 logger.debug(
                     "Orchestrator API call: %s %s -> %s",
@@ -862,7 +713,6 @@
                     url,
                     response.status_code,
                 )
->>>>>>> 27377bc4
 
                 if response.status_code >= 400:
                     error_detail = "Unknown error"
