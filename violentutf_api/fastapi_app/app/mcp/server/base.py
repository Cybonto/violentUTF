<<<<<<< HEAD
# # Copyright (c) 2024 ViolentUTF Project
# # Licensed under MIT License

"""ViolentUTF MCP Server Base Implementation."""
=======
# Copyright (c) 2025 ViolentUTF Contributors.
# Licensed under the MIT License.
#
# This file is part of ViolentUTF - An AI Red Teaming Platform.
# See LICENSE file in the project root for license information.

"""MCP server base classes and core server functionality.

ViolentUTF MCP Server Base Implementation.
"""

from __future__ import annotations
>>>>>>> 27377bc4

import logging
from typing import Any, Callable, Dict, List, Optional, cast

from app.mcp.auth import MCPAuthHandler
from app.mcp.config import mcp_settings
from fastapi import FastAPI, HTTPException
from mcp.server import Server
from mcp.types import CreateMessageRequest, Prompt, Resource, ServerCapabilities, Tool

# Copyright (c) 2025 ViolentUTF Contributors.
# Licensed under the MIT License.
#
# This file is part of ViolentUTF - An AI Red Teaming Platform.
# See LICENSE file in the project root for license information.

logger = logging.getLogger(__name__)


class ViolentUTFMCPServer:
    """MCP Server that integrates with the existing ViolentUTF FastAPI instance."""

<<<<<<< HEAD
    def __init__(self) -> None:
        """ "Initialize the instance."""
=======
    def __init__(self: ViolentUTFMCPServer) -> None:
        """Initialize instance."""
>>>>>>> 27377bc4
        self.server = Server(mcp_settings.MCP_SERVER_NAME)

        self.auth_handler = MCPAuthHandler()
        self._setup_handlers()
        self._initialized = False

<<<<<<< HEAD
    def _setup_handlers(self: "ViolentUTFMCPServer") -> None:
        """Set up MCP server handlers."""
        # Tool handlers.
=======
    def _setup_handlers(self: ViolentUTFMCPServer) -> None:
        """Set up MCP server handlers."""
        # Store handler references for dynamic dispatch using Any type to avoid signature conflicts
        self._handlers: Dict[str, Callable[..., Any]] = {}

        # Tool handlers
>>>>>>> 27377bc4
        if mcp_settings.MCP_ENABLE_TOOLS:
            self._handlers["list_tools"] = self._list_tools
            self._handlers["call_tool"] = self._call_tool

        # Resource handlers
        if mcp_settings.MCP_ENABLE_RESOURCES:
            self._handlers["list_resources"] = self._list_resources
            self._handlers["read_resource"] = self._read_resource

        # Prompt handlers
        if mcp_settings.MCP_ENABLE_PROMPTS:
            self._handlers["list_prompts"] = self._list_prompts
            self._handlers["get_prompt"] = self._get_prompt

        # Sampling handlers
        if mcp_settings.MCP_ENABLE_SAMPLING:
            # Note: create_message handler would be set up here if supported by MCP server
            pass

<<<<<<< HEAD
    async def initialize(self: "ViolentUTFMCPServer") -> None:
=======
    async def initialize(self: ViolentUTFMCPServer) -> None:
>>>>>>> 27377bc4
        """Initialize the MCP server."""
        if self._initialized:

            return

        logger.info(
            "Initializing %s v%s",
            mcp_settings.MCP_SERVER_NAME,
            mcp_settings.MCP_SERVER_VERSION,
        )

        # Import tool and resource modules here to avoid circular imports
        if mcp_settings.MCP_ENABLE_TOOLS:
            # Tool registry import removed - tool discovery done when FastAPI app is provided
            logger.info("Tool registry ready for discovery")

        if mcp_settings.MCP_ENABLE_RESOURCES:
            from app.mcp.resources import resource_registry

            await resource_registry.initialize()

        if mcp_settings.MCP_ENABLE_PROMPTS:
            from app.mcp.prompts import prompts_manager

            await prompts_manager.initialize()
            logger.info("Prompts manager initialized")

        self._initialized = True
        logger.info("MCP server initialized successfully")

<<<<<<< HEAD
    def mount_to_app(self: "ViolentUTFMCPServer", app: FastAPI) -> None:
=======
    def mount_to_app(self: ViolentUTFMCPServer, app: FastAPI) -> None:
>>>>>>> 27377bc4
        """Mount MCP server to existing ViolentUTF FastAPI app."""
        logger.info("Mounting MCP server to FastAPI app")

        # Initialize tool discovery with FastAPI app
        if mcp_settings.MCP_ENABLE_TOOLS:
            try:
                from app.mcp.tools.introspection import initialize_introspector

                initialize_introspector(app)
                logger.info("Initialized FastAPI endpoint introspector")
            except Exception as e:
                logger.error("Failed to initialize introspector: %s", e)

        # Mount transport endpoints based on configuration
        if mcp_settings.MCP_TRANSPORT_TYPE == "sse":
            # SSE transport for web clients
            from app.mcp.server.transports import create_sse_transport

            sse_app = create_sse_transport(self.server, self.auth_handler)
            app.mount(mcp_settings.MCP_SSE_ENDPOINT, sse_app)
            logger.info("Mounted SSE transport at %s", mcp_settings.MCP_SSE_ENDPOINT)

        # Mount OAuth proxy
        try:
            from app.mcp.oauth_proxy import mcp_oauth_proxy

            app.include_router(mcp_oauth_proxy.router)
            logger.info("Mounted MCP OAuth proxy")
        except Exception as e:
            logger.error("Failed to mount OAuth proxy: %s", e)

        # Add startup event to initialize server and discover tools
        @app.on_event("startup")
        async def startup_mcp() -> None:
            await self.initialize()

            # Discover tools from FastAPI endpoints
            if mcp_settings.MCP_ENABLE_TOOLS:
                try:
                    from app.mcp.tools import tool_registry

                    await tool_registry.discover_tools(app)
                    logger.info("Discovered %s MCP tools", tool_registry.get_tool_count())
                except Exception as e:
                    logger.error("Failed to discover tools: %s", e)

<<<<<<< HEAD
    def get_capabilities(self: "ViolentUTFMCPServer") -> ServerCapabilities:
        """Get server capabilities."""
        capabilities = {}
=======
    def get_capabilities(self: ViolentUTFMCPServer) -> ServerCapabilities:
        """Get server capabilities."""
        from mcp.types import PromptsCapability, ResourcesCapability, ToolsCapability
>>>>>>> 27377bc4

        # Create ServerCapabilities with proper capability objects
        return ServerCapabilities(
            tools=ToolsCapability() if mcp_settings.MCP_ENABLE_TOOLS else None,
            resources=(ResourcesCapability() if mcp_settings.MCP_ENABLE_RESOURCES else None),
            prompts=PromptsCapability() if mcp_settings.MCP_ENABLE_PROMPTS else None,
            logging=None,  # Default disabled
        )

    # Tool handlers
<<<<<<< HEAD
    async def _list_tools(self: "ViolentUTFMCPServer") -> List[Tool]:
=======
    async def _list_tools(self: ViolentUTFMCPServer) -> List[Tool]:
>>>>>>> 27377bc4
        """List available tools."""
        from app.mcp.tools import tool_registry

        return cast(List[Any], await tool_registry.list_tools())

<<<<<<< HEAD
    async def _call_tool(self: "ViolentUTFMCPServer", name: str, arguments: Dict[str, Any]) -> Any:
=======
    async def _call_tool(self: ViolentUTFMCPServer, name: str, arguments: Dict[str, Any]) -> Dict[str, Any]:
>>>>>>> 27377bc4
        """Execute a tool."""
        from app.mcp.tools import tool_registry

        return await tool_registry.call_tool(name, arguments)

    # Resource handlers
<<<<<<< HEAD
    async def _list_resources(self: "ViolentUTFMCPServer") -> List[Resource]:
=======
    async def _list_resources(self: ViolentUTFMCPServer) -> List[Resource]:
>>>>>>> 27377bc4
        """List available resources."""
        from app.mcp.resources import resource_registry

        return cast(List[Any], await resource_registry.list_resources())

<<<<<<< HEAD
    async def _read_resource(self: "ViolentUTFMCPServer", uri: str) -> Any:
=======
    async def _read_resource(self: ViolentUTFMCPServer, uri: str) -> Optional[Dict[str, Any]]:
>>>>>>> 27377bc4
        """Read a resource."""
        from app.mcp.resources import resource_registry

        return await resource_registry.read_resource(uri)

    # Prompt handlers
<<<<<<< HEAD
    async def _list_prompts(self: "ViolentUTFMCPServer") -> List[Prompt]:
=======
    async def _list_prompts(self: ViolentUTFMCPServer) -> List[Prompt]:
>>>>>>> 27377bc4
        """List available prompts."""
        try:

            from app.mcp.prompts import prompts_manager

            prompt_definitions = await prompts_manager.list_prompts()

            # Convert to MCP Prompt objects
            prompts = []
            for prompt_def in prompt_definitions:
                prompt = Prompt(
                    name=prompt_def["name"],
                    description=prompt_def["description"],
                    arguments=prompt_def.get("arguments", []),
                )
                prompts.append(prompt)

            logger.debug("Listed %s prompts", len(prompts))
            return prompts

        except Exception as e:
            logger.error("Error listing prompts: %s", e)
            return []

<<<<<<< HEAD
    async def _get_prompt(self: "ViolentUTFMCPServer", name: str, arguments: Dict[str, Any]) -> Any:
=======
    async def _get_prompt(self: ViolentUTFMCPServer, name: str, arguments: Dict[str, Any]) -> Optional[Dict[str, Any]]:
>>>>>>> 27377bc4
        """Get and render a prompt."""
        try:

            from app.mcp.prompts import prompts_manager

            # Get prompt definition for metadata
            prompt_info = prompts_manager.get_prompt_info(name)
            if "error" in prompt_info:
                raise HTTPException(status_code=404, detail=prompt_info["error"])

            # Render the prompt with provided arguments
            rendered_prompt = await prompts_manager.get_prompt(name, arguments)

            return {
                "messages": [{"role": "user", "content": rendered_prompt}],
                "prompt_info": prompt_info,
                "rendered_at": f"{__import__('datetime').datetime.now().isoformat()}",
                "arguments_used": arguments,
            }

        except ValueError as e:
            raise HTTPException(status_code=400, detail=str(e)) from e
        except Exception as e:
            logger.error("Error getting prompt %s: %s", name, e)
            raise HTTPException(status_code=500, detail=f"Internal error: {str(e)}") from e

    # Sampling handlers
<<<<<<< HEAD
    async def _create_message(self: "ViolentUTFMCPServer", request: CreateMessageRequest) -> Any:
        """Create a message using sampling."""
        # Implementation will be added in Phase 3.
=======
    async def _create_message(self: ViolentUTFMCPServer, request: CreateMessageRequest) -> Dict[str, Any]:
        """Create a message using sampling."""
        # Implementation will be added in Phase 3

>>>>>>> 27377bc4
        raise HTTPException(status_code=501, detail="Sampling not yet implemented")


# Create global MCP server instance
mcp_server = ViolentUTFMCPServer()<|MERGE_RESOLUTION|>--- conflicted
+++ resolved
@@ -1,9 +1,3 @@
-<<<<<<< HEAD
-# # Copyright (c) 2024 ViolentUTF Project
-# # Licensed under MIT License
-
-"""ViolentUTF MCP Server Base Implementation."""
-=======
 # Copyright (c) 2025 ViolentUTF Contributors.
 # Licensed under the MIT License.
 #
@@ -16,7 +10,6 @@
 """
 
 from __future__ import annotations
->>>>>>> 27377bc4
 
 import logging
 from typing import Any, Callable, Dict, List, Optional, cast
@@ -39,31 +32,20 @@
 class ViolentUTFMCPServer:
     """MCP Server that integrates with the existing ViolentUTF FastAPI instance."""
 
-<<<<<<< HEAD
-    def __init__(self) -> None:
-        """ "Initialize the instance."""
-=======
     def __init__(self: ViolentUTFMCPServer) -> None:
         """Initialize instance."""
->>>>>>> 27377bc4
         self.server = Server(mcp_settings.MCP_SERVER_NAME)
 
         self.auth_handler = MCPAuthHandler()
         self._setup_handlers()
         self._initialized = False
 
-<<<<<<< HEAD
-    def _setup_handlers(self: "ViolentUTFMCPServer") -> None:
-        """Set up MCP server handlers."""
-        # Tool handlers.
-=======
     def _setup_handlers(self: ViolentUTFMCPServer) -> None:
         """Set up MCP server handlers."""
         # Store handler references for dynamic dispatch using Any type to avoid signature conflicts
         self._handlers: Dict[str, Callable[..., Any]] = {}
 
         # Tool handlers
->>>>>>> 27377bc4
         if mcp_settings.MCP_ENABLE_TOOLS:
             self._handlers["list_tools"] = self._list_tools
             self._handlers["call_tool"] = self._call_tool
@@ -83,11 +65,7 @@
             # Note: create_message handler would be set up here if supported by MCP server
             pass
 
-<<<<<<< HEAD
-    async def initialize(self: "ViolentUTFMCPServer") -> None:
-=======
     async def initialize(self: ViolentUTFMCPServer) -> None:
->>>>>>> 27377bc4
         """Initialize the MCP server."""
         if self._initialized:
 
@@ -118,11 +96,7 @@
         self._initialized = True
         logger.info("MCP server initialized successfully")
 
-<<<<<<< HEAD
-    def mount_to_app(self: "ViolentUTFMCPServer", app: FastAPI) -> None:
-=======
     def mount_to_app(self: ViolentUTFMCPServer, app: FastAPI) -> None:
->>>>>>> 27377bc4
         """Mount MCP server to existing ViolentUTF FastAPI app."""
         logger.info("Mounting MCP server to FastAPI app")
 
@@ -169,15 +143,9 @@
                 except Exception as e:
                     logger.error("Failed to discover tools: %s", e)
 
-<<<<<<< HEAD
-    def get_capabilities(self: "ViolentUTFMCPServer") -> ServerCapabilities:
-        """Get server capabilities."""
-        capabilities = {}
-=======
     def get_capabilities(self: ViolentUTFMCPServer) -> ServerCapabilities:
         """Get server capabilities."""
         from mcp.types import PromptsCapability, ResourcesCapability, ToolsCapability
->>>>>>> 27377bc4
 
         # Create ServerCapabilities with proper capability objects
         return ServerCapabilities(
@@ -188,53 +156,33 @@
         )
 
     # Tool handlers
-<<<<<<< HEAD
-    async def _list_tools(self: "ViolentUTFMCPServer") -> List[Tool]:
-=======
     async def _list_tools(self: ViolentUTFMCPServer) -> List[Tool]:
->>>>>>> 27377bc4
         """List available tools."""
         from app.mcp.tools import tool_registry
 
         return cast(List[Any], await tool_registry.list_tools())
 
-<<<<<<< HEAD
-    async def _call_tool(self: "ViolentUTFMCPServer", name: str, arguments: Dict[str, Any]) -> Any:
-=======
     async def _call_tool(self: ViolentUTFMCPServer, name: str, arguments: Dict[str, Any]) -> Dict[str, Any]:
->>>>>>> 27377bc4
         """Execute a tool."""
         from app.mcp.tools import tool_registry
 
         return await tool_registry.call_tool(name, arguments)
 
     # Resource handlers
-<<<<<<< HEAD
-    async def _list_resources(self: "ViolentUTFMCPServer") -> List[Resource]:
-=======
     async def _list_resources(self: ViolentUTFMCPServer) -> List[Resource]:
->>>>>>> 27377bc4
         """List available resources."""
         from app.mcp.resources import resource_registry
 
         return cast(List[Any], await resource_registry.list_resources())
 
-<<<<<<< HEAD
-    async def _read_resource(self: "ViolentUTFMCPServer", uri: str) -> Any:
-=======
     async def _read_resource(self: ViolentUTFMCPServer, uri: str) -> Optional[Dict[str, Any]]:
->>>>>>> 27377bc4
         """Read a resource."""
         from app.mcp.resources import resource_registry
 
         return await resource_registry.read_resource(uri)
 
     # Prompt handlers
-<<<<<<< HEAD
-    async def _list_prompts(self: "ViolentUTFMCPServer") -> List[Prompt]:
-=======
     async def _list_prompts(self: ViolentUTFMCPServer) -> List[Prompt]:
->>>>>>> 27377bc4
         """List available prompts."""
         try:
 
@@ -259,11 +207,7 @@
             logger.error("Error listing prompts: %s", e)
             return []
 
-<<<<<<< HEAD
-    async def _get_prompt(self: "ViolentUTFMCPServer", name: str, arguments: Dict[str, Any]) -> Any:
-=======
     async def _get_prompt(self: ViolentUTFMCPServer, name: str, arguments: Dict[str, Any]) -> Optional[Dict[str, Any]]:
->>>>>>> 27377bc4
         """Get and render a prompt."""
         try:
 
@@ -291,16 +235,10 @@
             raise HTTPException(status_code=500, detail=f"Internal error: {str(e)}") from e
 
     # Sampling handlers
-<<<<<<< HEAD
-    async def _create_message(self: "ViolentUTFMCPServer", request: CreateMessageRequest) -> Any:
-        """Create a message using sampling."""
-        # Implementation will be added in Phase 3.
-=======
     async def _create_message(self: ViolentUTFMCPServer, request: CreateMessageRequest) -> Dict[str, Any]:
         """Create a message using sampling."""
         # Implementation will be added in Phase 3
 
->>>>>>> 27377bc4
         raise HTTPException(status_code=501, detail="Sampling not yet implemented")
 
 
