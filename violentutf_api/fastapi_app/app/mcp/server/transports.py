--- conflicted
+++ resolved
@@ -1,15 +1,8 @@
-<<<<<<< HEAD
-# # Copyright (c) 2024 ViolentUTF Project
-# # Licensed under MIT License
-
-"""MCP Transport Implementations."""
-=======
 # Copyright (c) 2025 ViolentUTF Contributors.
 # Licensed under the MIT License.
 #
 # This file is part of ViolentUTF - An AI Red Teaming Platform.
 # See LICENSE file in the project root for license information.
->>>>>>> 27377bc4
 
 """MCP Transport Implementations."""
 import json
@@ -26,222 +19,10 @@
 logger = logging.getLogger(__name__)
 
 
-async def _parse_sse_request(request: Request, current_user) -> Dict[str, Any]:
-    """Parse and validate SSE request body."""
-    # Read request body
-    body = await request.body()
-    if not body:
-        raise HTTPException(status_code=400, detail="Empty request body")
-
-    # Parse JSON-RPC request
-    try:
-        rpc_request = json.loads(body)
-    except json.JSONDecodeError:
-        raise HTTPException(status_code=400, detail="Invalid JSON")
-
-    # Log request for debugging
-    logger.debug(f"MCP SSE request from {current_user.username}: {rpc_request.get('method', 'unknown')}")
-
-    return rpc_request
-
-
-async def _create_sse_event_generator(server: Server, rpc_request: Dict[str, Any]) -> AsyncIterator[Dict[str, Any]]:
-    """Generate SSE events from MCP server requests."""
-    try:
-        # Process JSON-RPC request
-        if "method" not in rpc_request:
-            response = _create_error_response(-32600, "Invalid request", rpc_request.get("id"))
-        else:
-            response = await _process_mcp_method(server, rpc_request)
-
-        # Yield the response as SSE event
-        yield {"event": "message", "data": json.dumps(response)}
-        yield {"event": "done", "data": ""}
-
-    except Exception as e:
-        logger.error(f"Error processing MCP request: {e}")
-        error_response = _create_error_response(-32603, str(e), rpc_request.get("id"))
-        yield {"event": "error", "data": json.dumps(error_response)}
-
-
-async def _process_mcp_method(server: Server, rpc_request: Dict[str, Any]) -> Dict[str, Any]:
-    """Process MCP method request and return JSON-RPC response."""
-    method = rpc_request["method"]
-    params = rpc_request.get("params", {})
-    request_id = rpc_request.get("id")
-
-    # Dispatch to method handlers
-    method_handlers = {
-        "initialize": _handle_initialize_method,
-        "prompts/list": _handle_prompts_list_method,
-        "resources/list": _handle_resources_list_method,
-        "tools/list": _handle_tools_list_method,
-        "tools/execute": _handle_tools_execute_method,
-        "resources/read": _handle_resources_read_method,
-        "prompts/get": _handle_prompts_get_method,
-    }
-
-    handler = method_handlers.get(method)
-    if handler:
-        return await handler(server, params, request_id)
-    else:
-        return _create_error_response(-32601, f"Method not found: {method}", request_id)
-
-
-def _create_error_response(code: int, message: str, request_id: Any) -> Dict[str, Any]:
-    """Create standardized JSON-RPC error response."""
-    return {
-        "jsonrpc": "2.0",
-        "error": {"code": code, "message": message},
-        "id": request_id,
-    }
-
-
-def _create_success_response(result: Any, request_id: Any) -> Dict[str, Any]:
-    """Create standardized JSON-RPC success response."""
-    return {
-        "jsonrpc": "2.0",
-        "result": result,
-        "id": request_id,
-    }
-
-
-async def _handle_initialize_method(server: Server, params: Dict[str, Any], request_id: Any) -> Dict[str, Any]:
-    """Handle initialize method request."""
-    capabilities = {
-        "tools": True,
-        "resources": True,
-        "prompts": True,
-        "sampling": False,
-        "notifications": False,
-        "experimental": {},
-    }
-    result = {
-        "serverInfo": {"name": server.name, "version": "1.0.0"},
-        "capabilities": capabilities,
-    }
-    return _create_success_response(result, request_id)
-
-
-async def _handle_prompts_list_method(server: Server, params: Dict[str, Any], request_id: Any) -> Dict[str, Any]:
-    """Handle prompts/list method request."""
-    prompts = await server.list_prompts()
-    prompt_dicts = [
-        {
-            "name": p.name,
-            "description": p.description,
-            "arguments": [
-                {"name": arg.name, "description": arg.description, "required": arg.required}
-                for arg in (p.arguments or [])
-            ],
-        }
-        for p in prompts
-    ]
-    return _create_success_response({"prompts": prompt_dicts}, request_id)
-
-
-async def _handle_resources_list_method(server: Server, params: Dict[str, Any], request_id: Any) -> Dict[str, Any]:
-    """Handle resources/list method request."""
-    resources = await server.list_resources()
-    resource_dicts = [
-        {
-            "uri": str(r.uri),
-            "name": r.name,
-            "description": r.description,
-            "mimeType": r.mimeType,
-        }
-        for r in resources
-    ]
-    return _create_success_response({"resources": resource_dicts}, request_id)
-
-
-async def _handle_tools_list_method(server: Server, params: Dict[str, Any], request_id: Any) -> Dict[str, Any]:
-    """Handle tools/list method request."""
-    try:
-        tools = await server.list_tools()
-        tool_dicts = []
-
-        for t in tools:
-            try:
-                tool_dict = {
-                    "name": str(t.name) if hasattr(t, "name") else "unknown",
-                    "description": str(t.description) if hasattr(t, "description") else "",
-                    "inputSchema": (
-                        t.inputSchema if hasattr(t, "inputSchema") and isinstance(t.inputSchema, dict) else {}
-                    ),
-                }
-                # Test JSON serialization
-                json.dumps(tool_dict)
-                tool_dicts.append(tool_dict)
-            except Exception as e:
-                logger.warning(f"Skipping tool due to serialization error: {e}")
-                continue
-
-        return _create_success_response({"tools": tool_dicts}, request_id)
-    except Exception as e:
-        logger.error(f"Error listing tools: {e}")
-        return _create_error_response(-32603, f"Error listing tools: {str(e)}", request_id)
-
-
-async def _handle_tools_execute_method(server: Server, params: Dict[str, Any], request_id: Any) -> Dict[str, Any]:
-    """Handle tools/execute method request."""
-    tool_name = params.get("name")
-    tool_args = params.get("arguments", {})
-
-    if not tool_name:
-        return _create_error_response(-32602, "Invalid params: missing tool name", request_id)
-
-    try:
-        result = await server.call_tool(tool_name, tool_args)
-        return _create_success_response(result, request_id)
-    except Exception as e:
-        return _create_error_response(-32603, f"Tool execution error: {str(e)}", request_id)
-
-
-async def _handle_resources_read_method(server: Server, params: Dict[str, Any], request_id: Any) -> Dict[str, Any]:
-    """Handle resources/read method request."""
-    resource_uri = params.get("uri")
-
-    if not resource_uri:
-        return _create_error_response(-32602, "Invalid params: missing resource URI", request_id)
-
-    try:
-        content = await server.read_resource(resource_uri)
-        return _create_success_response(content, request_id)
-    except Exception as e:
-        return _create_error_response(-32603, f"Resource read error: {str(e)}", request_id)
-
-
-async def _handle_prompts_get_method(server: Server, params: Dict[str, Any], request_id: Any) -> Dict[str, Any]:
-    """Handle prompts/get method request."""
-    prompt_name = params.get("name")
-    prompt_args = params.get("arguments", {})
-
-    if not prompt_name:
-        return _create_error_response(-32602, "Invalid params: missing prompt name", request_id)
-
-    try:
-        prompt_result = await server.get_prompt(prompt_name, prompt_args)
-        return _create_success_response(prompt_result, request_id)
-    except Exception as e:
-        return _create_error_response(-32603, f"Prompt get error: {str(e)}", request_id)
-
-
 def create_sse_transport(server: Server, auth_handler: MCPAuthHandler) -> FastAPI:
     """Create SSE transport for MCP server."""
     app = FastAPI()
 
-<<<<<<< HEAD
-    @app.post("/")
-    async def handle_sse_request(request: Request, current_user=Depends(get_current_user)) -> Any:
-        """Handle SSE requests with authentication."""
-        try:
-            # Parse and validate request
-            rpc_request = await _parse_sse_request(request, current_user)
-
-            # Create and return SSE response
-            return EventSourceResponse(_create_sse_event_generator(server, rpc_request))
-=======
     # Note: SSE transport implementation handled by FastAPI endpoints below
 
     async def handle_sse_request(  # pylint: disable=unused-variable
@@ -519,7 +300,6 @@
 
             # Return SSE response
             return EventSourceResponse(event_generator())
->>>>>>> 27377bc4
 
         except HTTPException:
             raise
@@ -528,17 +308,11 @@
             raise HTTPException(status_code=500, detail="Internal server error") from e
 
     @app.get("/stream")
-<<<<<<< HEAD
-    async def handle_sse_stream(request: Request, current_user=Depends(get_current_user)) -> Any:
-        """Handle SSE streaming connection."""
-        logger.info(f"MCP SSE stream connection from {current_user.username}")
-=======
     async def handle_sse_stream(
         request: Request, current_user: User = Depends(get_current_user)
     ) -> EventSourceResponse:
         """Handle SSE streaming connection."""
         logger.info("MCP SSE stream connection from %s", current_user.username)
->>>>>>> 27377bc4
 
         async def event_stream() -> AsyncIterator[Dict[str, Any]]:
             """Generate SSE event stream."""
