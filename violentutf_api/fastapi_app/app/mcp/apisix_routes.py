<<<<<<< HEAD
# # Copyright (c) 2024 ViolentUTF Project
# # Licensed under MIT License

"""APISIX Route Configuration for MCP."""
=======
# Copyright (c) 2025 ViolentUTF Contributors.
# Licensed under the MIT License.
#
# This file is part of ViolentUTF - An AI Red Teaming Platform.
# See LICENSE file in the project root for license information.
>>>>>>> 27377bc4

"""APISIX Route Configuration for MCP."""
import logging
from typing import Any, Dict, Self

import httpx
from app.core.config import settings

logger = logging.getLogger(__name__)


class APISIXRouteManager:
<<<<<<< HEAD
    """Manages APISIX routes for MCP endpoints."""

    def __init__(self) -> None:
        """ "Initialize the instance."""
=======
    """Manage APISIX routes for MCP endpoints."""

    def __init__(self: "Self") -> None:
        """Initialize instance."""
>>>>>>> 27377bc4
        self.admin_url = settings.APISIX_ADMIN_URL

        self.admin_key = settings.APISIX_ADMIN_KEY

<<<<<<< HEAD
    async def create_mcp_routes(self: "APISIXRouteManager") -> Dict[str, Any]:
=======
    async def create_mcp_routes(self: "Self") -> Dict[str, Any]:
>>>>>>> 27377bc4
        """Create all required MCP routes in APISIX."""
        routes = []

        # Main MCP route
        main_route = await self._create_route(
            route_id="mcp-main",
            uri="/mcp/*",
            upstream_url="http://violentutf-api:8000",
            plugins={
                "cors": {
                    "allow_origins": "*",
                    "allow_methods": "GET,POST,PUT,DELETE,OPTIONS",
                    "allow_headers": "Authorization,Content-Type",
                },
                "jwt-auth": {
                    "key": "user-key",
                    "secret": settings.JWT_SECRET_KEY,
                    "algorithm": "HS256",
                },
                "limit-req": {"rate": 100, "burst": 20, "key": "remote_addr"},
                "prometheus": {"prefer_name": True},
            },
        )
        routes.append(main_route)

        # OAuth callback route (no JWT required)
        oauth_route = await self._create_route(
            route_id="mcp-oauth",
            uri="/mcp/oauth/*",
            upstream_url="http://violentutf-api:8000",
            plugins={
                "cors": {"allow_origins": "*"},
                "limit-req": {"rate": 10, "burst": 5},
            },
        )
        routes.append(oauth_route)

        return {"routes": routes, "status": "created"}

    async def _create_route(
<<<<<<< HEAD
        self: "APISIXRouteManager", route_id: str, uri: str, upstream_url: str, plugins: Dict[str, Any]
    ) -> Dict[str, Any]:
        """Create individual route in APISIX."""
        route_config = {"uri": uri, "upstream": {"type": "roundrobin", "nodes": {upstream_url: 1}}, "plugins": plugins}
=======
        self: "Self",
        route_id: str,
        uri: str,
        upstream_url: str,
        plugins: Dict[str, Any],
    ) -> Dict[str, Any]:
        """Create individual route in APISIX."""
        route_config = {
            "uri": uri,
            "upstream": {"type": "roundrobin", "nodes": {upstream_url: 1}},
            "plugins": plugins,
        }
>>>>>>> 27377bc4

        async with httpx.AsyncClient() as client:
            response = await client.put(
                f"{self.admin_url}/routes/{route_id}",
                json=route_config,
                headers={"X-API-KEY": self.admin_key},
            )

            if response.status_code not in [200, 201]:
                logger.error("Failed to create route %s: %s", route_id, response.text)
                raise RuntimeError(f"Route creation failed: {response.status_code}")

            logger.info("Created APISIX route: %s", route_id)
            return response.json()

<<<<<<< HEAD
    async def delete_mcp_routes(self: "APISIXRouteManager") -> Dict[str, Any]:
=======
    async def delete_mcp_routes(self: "Self") -> Dict[str, Any]:
>>>>>>> 27377bc4
        """Delete MCP routes from APISIX."""
        deleted = []

        for route_id in ["mcp-main", "mcp-oauth"]:
            try:
                async with httpx.AsyncClient() as client:
                    response = await client.delete(
                        f"{self.admin_url}/routes/{route_id}",
                        headers={"X-API-KEY": self.admin_key},
                    )

                    if response.status_code in [200, 204, 404]:
                        deleted.append(route_id)
                        logger.info("Deleted APISIX route: %s", route_id)
                    else:
                        logger.error(
                            "Failed to delete route %s: %s",
                            route_id,
                            response.status_code,
                        )

            except Exception as e:
                logger.error("Error deleting route %s: %s", route_id, e)

        return {"deleted": deleted, "status": "complete"}


# Create global route manager
apisix_route_manager = APISIXRouteManager()<|MERGE_RESOLUTION|>--- conflicted
+++ resolved
@@ -1,15 +1,8 @@
-<<<<<<< HEAD
-# # Copyright (c) 2024 ViolentUTF Project
-# # Licensed under MIT License
-
-"""APISIX Route Configuration for MCP."""
-=======
 # Copyright (c) 2025 ViolentUTF Contributors.
 # Licensed under the MIT License.
 #
 # This file is part of ViolentUTF - An AI Red Teaming Platform.
 # See LICENSE file in the project root for license information.
->>>>>>> 27377bc4
 
 """APISIX Route Configuration for MCP."""
 import logging
@@ -22,26 +15,15 @@
 
 
 class APISIXRouteManager:
-<<<<<<< HEAD
-    """Manages APISIX routes for MCP endpoints."""
-
-    def __init__(self) -> None:
-        """ "Initialize the instance."""
-=======
     """Manage APISIX routes for MCP endpoints."""
 
     def __init__(self: "Self") -> None:
         """Initialize instance."""
->>>>>>> 27377bc4
         self.admin_url = settings.APISIX_ADMIN_URL
 
         self.admin_key = settings.APISIX_ADMIN_KEY
 
-<<<<<<< HEAD
-    async def create_mcp_routes(self: "APISIXRouteManager") -> Dict[str, Any]:
-=======
     async def create_mcp_routes(self: "Self") -> Dict[str, Any]:
->>>>>>> 27377bc4
         """Create all required MCP routes in APISIX."""
         routes = []
 
@@ -82,12 +64,6 @@
         return {"routes": routes, "status": "created"}
 
     async def _create_route(
-<<<<<<< HEAD
-        self: "APISIXRouteManager", route_id: str, uri: str, upstream_url: str, plugins: Dict[str, Any]
-    ) -> Dict[str, Any]:
-        """Create individual route in APISIX."""
-        route_config = {"uri": uri, "upstream": {"type": "roundrobin", "nodes": {upstream_url: 1}}, "plugins": plugins}
-=======
         self: "Self",
         route_id: str,
         uri: str,
@@ -100,7 +76,6 @@
             "upstream": {"type": "roundrobin", "nodes": {upstream_url: 1}},
             "plugins": plugins,
         }
->>>>>>> 27377bc4
 
         async with httpx.AsyncClient() as client:
             response = await client.put(
@@ -116,11 +91,7 @@
             logger.info("Created APISIX route: %s", route_id)
             return response.json()
 
-<<<<<<< HEAD
-    async def delete_mcp_routes(self: "APISIXRouteManager") -> Dict[str, Any]:
-=======
     async def delete_mcp_routes(self: "Self") -> Dict[str, Any]:
->>>>>>> 27377bc4
         """Delete MCP routes from APISIX."""
         deleted = []
 
