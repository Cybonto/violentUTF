--- conflicted
+++ resolved
@@ -1,15 +1,8 @@
-<<<<<<< HEAD
-# # Copyright (c) 2024 ViolentUTF Project
-# # Licensed under MIT License
-
-"""MCP Authentication Bridge."""
-=======
 # Copyright (c) 2025 ViolentUTF Contributors.
 # Licensed under the MIT License.
 #
 # This file is part of ViolentUTF - An AI Red Teaming Platform.
 # See LICENSE file in the project root for license information.
->>>>>>> 27377bc4
 
 """MCP Authentication Bridge."""
 import logging
@@ -23,16 +16,6 @@
 
 
 class MCPAuthHandler:
-<<<<<<< HEAD
-    """Handles authentication for MCP operations."""
-
-    def __init__(self) -> None:
-        """ "Initialize the instance."""
-        # Use the existing keycloak_verifier instance.
-        self.keycloak_verifier = keycloak_verifier
-
-    async def authenticate(self: "MCPAuthHandler", credentials: Dict[str, Any]) -> Dict[str, Any]:
-=======
     """Handle authentication for MCP operations."""
 
     def __init__(self: "Self") -> None:
@@ -42,7 +25,6 @@
         self.keycloak_verifier = keycloak_verifier
 
     async def authenticate(self: "Self", credentials: Dict[str, Any]) -> Dict[str, Any]:
->>>>>>> 27377bc4
         """Authenticate MCP client."""
         auth_type = credentials.get("type", "bearer")
 
@@ -56,11 +38,7 @@
                 detail=f"Unsupported authentication type: {auth_type}",
             )
 
-<<<<<<< HEAD
-    async def _handle_bearer_auth(self: "MCPAuthHandler", credentials: Dict[str, Any]) -> Dict[str, Any]:
-=======
     async def _handle_bearer_auth(self: "Self", credentials: Dict[str, Any]) -> Dict[str, Any]:
->>>>>>> 27377bc4
         """Handle bearer token authentication."""
         token = credentials.get("token")
 
@@ -100,11 +78,7 @@
             logger.error("Authentication error: %s", e)
             raise HTTPException(status_code=status.HTTP_401_UNAUTHORIZED, detail="Authentication failed") from e
 
-<<<<<<< HEAD
-    async def _handle_oauth_auth(self: "MCPAuthHandler", credentials: Dict[str, Any]) -> Dict[str, Any]:
-=======
     async def _handle_oauth_auth(self: "Self", credentials: Dict[str, Any]) -> Dict[str, Any]:
->>>>>>> 27377bc4
         """Handle OAuth authentication flow."""
         code = credentials.get("code")
 
@@ -148,11 +122,7 @@
                 detail="OAuth authentication failed",
             ) from e
 
-<<<<<<< HEAD
-    async def authenticate_request(self: "MCPAuthHandler", request: Request) -> Optional[Dict[str, Any]]:
-=======
     async def authenticate_request(self: "Self", request: Request) -> Optional[Dict[str, Any]]:
->>>>>>> 27377bc4
         """Authenticate MCP requests using existing Keycloak verification."""
         auth_header = request.headers.get("Authorization")
 
@@ -170,11 +140,7 @@
         result = decode_token(token)
         return result
 
-<<<<<<< HEAD
-    def create_api_token(self: "MCPAuthHandler", user_info: Dict[str, Any]) -> str:
-=======
     def create_api_token(self: "Self", user_info: Dict[str, Any]) -> str:
->>>>>>> 27377bc4
         """Create API token for MCP access."""
         return create_access_token(
             {
