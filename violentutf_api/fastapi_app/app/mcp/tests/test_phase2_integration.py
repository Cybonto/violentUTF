--- conflicted
+++ resolved
@@ -1,15 +1,8 @@
-<<<<<<< HEAD
-# # Copyright (c) 2024 ViolentUTF Project
-# # Licensed under MIT License
-
-"""Phase 2 Integration Tests for ViolentUTF MCP Server."""
-=======
 # Copyright (c) 2025 ViolentUTF Contributors.
 # Licensed under the MIT License.
 #
 # This file is part of ViolentUTF - An AI Red Teaming Platform.
 # See LICENSE file in the project root for license information.
->>>>>>> 27377bc4
 
 """Phase 2 Integration Tests for ViolentUTF MCP Server."""
 
@@ -35,11 +28,7 @@
     """Integration tests for Phase 2 MCP implementation."""
 
     @pytest.fixture
-<<<<<<< HEAD
-    def mock_fastapi_app(self: "TestPhase2Integration") -> Any:
-=======
     def mock_fastapi_app(self: "Self"):
->>>>>>> 27377bc4
         """Create a mock FastAPI app for testing."""
         from fastapi import FastAPI
         from fastapi.routing import APIRoute
@@ -83,16 +72,10 @@
         return app
 
     @pytest.mark.asyncio
-<<<<<<< HEAD
-    async def test_endpoint_introspection(self: "TestPhase2Integration", mock_fastapi_app: Any) -> None:
-        """Test FastAPI endpoint introspection functionality."""
-        # Initialize introspector.
-=======
     async def test_endpoint_introspection(self: "TestPhase2Integration", mock_fastapi_app: "FastAPI"):
         """Test FastAPI endpoint introspection functionality."""
         # Initialize introspector
 
->>>>>>> 27377bc4
         introspector = initialize_introspector(mock_fastapi_app)
 
         assert introspector is not None
@@ -112,16 +95,10 @@
             assert "description" in endpoint
 
     @pytest.mark.asyncio
-<<<<<<< HEAD
-    async def test_tool_discovery_and_registration(self: "TestPhase2Integration", mock_fastapi_app: Any) -> None:
-        """Test tool discovery and registration process."""
-        # Clear existing tools.
-=======
     async def test_tool_discovery_and_registration(self: "TestPhase2Integration", mock_fastapi_app: "FastAPI"):
         """Test tool discovery and registration process."""
         # Clear existing tools
 
->>>>>>> 27377bc4
         tool_registry.clear_tools()
 
         # Discover tools
@@ -159,11 +136,7 @@
             assert tool_name in tool_names, f"Missing orchestrator tool: {tool_name}"
 
     @pytest.mark.asyncio
-<<<<<<< HEAD
-    async def test_generator_tools_functionality(self: "TestPhase2Integration") -> None:
-=======
     async def test_generator_tools_functionality(self: "Self"):
->>>>>>> 27377bc4
         """Test generator tools functionality."""
         tools = generator_tools.get_tools()
 
@@ -180,11 +153,7 @@
             assert tool.inputSchema["type"] == "object"
 
     @pytest.mark.asyncio
-<<<<<<< HEAD
-    async def test_orchestrator_tools_functionality(self: "TestPhase2Integration") -> None:
-=======
     async def test_orchestrator_tools_functionality(self: "Self"):
->>>>>>> 27377bc4
         """Test orchestrator tools functionality."""
         tools = orchestrator_tools.get_tools()
 
@@ -201,16 +170,10 @@
             assert tool.inputSchema["type"] == "object"
 
     @pytest.mark.asyncio
-<<<<<<< HEAD
-    async def test_resource_management_system(self: "TestPhase2Integration") -> None:
-        """Test resource management system."""
-        # Initialize resource registry.
-=======
     async def test_resource_management_system(self: "Self"):
         """Test resource management system."""
         # Initialize resource registry
 
->>>>>>> 27377bc4
         await resource_registry.initialize()
 
         # Test resource listing (will return empty list due to no API connection)
@@ -226,16 +189,10 @@
         assert "cache_ttl_seconds" in cache_stats
 
     @pytest.mark.asyncio
-<<<<<<< HEAD
-    async def test_tool_execution_routing(self: "TestPhase2Integration", mock_fastapi_app: Any) -> None:
-        """Test tool execution routing to specialized tools."""
-        # Setup tools.
-=======
     async def test_tool_execution_routing(self: "TestPhase2Integration", mock_fastapi_app: "FastAPI"):
         """Test tool execution routing to specialized tools."""
         # Setup tools
 
->>>>>>> 27377bc4
         await tool_registry.discover_tools(mock_fastapi_app)
 
         # Mock the HTTP calls to prevent actual API requests
@@ -258,16 +215,10 @@
                 assert result["error"] in ["connection_error", "timeout"]
 
     @pytest.mark.asyncio
-<<<<<<< HEAD
-    async def test_mcp_server_integration(self: "TestPhase2Integration", mock_fastapi_app: Any) -> None:
-        """Test MCP server integration with all Phase 2 components."""
-        # Create MCP server.
-=======
     async def test_mcp_server_integration(self: "TestPhase2Integration", mock_fastapi_app: "FastAPI"):
         """Test MCP server integration with all Phase 2 components."""
         # Create MCP server
 
->>>>>>> 27377bc4
         mcp_server = ViolentUTFMCPServer()
 
         # Initialize server
@@ -290,16 +241,10 @@
         assert isinstance(resources, list)
 
     @pytest.mark.asyncio
-<<<<<<< HEAD
-    async def test_tool_validation_system(self: "TestPhase2Integration") -> None:
-        """Test tool argument validation system."""
-        # Test with valid generator tool arguments.
-=======
     async def test_tool_validation_system(self: "Self"):
         """Test tool argument validation system."""
         # Test with valid generator tool arguments
 
->>>>>>> 27377bc4
         valid_args = {"generator_id": "test-generator-id"}
 
         # Mock the tool executor validation
@@ -312,16 +257,10 @@
             assert len(validation_result["errors"]) == 0
 
     @pytest.mark.asyncio
-<<<<<<< HEAD
-    async def test_error_handling_and_recovery(self: "TestPhase2Integration", mock_fastapi_app: Any) -> None:
-        """Test error handling and recovery mechanisms."""
-        # Test tool registry with invalid app.
-=======
     async def test_error_handling_and_recovery(self: "TestPhase2Integration", mock_fastapi_app: "FastAPI"):
         """Test error handling and recovery mechanisms."""
         # Test tool registry with invalid app
 
->>>>>>> 27377bc4
         await tool_registry.discover_tools(None)
 
         # Should still have specialized tools even without endpoint discovery
@@ -339,11 +278,7 @@
             assert len(resources) == 0  # Empty list on error
 
     @pytest.mark.asyncio
-<<<<<<< HEAD
-    async def test_authentication_integration(self: "TestPhase2Integration") -> None:
-=======
     async def test_authentication_integration(self: "Self"):
->>>>>>> 27377bc4
         """Test authentication integration across all components."""
         from app.mcp.auth import MCPAuthHandler
 
@@ -358,11 +293,7 @@
         # Headers might be empty if no token available, but should not error
 
     @pytest.mark.asyncio
-<<<<<<< HEAD
-    async def test_concurrent_tool_execution(self: "TestPhase2Integration", mock_fastapi_app: Any) -> None:
-=======
     async def test_concurrent_tool_execution(self: "TestPhase2Integration", mock_fastapi_app: "FastAPI"):
->>>>>>> 27377bc4
         """Test concurrent tool execution."""
         await tool_registry.discover_tools(mock_fastapi_app)
 
@@ -387,11 +318,7 @@
                 assert isinstance(result, dict)
 
     @pytest.mark.asyncio
-<<<<<<< HEAD
-    async def test_configuration_validation(self: "TestPhase2Integration") -> None:
-=======
     async def test_configuration_validation(self: "Self"):
->>>>>>> 27377bc4
         """Test configuration validation across components."""
         from app.mcp.config import mcp_settings
 
@@ -405,16 +332,10 @@
         assert mcp_settings.MCP_ENABLE_TOOLS is True
         assert mcp_settings.MCP_ENABLE_RESOURCES is True
 
-<<<<<<< HEAD
-    def test_tool_schema_compliance(self: "TestPhase2Integration") -> None:
-        """Test that all tools comply with MCP schema requirements."""
-        # Get all tools.
-=======
     def test_tool_schema_compliance(self: "Self"):
         """Test that all tools comply with MCP schema requirements."""
         # Get all tools
 
->>>>>>> 27377bc4
         all_tools = []
         all_tools.extend(generator_tools.get_tools())
         all_tools.extend(orchestrator_tools.get_tools())
@@ -445,11 +366,7 @@
                 assert isinstance(schema["required"], list)
 
     @pytest.mark.asyncio
-<<<<<<< HEAD
-    async def test_resource_uri_parsing(self: "TestPhase2Integration") -> None:
-=======
     async def test_resource_uri_parsing(self: "Self"):
->>>>>>> 27377bc4
         """Test resource URI parsing and validation."""
         from app.mcp.resources.manager import resource_manager
 
