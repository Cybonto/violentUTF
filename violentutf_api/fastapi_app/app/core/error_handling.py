<<<<<<< HEAD
# # Copyright (c) 2024 ViolentUTF Project
# # Licensed under MIT License

"""
Secure error handling module to prevent information disclosure.
=======
# Copyright (c) 2025 ViolentUTF Contributors.
# Licensed under the MIT License.
#
# This file is part of ViolentUTF - An AI Red Teaming Platform.
# See LICENSE file in the project root for license information.

"""Secure error handling module to prevent information disclosure
>>>>>>> 27377bc4

SECURITY: Sanitizes error messages and prevents internal system information leakage

"""
import logging
import re
import traceback
import uuid
from typing import Any, Dict, Optional, Self

from fastapi import FastAPI, HTTPException, Request, status
from fastapi.responses import JSONResponse
from pydantic import ValidationError

logger = logging.getLogger(__name__)

# Sensitive patterns that should never be exposed in error messages
SENSITIVE_PATTERNS = [
    r"password[^a-zA-Z]",
    r"secret[^a-zA-Z]",
    r"token[^a-zA-Z]",
    r"key[^a-zA-Z]",
    r"auth[^a-zA-Z]",
    r"api[_-]?key",
    r"bearer\s+[a-zA-Z0-9._-]+",
    r"postgresql://[^/]+/[^?]+",
    r"mysql://[^/]+/[^?]+",
    r"mongodb://[^/]+/[^?]+",
    r"/Users/[^/]+",
    r"/home/[^/]+",
    r"C:\\Users\\[^\\]+",
    r'file:///[^"\']+',
    r"jwt\.decode",
    r"SECRET_KEY",
    r"APISIX_ADMIN_KEY",
    r"127\.0\.0\.1",
    r"localhost",
    r"0\.0\.0\.0",
    r"192\.168\.\d+\.\d+",
    r"10\.\d+\.\d+\.\d+",
    r"172\.\d+\.\d+\.\d+",
]


class SecurityError(HTTPException):
    """Security-related error that requires special handling."""

<<<<<<< HEAD
    def __init__(self: "SecurityError", detail: str, status_code: int = status.HTTP_403_FORBIDDEN) -> None:
        """Initialize the instance."""
=======
    def __init__(self: "Self", detail: str, status_code: int = status.HTTP_403_FORBIDDEN) -> None:
        """Initialize instance."""
>>>>>>> 27377bc4
        super().__init__(status_code=status_code, detail=detail)


class RateLimitError(HTTPException):
    """Rate limit exceeded error."""

<<<<<<< HEAD
    def __init__(self: "RateLimitError", detail: str = "Rate limit exceeded") -> None:
        """Initialize the instance."""
=======
    def __init__(self: "Self", detail: str = "Rate limit exceeded") -> None:
        """Initialize instance."""
>>>>>>> 27377bc4
        super().__init__(status_code=status.HTTP_429_TOO_MANY_REQUESTS, detail=detail)


class ValidationSecurityError(HTTPException):
    """Validation error with security implications."""

<<<<<<< HEAD
    def __init__(self, detail: str = "Validation error") -> None:
        """Initialize the instance."""
=======
    def __init__(self: "Self", detail: str) -> None:
        """Initialize instance."""
>>>>>>> 27377bc4
        super().__init__(status_code=status.HTTP_422_UNPROCESSABLE_ENTITY, detail=detail)


def sanitize_error_message(message: str) -> str:
<<<<<<< HEAD
    """
    Sanitize error message to remove sensitive information.
=======
    """Sanitize error message to remove sensitive information
>>>>>>> 27377bc4

    Args:
        message: Original error message

    Returns:
        Sanitized error message safe for client exposure

    """
    if not message:

        return "An error occurred"

    # Convert to string and limit length
    message = str(message)[:1000]

    # Remove sensitive patterns
    sanitized = message
    for pattern in SENSITIVE_PATTERNS:
        sanitized = re.sub(pattern, "[REDACTED]", sanitized, flags=re.IGNORECASE)

    # Remove file paths
    sanitized = re.sub(r"/[a-zA-Z0-9/_.-]+\.py", "[FILE]", sanitized)
    sanitized = re.sub(r"C:\\[a-zA-Z0-9\\._-]+\.py", "[FILE]", sanitized)

    # Remove line numbers and specific code references
    sanitized = re.sub(r"line \d+", "line [NUM]", sanitized)
    sanitized = re.sub(r"at 0x[a-fA-F0-9]+", "at [ADDR]", sanitized)

    # Remove stack trace information
    sanitized = re.sub(r'File "[^"]+", line \d+, in [^\n]+', "[STACK_TRACE]", sanitized)

    # If message becomes too generic after sanitization, provide a safer default
    if sanitized in ["[REDACTED]", "", "[FILE]", "[STACK_TRACE]"]:
        return "Invalid request parameters"

    return sanitized


def create_error_response(
    error: Exception,
    status_code: int = status.HTTP_500_INTERNAL_SERVER_ERROR,
    detail: Optional[str] = None,
    include_error_id: bool = True,
) -> Dict[str, Any]:
<<<<<<< HEAD
    """
    Create a secure error response with sanitized information.
=======
    """Create secure error response with sanitized information
>>>>>>> 27377bc4

    Args:
        error: Original exception
        status_code: HTTP status code
        detail: Custom error detail (will be sanitized)
        include_error_id: Whether to include error tracking ID

    Returns:
        Sanitized error response dictionary

    """
<<<<<<< HEAD
    # Generate error ID for tracking.
    import uuid

=======
    # Generate error ID for tracking
>>>>>>> 27377bc4
    error_id = str(uuid.uuid4())[:8] if include_error_id else None

    # Log the full error for debugging (server-side only)
    logger.error(
        "Error %s: %s: %s",
        error_id,
        type(error).__name__,
        str(error),
        exc_info=True if logger.isEnabledFor(logging.DEBUG) else False,
    )

    # Determine sanitized error message
    if detail:
        message = sanitize_error_message(detail)
    else:
        message = sanitize_error_message(str(error))

    # Create response based on error type and status code
    response = {"error": True, "message": message, "status_code": status_code}

    # Add error ID for tracking (but not sensitive info)
    if error_id:
        response["error_id"] = error_id

    # Add error type for client handling (but sanitized)
    error_type = type(error).__name__
    safe_error_types = [
        "ValidationError",
        "ValueError",
        "KeyError",
        "TypeError",
        "HTTPException",
        "SecurityError",
        "RateLimitError",
    ]

    if error_type in safe_error_types:
        response["error_type"] = error_type
    else:
        response["error_type"] = "ServerError"

    return response


def handle_validation_error(error: ValidationError) -> Dict[str, Any]:
<<<<<<< HEAD
    """
    Handle Pydantic validation errors securely.
=======
    """Handle Pydantic validation errors securely
>>>>>>> 27377bc4

    Args:
        error: Pydantic ValidationError

    Returns:
        Sanitized validation error response

    """
<<<<<<< HEAD
    # Extract validation errors but sanitize them.
=======
    # Extract validation errors but sanitize them

>>>>>>> 27377bc4
    errors = []
    for err in error.errors():
        field = err.get("loc", ["unknown"])[-1]  # Get last part of field path
        message = sanitize_error_message(err.get("msg", "Invalid value"))

        # Don't expose internal field paths
        if isinstance(field, str) and len(field) <= 100:
            safe_field = re.sub(r"[^a-zA-Z0-9_.-]", "", field)
        else:
            safe_field = "field"

        errors.append({"field": safe_field, "message": message})

    return {
        "error": True,
        "message": "Validation failed",
        "status_code": status.HTTP_422_UNPROCESSABLE_ENTITY,
        "validation_errors": errors[:10],  # Limit number of errors
        "error_type": "ValidationError",
    }


async def security_error_handler(request: Request, exc: SecurityError) -> JSONResponse:
    """Handle security-related errors."""
<<<<<<< HEAD
    logger.warning(f"Security error from {request.client.host}: {exc.detail}")
=======
    client_host = request.client.host if request.client else "unknown"

    logger.warning("Security error from %s: %s", client_host, exc.detail)
>>>>>>> 27377bc4

    response = create_error_response(
        exc,
        status_code=exc.status_code,
        detail="Access denied",  # Generic message for security
    )

    return JSONResponse(status_code=exc.status_code, content=response)


async def rate_limit_error_handler(request: Request, exc: RateLimitError) -> JSONResponse:
    """Handle rate limit errors."""
<<<<<<< HEAD
    logger.warning(f"Rate limit exceeded from {request.client.host}")
=======
    client_host = request.client.host if request.client else "unknown"

    logger.warning("Rate limit exceeded from %s", client_host)
>>>>>>> 27377bc4

    response = create_error_response(
        exc,
        status_code=exc.status_code,
        detail="Rate limit exceeded. Please try again later.",
    )

    return JSONResponse(
        status_code=exc.status_code,
        content=response,
        headers={"Retry-After": "60"},  # Suggest retry after 1 minute
    )


async def validation_error_handler(request: Request, exc: ValidationError) -> JSONResponse:
    """Handle Pydantic validation errors."""
    from app.core.security_logging import log_validation_failure

    # Log validation failure for security monitoring
    log_validation_failure(
        request=request,
        field=("multiple" if len(exc.errors()) > 1 else str(exc.errors()[0].get("loc", ["unknown"])[-1])),
        error=f"{len(exc.errors())} validation errors",
    )

    client_host = request.client.host if request.client else "unknown"
    logger.info("Validation error from %s: %s errors", client_host, len(exc.errors()))

    response = handle_validation_error(exc)

    return JSONResponse(status_code=status.HTTP_422_UNPROCESSABLE_ENTITY, content=response)


<<<<<<< HEAD
async def http_exception_handler(request: Request, exc: HTTPException) -> JSONResponse:
    """Handle FastAPI HTTP exceptions."""
    # Log but don't expose details for server errors.
=======
async def http_exception_handler(  # pylint: disable=unused-argument
    request: Request, exc: HTTPException
) -> JSONResponse:
    """Handle FastAPI HTTP exceptions."""
    # Log but don't expose details for server errors

>>>>>>> 27377bc4
    if exc.status_code >= 500:
        logger.error("Server error %s: %s", exc.status_code, exc.detail)
        detail = "Internal server error"
    else:
        logger.info("Client error %s: %s", exc.status_code, exc.detail)
        detail = exc.detail

    response = create_error_response(exc, status_code=exc.status_code, detail=detail)

    return JSONResponse(status_code=exc.status_code, content=response)


<<<<<<< HEAD
async def general_exception_handler(request: Request, exc: Exception) -> JSONResponse:
    """Handle unexpected exceptions."""
    # Generate error ID for tracking.
    import uuid

=======
async def general_exception_handler(  # pylint: disable=unused-argument
    request: Request, exc: Exception
) -> JSONResponse:
    """Handle unexpected exceptions."""
    # Generate error ID for tracking
>>>>>>> 27377bc4
    error_id = str(uuid.uuid4())[:8]

    # Log full error details server-side
    logger.error(
        "Unhandled exception %s: %s: %s",
        error_id,
        type(exc).__name__,
        str(exc),
        exc_info=True,
    )

    # Return generic error to client
    response = {
        "error": True,
        "message": "An unexpected error occurred",
        "status_code": status.HTTP_500_INTERNAL_SERVER_ERROR,
        "error_id": error_id,
        "error_type": "ServerError",
    }

    return JSONResponse(status_code=status.HTTP_500_INTERNAL_SERVER_ERROR, content=response)


# Development mode error handler (more verbose for debugging)
<<<<<<< HEAD
async def development_exception_handler(request: Request, exc: Exception) -> JSONResponse:
    """Handle exceptions in development mode with more details."""
    import uuid

=======
async def development_exception_handler(  # pylint: disable=unused-argument
    request: Request, exc: Exception
) -> JSONResponse:
    """Handle exceptions in development mode with more details."""
>>>>>>> 27377bc4
    error_id = str(uuid.uuid4())[:8]

    # Log full error
    logger.error(
        "Development exception %s: %s: %s",
        error_id,
        type(exc).__name__,
        str(exc),
        exc_info=True,
    )

    # In development, provide more details but still sanitize
    response = {
        "error": True,
        "message": sanitize_error_message(str(exc)),
        "status_code": status.HTTP_500_INTERNAL_SERVER_ERROR,
        "error_id": error_id,
        "error_type": type(exc).__name__,
        "development_mode": True,
    }

    # Add sanitized traceback in development
    if hasattr(exc, "__traceback__"):
        tb_lines = traceback.format_tb(exc.__traceback__)
        sanitized_tb = []
        for line in tb_lines[-3:]:  # Only last 3 frames
            sanitized_line = sanitize_error_message(line.strip())
            sanitized_tb.append(sanitized_line)
        response["traceback"] = sanitized_tb

    return JSONResponse(status_code=status.HTTP_500_INTERNAL_SERVER_ERROR, content=response)


<<<<<<< HEAD
def setup_error_handlers(app, development_mode: bool = False) -> None:
    """
    Setup error handlers for the FastAPI application.
=======
def setup_error_handlers(app: "FastAPI", development_mode: bool = False) -> None:
    """Set up error handlers for the FastAPI application
>>>>>>> 27377bc4

    Args:
        app: FastAPI application instance
        development_mode: Whether to use development error handlers

    """
<<<<<<< HEAD
    # Security errors.
=======
    # Security errors

>>>>>>> 27377bc4
    app.add_exception_handler(SecurityError, security_error_handler)

    # Rate limit errors
    app.add_exception_handler(RateLimitError, rate_limit_error_handler)

    # Validation errors
    app.add_exception_handler(ValidationError, validation_error_handler)

    # HTTP exceptions
    app.add_exception_handler(HTTPException, http_exception_handler)

    # General exceptions
    if development_mode:
        app.add_exception_handler(Exception, development_exception_handler)
    else:
        app.add_exception_handler(Exception, general_exception_handler)

    logger.info("Error handlers configured (development_mode=%s)", development_mode)


# Utility functions for endpoint error handling
def safe_error_response(message: str, status_code: int = status.HTTP_400_BAD_REQUEST) -> HTTPException:
<<<<<<< HEAD
    """Create a safe error response for endpoints."""
=======
    """Create safe error response for endpoints."""
>>>>>>> 27377bc4
    sanitized_message = sanitize_error_message(message)

    return HTTPException(status_code=status_code, detail=sanitized_message)


def authentication_error(message: str = "Authentication failed") -> SecurityError:
    """Create authentication error."""
    return SecurityError(detail=message, status_code=status.HTTP_401_UNAUTHORIZED)


def authorization_error(message: str = "Access denied") -> SecurityError:
    """Create authorization error."""
    return SecurityError(detail=message, status_code=status.HTTP_403_FORBIDDEN)


def validation_error(message: str) -> ValidationSecurityError:
    """Create validation error."""
    sanitized_message = sanitize_error_message(message)

    return ValidationSecurityError(detail=sanitized_message)<|MERGE_RESOLUTION|>--- conflicted
+++ resolved
@@ -1,10 +1,3 @@
-<<<<<<< HEAD
-# # Copyright (c) 2024 ViolentUTF Project
-# # Licensed under MIT License
-
-"""
-Secure error handling module to prevent information disclosure.
-=======
 # Copyright (c) 2025 ViolentUTF Contributors.
 # Licensed under the MIT License.
 #
@@ -12,7 +5,6 @@
 # See LICENSE file in the project root for license information.
 
 """Secure error handling module to prevent information disclosure
->>>>>>> 27377bc4
 
 SECURITY: Sanitizes error messages and prevents internal system information leakage
 
@@ -60,49 +52,29 @@
 class SecurityError(HTTPException):
     """Security-related error that requires special handling."""
 
-<<<<<<< HEAD
-    def __init__(self: "SecurityError", detail: str, status_code: int = status.HTTP_403_FORBIDDEN) -> None:
-        """Initialize the instance."""
-=======
     def __init__(self: "Self", detail: str, status_code: int = status.HTTP_403_FORBIDDEN) -> None:
         """Initialize instance."""
->>>>>>> 27377bc4
         super().__init__(status_code=status_code, detail=detail)
 
 
 class RateLimitError(HTTPException):
     """Rate limit exceeded error."""
 
-<<<<<<< HEAD
-    def __init__(self: "RateLimitError", detail: str = "Rate limit exceeded") -> None:
-        """Initialize the instance."""
-=======
     def __init__(self: "Self", detail: str = "Rate limit exceeded") -> None:
         """Initialize instance."""
->>>>>>> 27377bc4
         super().__init__(status_code=status.HTTP_429_TOO_MANY_REQUESTS, detail=detail)
 
 
 class ValidationSecurityError(HTTPException):
     """Validation error with security implications."""
 
-<<<<<<< HEAD
-    def __init__(self, detail: str = "Validation error") -> None:
-        """Initialize the instance."""
-=======
     def __init__(self: "Self", detail: str) -> None:
         """Initialize instance."""
->>>>>>> 27377bc4
         super().__init__(status_code=status.HTTP_422_UNPROCESSABLE_ENTITY, detail=detail)
 
 
 def sanitize_error_message(message: str) -> str:
-<<<<<<< HEAD
-    """
-    Sanitize error message to remove sensitive information.
-=======
     """Sanitize error message to remove sensitive information
->>>>>>> 27377bc4
 
     Args:
         message: Original error message
@@ -147,12 +119,7 @@
     detail: Optional[str] = None,
     include_error_id: bool = True,
 ) -> Dict[str, Any]:
-<<<<<<< HEAD
-    """
-    Create a secure error response with sanitized information.
-=======
     """Create secure error response with sanitized information
->>>>>>> 27377bc4
 
     Args:
         error: Original exception
@@ -164,13 +131,7 @@
         Sanitized error response dictionary
 
     """
-<<<<<<< HEAD
-    # Generate error ID for tracking.
-    import uuid
-
-=======
     # Generate error ID for tracking
->>>>>>> 27377bc4
     error_id = str(uuid.uuid4())[:8] if include_error_id else None
 
     # Log the full error for debugging (server-side only)
@@ -216,12 +177,7 @@
 
 
 def handle_validation_error(error: ValidationError) -> Dict[str, Any]:
-<<<<<<< HEAD
-    """
-    Handle Pydantic validation errors securely.
-=======
     """Handle Pydantic validation errors securely
->>>>>>> 27377bc4
 
     Args:
         error: Pydantic ValidationError
@@ -230,12 +186,8 @@
         Sanitized validation error response
 
     """
-<<<<<<< HEAD
-    # Extract validation errors but sanitize them.
-=======
     # Extract validation errors but sanitize them
 
->>>>>>> 27377bc4
     errors = []
     for err in error.errors():
         field = err.get("loc", ["unknown"])[-1]  # Get last part of field path
@@ -260,13 +212,9 @@
 
 async def security_error_handler(request: Request, exc: SecurityError) -> JSONResponse:
     """Handle security-related errors."""
-<<<<<<< HEAD
-    logger.warning(f"Security error from {request.client.host}: {exc.detail}")
-=======
     client_host = request.client.host if request.client else "unknown"
 
     logger.warning("Security error from %s: %s", client_host, exc.detail)
->>>>>>> 27377bc4
 
     response = create_error_response(
         exc,
@@ -279,13 +227,9 @@
 
 async def rate_limit_error_handler(request: Request, exc: RateLimitError) -> JSONResponse:
     """Handle rate limit errors."""
-<<<<<<< HEAD
-    logger.warning(f"Rate limit exceeded from {request.client.host}")
-=======
     client_host = request.client.host if request.client else "unknown"
 
     logger.warning("Rate limit exceeded from %s", client_host)
->>>>>>> 27377bc4
 
     response = create_error_response(
         exc,
@@ -319,18 +263,12 @@
     return JSONResponse(status_code=status.HTTP_422_UNPROCESSABLE_ENTITY, content=response)
 
 
-<<<<<<< HEAD
-async def http_exception_handler(request: Request, exc: HTTPException) -> JSONResponse:
-    """Handle FastAPI HTTP exceptions."""
-    # Log but don't expose details for server errors.
-=======
 async def http_exception_handler(  # pylint: disable=unused-argument
     request: Request, exc: HTTPException
 ) -> JSONResponse:
     """Handle FastAPI HTTP exceptions."""
     # Log but don't expose details for server errors
 
->>>>>>> 27377bc4
     if exc.status_code >= 500:
         logger.error("Server error %s: %s", exc.status_code, exc.detail)
         detail = "Internal server error"
@@ -343,19 +281,11 @@
     return JSONResponse(status_code=exc.status_code, content=response)
 
 
-<<<<<<< HEAD
-async def general_exception_handler(request: Request, exc: Exception) -> JSONResponse:
-    """Handle unexpected exceptions."""
-    # Generate error ID for tracking.
-    import uuid
-
-=======
 async def general_exception_handler(  # pylint: disable=unused-argument
     request: Request, exc: Exception
 ) -> JSONResponse:
     """Handle unexpected exceptions."""
     # Generate error ID for tracking
->>>>>>> 27377bc4
     error_id = str(uuid.uuid4())[:8]
 
     # Log full error details server-side
@@ -380,17 +310,10 @@
 
 
 # Development mode error handler (more verbose for debugging)
-<<<<<<< HEAD
-async def development_exception_handler(request: Request, exc: Exception) -> JSONResponse:
-    """Handle exceptions in development mode with more details."""
-    import uuid
-
-=======
 async def development_exception_handler(  # pylint: disable=unused-argument
     request: Request, exc: Exception
 ) -> JSONResponse:
     """Handle exceptions in development mode with more details."""
->>>>>>> 27377bc4
     error_id = str(uuid.uuid4())[:8]
 
     # Log full error
@@ -424,26 +347,16 @@
     return JSONResponse(status_code=status.HTTP_500_INTERNAL_SERVER_ERROR, content=response)
 
 
-<<<<<<< HEAD
-def setup_error_handlers(app, development_mode: bool = False) -> None:
-    """
-    Setup error handlers for the FastAPI application.
-=======
 def setup_error_handlers(app: "FastAPI", development_mode: bool = False) -> None:
     """Set up error handlers for the FastAPI application
->>>>>>> 27377bc4
 
     Args:
         app: FastAPI application instance
         development_mode: Whether to use development error handlers
 
     """
-<<<<<<< HEAD
-    # Security errors.
-=======
     # Security errors
 
->>>>>>> 27377bc4
     app.add_exception_handler(SecurityError, security_error_handler)
 
     # Rate limit errors
@@ -466,11 +379,7 @@
 
 # Utility functions for endpoint error handling
 def safe_error_response(message: str, status_code: int = status.HTTP_400_BAD_REQUEST) -> HTTPException:
-<<<<<<< HEAD
-    """Create a safe error response for endpoints."""
-=======
     """Create safe error response for endpoints."""
->>>>>>> 27377bc4
     sanitized_message = sanitize_error_message(message)
 
     return HTTPException(status_code=status_code, detail=sanitized_message)
