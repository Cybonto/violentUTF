<<<<<<< HEAD
# # Copyright (c) 2024 ViolentUTF Project
# # Licensed under MIT License
=======
# Copyright (c) 2025 ViolentUTF Contributors.
# Licensed under the MIT License.
#
# This file is part of ViolentUTF - An AI Red Teaming Platform.
# See LICENSE file in the project root for license information.
>>>>>>> 27377bc4

"""
Structured logging utilities for dataset import operations

This module provides enhanced logging capabilities with structured data,
metrics tracking, and comprehensive error reporting for dataset operations.
"""

import asyncio
import gzip
import json
import logging
import logging.handlers
import os
import shutil
import sys
import threading
import time
import uuid
from contextlib import contextmanager
<<<<<<< HEAD
from dataclasses import asdict, dataclass, field
from datetime import datetime, timedelta, timezone
from enum import Enum
from pathlib import Path
from queue import Queue
from typing import Any, Dict, List, Optional, Tuple, Union

try:
    import psutil
except ImportError:
    psutil = None

try:
    import requests
except ImportError:
    requests = None  # type: ignore
=======
from dataclasses import asdict, dataclass
from datetime import datetime, timezone
from typing import Dict, Generator, Optional, Self, cast
>>>>>>> 27377bc4

logger = logging.getLogger(__name__)


class LogLevel(Enum):
    """Logging level enumeration."""

    DEBUG = "DEBUG"
    INFO = "INFO"
    WARNING = "WARNING"
    ERROR = "ERROR"
    CRITICAL = "CRITICAL"


class OperationType(Enum):
    """Dataset operation types for categorization."""

    CONVERSION = "dataset_conversion"
    IMPORT = "dataset_import"
    EXPORT = "dataset_export"
    VALIDATION = "dataset_validation"
    CLEANUP = "dataset_cleanup"
    ANALYSIS = "dataset_analysis"
    BACKUP = "dataset_backup"
    RECOVERY = "dataset_recovery"
    TRANSFORMATION = "dataset_transformation"
    FIELD_MAPPING = "dataset_field_mapping"
    PREVIEW = "dataset_preview"
    SAVE = "dataset_save"
    DELETE = "dataset_delete"
    LIST = "dataset_list"
    UPDATE = "dataset_update"
    SECURITY_SCAN = "dataset_security_scan"
    COMPLIANCE_CHECK = "dataset_compliance_check"


@dataclass
class ImportMetrics:
    """Metrics collected during dataset import operations."""

    # Basic metrics.
    total_prompts: int = 0
    successful_prompts: int = 0
    failed_prompts: int = 0

    # Performance metrics
    start_time: Optional[datetime] = None
    end_time: Optional[datetime] = None
    processing_time_seconds: float = 0.0

    # Memory metrics
    peak_memory_mb: float = 0.0
    avg_memory_mb: float = 0.0
    memory_samples: List[float] = field(default_factory=list)

    # Streaming metrics
    total_chunks: int = 0
    successful_chunks: int = 0
    failed_chunks: int = 0
    avg_chunk_size: float = 0.0
    chunk_processing_times: List[float] = field(default_factory=list)

    # Retry metrics
    total_retries: int = 0
    max_retries_per_operation: int = 0
    retry_reasons: List[str] = field(default_factory=list)

    # PyRIT memory metrics
    pyrit_storage_size_mb: float = 0.0
    pyrit_storage_time_seconds: float = 0.0

<<<<<<< HEAD
    # Dataset-specific metrics
    dataset_type: str = ""
    dataset_source: str = ""
    dataset_version: str = ""
    conversion_strategy: str = ""

    # User and session info
    user_id: Optional[str] = None
    session_id: Optional[str] = None
    correlation_id: Optional[str] = None

    def to_dict(self: "ImportMetrics") -> Dict[str, Any]:
=======
    def to_dict(self: "Self") -> Dict[str, object]:
>>>>>>> 27377bc4
        """Convert metrics to dictionary."""
        result = asdict(self)
        # Convert datetime objects to ISO strings
        if self.start_time:
            result["start_time"] = self.start_time.isoformat()
        if self.end_time:
            result["end_time"] = self.end_time.isoformat()
        return result

<<<<<<< HEAD
    def calculate_rates(self: "ImportMetrics") -> Dict[str, float]:
=======
    def calculate_rates(self: "Self") -> Dict[str, float]:
>>>>>>> 27377bc4
        """Calculate derived rates and percentages."""
        rates = {}

        if self.total_prompts > 0:
            rates["success_rate"] = self.successful_prompts / self.total_prompts
            rates["failure_rate"] = self.failed_prompts / self.total_prompts

        if self.processing_time_seconds > 0:
            rates["prompts_per_second"] = self.successful_prompts / self.processing_time_seconds
            rates["chunks_per_second"] = self.successful_chunks / self.processing_time_seconds

        if self.total_chunks > 0:
            rates["chunk_success_rate"] = self.successful_chunks / self.total_chunks

        # Calculate average chunk processing time
        if self.chunk_processing_times:
            rates["avg_chunk_time_seconds"] = sum(self.chunk_processing_times) / len(self.chunk_processing_times)
            rates["max_chunk_time_seconds"] = max(self.chunk_processing_times)
            rates["min_chunk_time_seconds"] = min(self.chunk_processing_times)

        # Calculate memory statistics
        if self.memory_samples:
            rates["avg_memory_mb"] = sum(self.memory_samples) / len(self.memory_samples)
            rates["max_memory_mb"] = max(self.memory_samples)
            rates["min_memory_mb"] = min(self.memory_samples)

        return rates


@dataclass
class LogConfig:
    """Configuration for dataset logging."""

    # Environment.
    environment: str = "development"  # development, staging, production

    # Log levels
    log_level: str = "INFO"
    console_log_level: str = "INFO"
    file_log_level: str = "DEBUG"

    # File logging
    enable_file_logging: bool = True
    log_dir: Path = Path("logs/datasets")
    log_file_prefix: str = "dataset_ops"
    max_log_file_size_mb: int = 100
    backup_count: int = 10
    compression: bool = True

    # Log rotation
    rotation_interval: str = "midnight"  # midnight, W0-W6, or time
    retention_days: int = 30

    # Performance
    async_logging: bool = True
    buffer_size: int = 1024

    # Features
    enable_metrics: bool = True
    enable_correlation_id: bool = True
    enable_structured_logging: bool = True
    enable_performance_tracking: bool = True

    # Centralized logging
    enable_centralized_logging: bool = False
    centralized_endpoint: Optional[str] = None
    centralized_api_key: Optional[str] = None

    # Performance monitoring
    enable_performance_monitoring: bool = True
    performance_sampling_rate: float = 0.1  # 10% sampling

    # Log filtering
    log_sensitive_data: bool = False
    max_log_message_size: int = 10000

    # Audit trails
    enable_audit_trails: bool = True
    audit_log_retention_days: int = 90

    @classmethod
    def from_environment(cls) -> "LogConfig":
        """Load configuration from environment variables."""
        env = os.getenv("ENVIRONMENT", "development")

        # Environment-specific defaults
        defaults = {
            "development": {
                "log_level": "DEBUG",
                "console_log_level": "DEBUG",
                "file_log_level": "DEBUG",
                "retention_days": 7,
                "async_logging": False,
            },
            "staging": {
                "log_level": "INFO",
                "console_log_level": "INFO",
                "file_log_level": "DEBUG",
                "retention_days": 14,
                "async_logging": True,
            },
            "production": {
                "log_level": "INFO",
                "console_log_level": "WARNING",
                "file_log_level": "INFO",
                "retention_days": 30,
                "async_logging": True,
            },
        }

        config_defaults = defaults.get(env, defaults["development"])

        return cls(
            environment=env,
            log_level=os.getenv("DATASET_LOG_LEVEL", str(config_defaults["log_level"])),
            console_log_level=os.getenv("DATASET_CONSOLE_LOG_LEVEL", str(config_defaults["console_log_level"])),
            file_log_level=os.getenv("DATASET_FILE_LOG_LEVEL", str(config_defaults["file_log_level"])),
            enable_file_logging=os.getenv("DATASET_ENABLE_FILE_LOGGING", "true").lower() == "true",
            log_dir=Path(os.getenv("DATASET_LOG_DIR", "logs/datasets")),
            log_file_prefix=os.getenv("DATASET_LOG_FILE_PREFIX", "dataset_ops"),
            max_log_file_size_mb=int(os.getenv("DATASET_MAX_LOG_FILE_SIZE_MB", "100")),
            backup_count=int(os.getenv("DATASET_LOG_BACKUP_COUNT", "10")),
            compression=os.getenv("DATASET_LOG_COMPRESSION", "true").lower() == "true",
            rotation_interval=os.getenv("DATASET_LOG_ROTATION_INTERVAL", "midnight"),
            retention_days=int(os.getenv("DATASET_LOG_RETENTION_DAYS", str(config_defaults["retention_days"]))),
            async_logging=os.getenv("DATASET_ASYNC_LOGGING", str(config_defaults["async_logging"])).lower() == "true",
            buffer_size=int(os.getenv("DATASET_LOG_BUFFER_SIZE", "1024")),
            enable_metrics=os.getenv("DATASET_ENABLE_METRICS", "true").lower() == "true",
            enable_correlation_id=os.getenv("DATASET_ENABLE_CORRELATION_ID", "true").lower() == "true",
            enable_structured_logging=os.getenv("DATASET_ENABLE_STRUCTURED_LOGGING", "true").lower() == "true",
            enable_performance_tracking=os.getenv("DATASET_ENABLE_PERFORMANCE_TRACKING", "true").lower() == "true",
            enable_centralized_logging=os.getenv("DATASET_ENABLE_CENTRALIZED_LOGGING", "false").lower() == "true",
            centralized_endpoint=os.getenv("DATASET_CENTRALIZED_ENDPOINT"),
            centralized_api_key=os.getenv("DATASET_CENTRALIZED_API_KEY"),
            enable_performance_monitoring=os.getenv("DATASET_ENABLE_PERFORMANCE_MONITORING", "true").lower() == "true",
            performance_sampling_rate=float(os.getenv("DATASET_PERFORMANCE_SAMPLING_RATE", "0.1")),
            log_sensitive_data=os.getenv("DATASET_LOG_SENSITIVE_DATA", "false").lower() == "true",
            max_log_message_size=int(os.getenv("DATASET_MAX_LOG_MESSAGE_SIZE", "10000")),
            enable_audit_trails=os.getenv("DATASET_ENABLE_AUDIT_TRAILS", "true").lower() == "true",
            audit_log_retention_days=int(os.getenv("DATASET_AUDIT_LOG_RETENTION_DAYS", "90")),
        )


class JSONFormatter(logging.Formatter):
    """JSON formatter for structured logging to files."""

    def format(self, record) -> Any:
        """Format log record as JSON."""
        log_obj = {
            "timestamp": datetime.now(timezone.utc).isoformat(),
            "level": record.levelname,
            "logger": record.name,
            "message": record.getMessage(),
            "module": record.module,
            "function": record.funcName,
            "line": record.lineno,
        }

        # Add exception info if present
        if record.exc_info:
            log_obj["exception"] = self.formatException(record.exc_info)

        # Add extra fields from structured logging
        if hasattr(record, "operation"):
            log_obj["operation"] = record.operation
        if hasattr(record, "dataset_id"):
            log_obj["dataset_id"] = record.dataset_id
        if hasattr(record, "dataset_type"):
            log_obj["dataset_type"] = record.dataset_type
        if hasattr(record, "user_id"):
            log_obj["user_id"] = record.user_id
        if hasattr(record, "correlation_id"):
            log_obj["correlation_id"] = record.correlation_id
        if hasattr(record, "environment"):
            log_obj["environment"] = record.environment

        # Add any other extra fields
        for key, value in record.__dict__.items():
            if key not in [
                "name",
                "msg",
                "args",
                "created",
                "filename",
                "funcName",
                "levelname",
                "levelno",
                "lineno",
                "module",
                "exc_info",
                "exc_text",
                "stack_info",
                "pathname",
                "processName",
                "relativeCreated",
                "thread",
                "threadName",
                "getMessage",
                "operation",
                "dataset_id",
                "dataset_type",
                "user_id",
                "correlation_id",
                "environment",
            ]:
                log_obj[key] = value

        return json.dumps(log_obj, default=str)


class StructuredFormatter(logging.Formatter):
    """Structured formatter for console output."""

    def format(self, record) -> Any:
        """ "Format log record with structured data."""
        # Build structured suffix.
        structured_parts = []

        if hasattr(record, "correlation_id") and record.correlation_id:
            structured_parts.append(f"correlation_id={record.correlation_id}")
        if hasattr(record, "operation") and record.operation:
            structured_parts.append(f"operation={record.operation}")
        if hasattr(record, "dataset_id") and record.dataset_id:
            structured_parts.append(f"dataset_id={record.dataset_id}")
        if hasattr(record, "user_id") and record.user_id:
            structured_parts.append(f"user_id={record.user_id}")

        # Format base message
        base_format = "%(asctime)s - %(name)s - %(levelname)s - %(message)s"

        if structured_parts:
            base_format += f" [{', '.join(structured_parts)}]"

        self._style._fmt = base_format
        return super().format(record)


class DatasetLogger:
    """Enhanced logger for dataset operations with structured logging."""

<<<<<<< HEAD
    def __init__(
        self: "DatasetLogger",
        logger_name: str = __name__,
        config: Optional[LogConfig] = None,
    ) -> None:
        """Initialize the instance."""
        self.logger_name = logger_name
=======
    def __init__(self: "Self", logger_name: str = __name__) -> None:
        """Initialize instance."""
>>>>>>> 27377bc4
        self.logger = logging.getLogger(logger_name)
        self.config = config or LogConfig.from_environment()
        self.current_operation: Optional[str] = None
        self.operation_start_time: Optional[float] = None
        self.metrics = ImportMetrics()
        self.correlation_id: Optional[str] = None

        # Performance optimization caches
        self._protected_keys_cache: Optional[set] = None
        self._async_queue: Optional[Queue] = None
        self._async_worker_thread: Optional[threading.Thread] = None

        self._setup_logging()

        # Setup async logging if enabled
        if self.config.async_logging:
            self._setup_async_logging()

    def _setup_logging(self: "DatasetLogger") -> None:
        """Setup logging handlers based on configuration."""
        # Set base logger level.
        self.logger.setLevel(getattr(logging, self.config.log_level))
        self.logger.handlers = []  # Clear existing handlers

        # Console handler
        console_handler = logging.StreamHandler()
        console_handler.setLevel(getattr(logging, self.config.console_log_level))

        if self.config.enable_structured_logging:
            console_handler.setFormatter(StructuredFormatter())
        else:
            console_handler.setFormatter(logging.Formatter("%(asctime)s - %(name)s - %(levelname)s - %(message)s"))
        self.logger.addHandler(console_handler)

        # File handler with rotation
        if self.config.enable_file_logging:
            self._setup_file_handler()

        # Centralized logging handler
        if self.config.enable_centralized_logging:
            self._setup_centralized_handler()

    def _setup_file_handler(self: "DatasetLogger") -> None:
        """Setup file handler with rotation and compression."""
        # Create log directory.
        self.config.log_dir.mkdir(parents=True, exist_ok=True)

        # Create log file path
        timestamp = datetime.now().strftime("%Y%m%d")
        log_file = self.config.log_dir / f"{self.config.log_file_prefix}_{timestamp}.log"

        # Rotating file handler
        file_handler: Union[
            logging.handlers.TimedRotatingFileHandler,
            logging.handlers.RotatingFileHandler,
        ]
        if self.config.rotation_interval == "midnight":
            file_handler = logging.handlers.TimedRotatingFileHandler(
                log_file,
                when="midnight",
                interval=1,
                backupCount=self.config.backup_count,
                encoding="utf-8",
            )
        else:
            # Size-based rotation
            max_bytes = self.config.max_log_file_size_mb * 1024 * 1024
            file_handler = logging.handlers.RotatingFileHandler(
                log_file,
                maxBytes=max_bytes,
                backupCount=self.config.backup_count,
                encoding="utf-8",
            )

        file_handler.setLevel(getattr(logging, self.config.file_log_level))

        # Set formatter
        if self.config.enable_structured_logging:
            file_handler.setFormatter(JSONFormatter())
        else:
            file_handler.setFormatter(logging.Formatter("%(asctime)s - %(name)s - %(levelname)s - %(message)s"))

        # Add compression if enabled
        if self.config.compression:
            file_handler.rotator = self._compress_log

        self.logger.addHandler(file_handler)

        # Clean up old logs
        self._cleanup_old_logs()

    def _setup_async_logging(self: "DatasetLogger") -> None:
        """Setup asynchronous logging for better performance."""
        try:
            self._async_queue = Queue(maxsize=self.config.buffer_size)
            self._async_worker_thread = threading.Thread(
                target=self._async_worker,
                daemon=True,
                name=f"DatasetLogger-{self.logger_name}",
            )
            self._async_worker_thread.start()
            logger.debug("Async logging worker started")
        except Exception as e:
            logger.warning(f"Failed to setup async logging: {e}")
            self._async_queue = None
            self._async_worker_thread = None

    def _async_worker(self: "DatasetLogger") -> None:
        """Background worker for async logging."""
        while True:
            try:
                # Get log entry from queue with timeout
                if self._async_queue is not None:
                    level, message, extra = self._async_queue.get(timeout=1.0)

                    # Process the log entry
                    self.logger.log(level, message, extra=extra)

                    # Mark task as done
                    self._async_queue.task_done()
                else:
                    break

            except Exception:
                # Exit on any error or timeout
                break

    def _setup_centralized_handler(self: "DatasetLogger") -> None:
        """Setup centralized logging handler for external log aggregation."""
        if not self.config.centralized_endpoint or not requests:
            logger.warning("Centralized logging disabled: missing endpoint or requests library")
            return

        try:
            centralized_handler = CentralizedHandler(
                endpoint=self.config.centralized_endpoint,
                api_key=self.config.centralized_api_key,
                buffer_size=self.config.buffer_size,
            )
            centralized_handler.setLevel(getattr(logging, self.config.file_log_level))
            centralized_handler.setFormatter(JSONFormatter())
            self.logger.addHandler(centralized_handler)
            logger.info("Centralized logging handler configured")
        except Exception as e:
            logger.warning(f"Failed to setup centralized logging: {e}")

    def _compress_log(self: "DatasetLogger", source: str, dest: str) -> None:
        """Compress rotated log files."""
        with open(source, "rb") as f_in:
            with gzip.open(f"{dest}.gz", "wb") as f_out:
                shutil.copyfileobj(f_in, f_out)
        os.remove(source)

    def _cleanup_old_logs(self: "DatasetLogger") -> None:
        """Remove logs older than retention period."""
        if self.config.retention_days <= 0:
            return

        cutoff_date = datetime.now() - timedelta(days=self.config.retention_days)

        # Look for any log files that match the pattern
        patterns = [
            f"{self.config.log_file_prefix}*.log",
            f"{self.config.log_file_prefix}*.log.gz",
            f"*{self.config.log_file_prefix}*.log",
            f"*{self.config.log_file_prefix}*.log.gz",
        ]

        for pattern in patterns:
            for log_file in self.config.log_dir.glob(pattern):
                try:
                    if log_file.stat().st_mtime < cutoff_date.timestamp():
                        log_file.unlink()
                        logger.debug(f"Removed old log file: {log_file}")
                except Exception as e:
                    logger.warning(f"Failed to remove old log file {log_file}: {e}")

    def _log_structured(
<<<<<<< HEAD
        self: "DatasetLogger",
=======
        self: "Self",
>>>>>>> 27377bc4
        level: int,
        message: str,
        operation: Optional[str] = None,
        dataset_id: Optional[str] = None,
        dataset_type: Optional[str] = None,
        user_id: Optional[str] = None,
        **kwargs: object,
    ) -> None:
<<<<<<< HEAD
        """Log with structured data - optimized for performance."""
        # Early exit for disabled log levels to avoid overhead
        if not self.logger.isEnabledFor(level):
            return

        # Truncate message if too long to prevent memory issues
        if len(message) > self.config.max_log_message_size:
            message = message[: self.config.max_log_message_size] + "... [TRUNCATED]"

        # Filter sensitive data if disabled
        if not self.config.log_sensitive_data:
            # Remove potentially sensitive fields
            filtered_kwargs = {}
            sensitive_keys = {"password", "token", "key", "secret", "credential"}
            for k, v in kwargs.items():
                if any(sensitive in k.lower() for sensitive in sensitive_keys):
                    filtered_kwargs[k] = "[REDACTED]"
                else:
                    filtered_kwargs[k] = v
            kwargs = filtered_kwargs

        # Build structured data efficiently
=======
        """Log with structured data."""
>>>>>>> 27377bc4
        structured_data = {
            "timestamp": datetime.now(timezone.utc).isoformat(),
            "log_message": message,
            "operation": operation or self.current_operation,
            "dataset_id": dataset_id,
            "dataset_type": dataset_type,
            "user_id": user_id or self.metrics.user_id,
            "session_id": self.metrics.session_id,
            "correlation_id": self.correlation_id or self.metrics.correlation_id,
            "environment": self.config.environment,
        }

        # Add kwargs efficiently
        structured_data.update(kwargs)

        # Add performance metrics if enabled (with minimal overhead)
        if self.config.enable_performance_tracking and self.operation_start_time:
            structured_data["operation_elapsed_seconds"] = str(time.time() - self.operation_start_time)

        # Filter out None values efficiently
        structured_data = {k: v for k, v in structured_data.items() if v is not None}

        # Log based on configuration with optimized path
        if self.config.enable_structured_logging:
            # Use pre-computed set for better performance
            if not hasattr(self, "_protected_keys_cache") or self._protected_keys_cache is None:
                self._protected_keys_cache = {
                    "message",
                    "asctime",
                    "msg",
                    "args",
                    "created",
                    "filename",
                    "funcName",
                    "levelname",
                    "levelno",
                    "lineno",
                    "module",
                    "pathname",
                    "process",
                    "processName",
                    "thread",
                    "threadName",
                }

<<<<<<< HEAD
            safe_data = {k: v for k, v in structured_data.items() if k not in self._protected_keys_cache}

            # Use async logging if enabled and queue isn't full
            if self.config.async_logging and hasattr(self, "_async_queue") and self._async_queue is not None:
                try:
                    self._async_queue.put_nowait((level, message, safe_data))
                except Exception:
                    # Fall back to synchronous logging
                    self.logger.log(level, message, extra=safe_data)
            else:
                self.logger.log(level, message, extra=safe_data)
        else:
            # Optimize JSON serialization for non-structured logging
            try:
                log_message = f"{message} | {json.dumps(structured_data, default=str, separators=(',', ':'))}"
            except (TypeError, ValueError):
                # Fallback for serialization issues
                log_message = f"{message} | {str(structured_data)}"
            self.logger.log(level, log_message)

    def info(self: "DatasetLogger", message: str, **kwargs) -> None:
        """Log info message with structured data."""
        # Early exit if info logging is disabled to avoid overhead.
        if not self.logger.isEnabledFor(logging.INFO):
            return
        self._log_structured(logging.INFO, message, **kwargs)

    def warning(self: "DatasetLogger", message: str, **kwargs) -> None:
        """Log warning message with structured data."""
        # Early exit if warning logging is disabled to avoid overhead.
        if not self.logger.isEnabledFor(logging.WARNING):
            return
        self._log_structured(logging.WARNING, message, **kwargs)

    def error(self: "DatasetLogger", message: str, **kwargs) -> None:
        """Log error message with structured data."""
        # Early exit if error logging is disabled to avoid overhead.
        if not self.logger.isEnabledFor(logging.ERROR):
            return
        self._log_structured(logging.ERROR, message, **kwargs)

    def debug(self: "DatasetLogger", message: str, **kwargs) -> None:
        """Log debug message with structured data."""
        # Early exit if debug logging is disabled to avoid overhead.
        if not self.logger.isEnabledFor(logging.DEBUG):
            return
        self._log_structured(logging.DEBUG, message, **kwargs)
=======
    def info(self: "Self", message: str, **kwargs: object) -> None:
        """Log info message with structured data."""
        # Extract expected parameters from kwargs
        self._log_structured(
            logging.INFO,
            message,
            operation=cast(Optional[str], kwargs.get("operation")),
            dataset_id=cast(Optional[str], kwargs.get("dataset_id")),
            dataset_type=cast(Optional[str], kwargs.get("dataset_type")),
            user_id=cast(Optional[str], kwargs.get("user_id")),
            **{k: v for k, v in kwargs.items() if k not in ["operation", "dataset_id", "dataset_type", "user_id"]},
        )

    def warning(self: "Self", message: str, **kwargs: object) -> None:
        """Log warning message with structured data."""
        # Extract expected parameters from kwargs
        self._log_structured(
            logging.WARNING,
            message,
            operation=cast(Optional[str], kwargs.get("operation")),
            dataset_id=cast(Optional[str], kwargs.get("dataset_id")),
            dataset_type=cast(Optional[str], kwargs.get("dataset_type")),
            user_id=cast(Optional[str], kwargs.get("user_id")),
            **{k: v for k, v in kwargs.items() if k not in ["operation", "dataset_id", "dataset_type", "user_id"]},
        )

    def error(self: "Self", message: str, **kwargs: object) -> None:
        """Log error message with structured data."""
        # Extract expected parameters from kwargs
        self._log_structured(
            logging.ERROR,
            message,
            operation=cast(Optional[str], kwargs.get("operation")),
            dataset_id=cast(Optional[str], kwargs.get("dataset_id")),
            dataset_type=cast(Optional[str], kwargs.get("dataset_type")),
            user_id=cast(Optional[str], kwargs.get("user_id")),
            **{k: v for k, v in kwargs.items() if k not in ["operation", "dataset_id", "dataset_type", "user_id"]},
        )

    def debug(self: "Self", message: str, **kwargs: object) -> None:
        """Log debug message with structured data."""
        # Extract expected parameters from kwargs
        self._log_structured(
            logging.DEBUG,
            message,
            operation=cast(Optional[str], kwargs.get("operation")),
            dataset_id=cast(Optional[str], kwargs.get("dataset_id")),
            dataset_type=cast(Optional[str], kwargs.get("dataset_type")),
            user_id=cast(Optional[str], kwargs.get("user_id")),
            **{k: v for k, v in kwargs.items() if k not in ["operation", "dataset_id", "dataset_type", "user_id"]},
        )
>>>>>>> 27377bc4

    def set_correlation_id(self: "DatasetLogger", correlation_id: Optional[str] = None) -> str:
        """Set or generate correlation ID for tracking related operations."""
        if correlation_id:
            self.correlation_id = correlation_id
        else:
            self.correlation_id = str(uuid.uuid4())
        self.metrics.correlation_id = self.correlation_id
        return self.correlation_id

    def set_user_context(self: "DatasetLogger", user_id: str, session_id: Optional[str] = None) -> None:
        """Set user context for all subsequent logs."""
        self.metrics.user_id = user_id
        self.metrics.session_id = session_id or str(uuid.uuid4())

    @contextmanager
    def operation_context(
<<<<<<< HEAD
        self: "DatasetLogger",
=======
        self: "Self",
>>>>>>> 27377bc4
        operation: str,
        dataset_id: Optional[str] = None,
        dataset_type: Optional[str] = None,
        user_id: Optional[str] = None,
<<<<<<< HEAD
        correlation_id: Optional[str] = None,
    ) -> Any:
=======
    ) -> Generator["Self", None, None]:
>>>>>>> 27377bc4
        """Context manager for tracking operations."""
        previous_operation = self.current_operation
        previous_correlation_id = self.correlation_id

        self.current_operation = operation
        self.operation_start_time = time.time()

        # Set correlation ID if provided or generate new one
        if correlation_id or not self.correlation_id:
            self.set_correlation_id(correlation_id)

        self.info(
            f"Starting operation: {operation}",
            operation=operation,
            dataset_id=dataset_id,
            dataset_type=dataset_type,
            user_id=user_id,
        )

        try:
            yield self
        except Exception as e:
            operation_time = time.time() - self.operation_start_time
            self.error(
                f"Operation failed: {operation}",
                operation=operation,
                dataset_id=dataset_id,
                dataset_type=dataset_type,
                user_id=user_id,
                error=str(e),
                error_type=type(e).__name__,
                operation_time_seconds=operation_time,
            )
            raise
        finally:
            operation_time = time.time() - self.operation_start_time
            self.info(
                f"Completed operation: {operation}",
                operation=operation,
                dataset_id=dataset_id,
                dataset_type=dataset_type,
                user_id=user_id,
                operation_time_seconds=operation_time,
            )
            self.current_operation = previous_operation
            if correlation_id:  # Only reset if we changed it
                self.correlation_id = previous_correlation_id

    def log_chunk_progress(
<<<<<<< HEAD
        self: "DatasetLogger",
=======
        self: "Self",
>>>>>>> 27377bc4
        chunk_index: int,
        total_chunks: int,
        chunk_size: int,
        success: bool = True,
<<<<<<< HEAD
        processing_time: Optional[float] = None,
        **kwargs,
=======
        **kwargs: object,
>>>>>>> 27377bc4
    ) -> None:
        """Log chunk processing progress."""
        progress_percent = (chunk_index + 1) / total_chunks * 100

        self.debug(
            f"Chunk {chunk_index + 1}/{total_chunks} ({'success' if success else 'failed'})",
            chunk_index=chunk_index,
            total_chunks=total_chunks,
            chunk_size=chunk_size,
            progress_percent=progress_percent,
            success=success,
            processing_time_seconds=processing_time,
            **kwargs,
        )

        # Update metrics
        self.metrics.total_chunks = max(self.metrics.total_chunks, total_chunks)
        if success:
            self.metrics.successful_chunks += 1
        else:
            self.metrics.failed_chunks += 1

<<<<<<< HEAD
        if processing_time:
            self.metrics.chunk_processing_times.append(processing_time)

        # Update average chunk size
        if self.metrics.successful_chunks > 0:
            self.metrics.avg_chunk_size = (
                self.metrics.avg_chunk_size * (self.metrics.successful_chunks - 1) + chunk_size
            ) / self.metrics.successful_chunks

    def log_memory_usage(self: "DatasetLogger", memory_mb: float, operation: str = "unknown") -> None:
=======
    def log_memory_usage(self: "Self", memory_mb: float, operation: str = "unknown") -> None:
>>>>>>> 27377bc4
        """Log current memory usage."""
        self.debug(
            f"Memory usage: {memory_mb:.2f} MB",
            memory_mb=memory_mb,
            operation=operation,
        )

        # Update metrics
        self.metrics.memory_samples.append(memory_mb)
        if memory_mb > self.metrics.peak_memory_mb:
            self.metrics.peak_memory_mb = memory_mb

<<<<<<< HEAD
        # Calculate running average
        if self.metrics.memory_samples:
            self.metrics.avg_memory_mb = sum(self.metrics.memory_samples) / len(self.metrics.memory_samples)

    def log_retry_attempt(
        self: "DatasetLogger",
        attempt: int,
        max_attempts: int,
        error: Optional[Exception] = None,
        **kwargs,
    ) -> None:
        """Log retry attempts."""
        error_msg = str(error) if error else "Unknown error"
=======
    def log_retry_attempt(
        self: "Self",
        attempt: int,
        max_attempts: int,
        error: Optional[Exception] = None,
        **kwargs: object,
    ) -> None:
        """Log retry attempts."""
>>>>>>> 27377bc4
        self.warning(
            f"Retry attempt {attempt}/{max_attempts}: {error_msg}",
            retry_attempt=attempt,
            max_attempts=max_attempts,
            error=error_msg,
            error_type=type(error).__name__ if error else None,
            **kwargs,
        )

        # Update metrics
        self.metrics.total_retries += 1
        if attempt > self.metrics.max_retries_per_operation:
            self.metrics.max_retries_per_operation = attempt
        if error:
            self.metrics.retry_reasons.append(f"{type(error).__name__}: {str(error)[:100]}")

    def log_pyrit_storage(
<<<<<<< HEAD
        self: "DatasetLogger",
        prompts_stored: int,
        storage_time_seconds: float,
        storage_size_mb: float,
        **kwargs: Any,
=======
        self: "Self",
        prompts_stored: int,
        storage_time_seconds: float,
        storage_size_mb: float,
        **kwargs: object,
>>>>>>> 27377bc4
    ) -> None:
        """Log PyRIT memory storage operations."""
        self.info(
            f"Stored {prompts_stored} prompts to PyRIT memory",
            prompts_stored=prompts_stored,
            storage_time_seconds=storage_time_seconds,
            storage_size_mb=storage_size_mb,
            **kwargs,
        )

        # Update metrics
        self.metrics.pyrit_storage_time_seconds += storage_time_seconds
        self.metrics.pyrit_storage_size_mb += storage_size_mb

<<<<<<< HEAD
    def log_security_event(
        self: "DatasetLogger",
        event_type: str,
        severity: str = "medium",
        details: Optional[Dict[str, Any]] = None,
        **kwargs: Any,
    ) -> None:
        """Log security-related events during dataset operations."""
        security_data = {
            "event_type": event_type,
            "severity": severity,
            "security_category": "dataset_operation",
            "details": details or {},
            **kwargs,
        }

        if severity in ["high", "critical"]:
            self.error(f"Security event: {event_type}", **security_data)
        elif severity == "medium":
            self.warning(f"Security event: {event_type}", **security_data)
        else:
            self.info(f"Security event: {event_type}", **security_data)

    def log_compliance_check(
        self: "DatasetLogger",
        check_type: str,
        result: str,
        details: Optional[Dict[str, Any]] = None,
        **kwargs: Any,
    ) -> None:
        """Log compliance checking activities."""
        compliance_data = {
            "check_type": check_type,
            "result": result,
            "compliance_category": "dataset_governance",
            "details": details or {},
            **kwargs,
        }

        if result in ["failed", "violation"]:
            self.error(f"Compliance check failed: {check_type}", **compliance_data)
        elif result == "warning":
            self.warning(f"Compliance check warning: {check_type}", **compliance_data)
        else:
            self.info(f"Compliance check passed: {check_type}", **compliance_data)

    def log_performance_metric(
        self: "DatasetLogger",
        metric_name: str,
        metric_value: float,
        metric_unit: str = "seconds",
        threshold: Optional[float] = None,
        **kwargs: Any,
    ) -> None:
        """Log performance metrics with threshold checking."""
        # Early exit if performance monitoring is disabled
        if not self.config.enable_performance_monitoring:
            return

        # Use efficient sampling with minimal overhead
        import random

        if random.random() > self.config.performance_sampling_rate:
            return

        performance_data = {
            "metric_name": metric_name,
            "metric_value": metric_value,
            "metric_unit": metric_unit,
            "threshold": threshold,
            "performance_category": "dataset_metrics",
            **kwargs,
        }

        # Check threshold violations
        if threshold is not None and metric_value > threshold:
            self.warning(
                f"Performance threshold exceeded: {metric_name}={metric_value}{metric_unit} > {threshold}{metric_unit}",
                **performance_data,
            )
        else:
            self.debug(
                f"Performance metric: {metric_name}={metric_value}{metric_unit}",
                **performance_data,
            )

    def log_import_summary(
        self: "DatasetLogger",
        dataset_id: str,
        dataset_type: str,
        success: bool = True,
        **kwargs,
    ) -> None:
        """Log comprehensive import summary."""
        # Calculate final metrics.
=======
    def log_import_summary(
        self: "Self", dataset_id: str, dataset_type: str, success: bool = True, **kwargs: object
    ) -> None:
        """Log comprehensive import summary."""
        # Calculate final metrics
>>>>>>> 27377bc4
        rates = self.metrics.calculate_rates()

        summary_data = {
            "dataset_id": dataset_id,
            "dataset_type": dataset_type,
            "success": success,
            "metrics": self.metrics.to_dict(),
            "rates": rates,
            **kwargs,
        }

        if success:
            self.info(f"Dataset import completed successfully: {dataset_id}", **summary_data)
        else:
            self.error(f"Dataset import failed: {dataset_id}", **summary_data)

<<<<<<< HEAD
    def log_conversion_details(
        self: "DatasetLogger",
        dataset_type: str,
        conversion_strategy: str,
        input_format: str,
        output_format: str,
        **kwargs,
    ) -> None:
        """Log dataset conversion details."""
        self.info(
            f"Dataset conversion: {dataset_type} using {conversion_strategy}",
            dataset_type=dataset_type,
            conversion_strategy=conversion_strategy,
            input_format=input_format,
            output_format=output_format,
            **kwargs,
        )

        # Update metrics
        self.metrics.dataset_type = dataset_type
        self.metrics.conversion_strategy = conversion_strategy

    def reset_metrics(self: "DatasetLogger") -> None:
        """Reset metrics for a new operation."""
        # Preserve user context.
        user_id = self.metrics.user_id
        session_id = self.metrics.session_id

        self.metrics = ImportMetrics()
        self.metrics.start_time = datetime.now(timezone.utc)

        # Restore user context
        self.metrics.user_id = user_id
        self.metrics.session_id = session_id

    def finalize_metrics(self: "DatasetLogger") -> ImportMetrics:
=======
    def reset_metrics(self: "Self") -> None:
        """Reset metrics for a new operation."""
        self.metrics = ImportMetrics()
        self.metrics.start_time = datetime.now(timezone.utc)

    def finalize_metrics(self: "Self") -> ImportMetrics:
>>>>>>> 27377bc4
        """Finalize metrics and return copy."""
        self.metrics.end_time = datetime.now(timezone.utc)

        if self.metrics.start_time and self.metrics.end_time:
            self.metrics.processing_time_seconds = (self.metrics.end_time - self.metrics.start_time).total_seconds()

        return self.metrics

    def close(self: "DatasetLogger") -> None:
        """Close the logger and cleanup resources."""
        # Stop async worker if running
        if self._async_worker_thread and self._async_worker_thread.is_alive():
            if self._async_queue:
                # Wait for pending log entries to be processed
                self._async_queue.join()

        # Close all handlers
        for handler in self.logger.handlers:
            if hasattr(handler, "close"):
                handler.close()

    def get_current_system_metrics(self: "DatasetLogger") -> Dict[str, Any]:
        """Get current system performance metrics."""
        metrics = {
            "timestamp": datetime.now(timezone.utc).isoformat(),
            "process_id": os.getpid(),
            "thread_count": threading.active_count(),
        }

        if psutil:
            try:
                process = psutil.Process()
                metrics.update(
                    {
                        "cpu_percent": process.cpu_percent(),
                        "memory_percent": process.memory_percent(),
                        "memory_rss_mb": process.memory_info().rss / 1024 / 1024,
                        "memory_vms_mb": process.memory_info().vms / 1024 / 1024,
                        "open_files": len(process.open_files()),
                        "connections": len(process.connections()),
                    }
                )

                # System-wide metrics
                metrics.update(
                    {
                        "system_cpu_percent": psutil.cpu_percent(),
                        "system_memory_percent": psutil.virtual_memory().percent,
                        "system_disk_usage_percent": (
                            psutil.disk_usage("/").percent
                            if sys.platform != "win32"
                            else psutil.disk_usage("C:\\").percent
                        ),
                    }
                )
            except Exception as e:
                logger.debug(f"Failed to collect system metrics: {e}")

        return metrics


# Global logger instance
dataset_logger = DatasetLogger("violentutf.datasets")

# Global audit logger instance (initialized after class definition)
_dataset_audit_logger_instance = None


def get_dataset_audit_logger() -> "DatasetAuditLogger":
    """Get audit logger instance with lazy initialization."""
    global _dataset_audit_logger_instance
    if _dataset_audit_logger_instance is None:
        _dataset_audit_logger_instance = DatasetAuditLogger(dataset_logger)
    return _dataset_audit_logger_instance


# Initialized at end of file after all classes are defined


# Convenience functions for common logging patterns
def log_dataset_operation_start(
    operation: str,
    dataset_id: str,
    dataset_type: str,
    user_id: Optional[str] = None,
<<<<<<< HEAD
    **kwargs: Any,
=======
    **kwargs: object,
>>>>>>> 27377bc4
) -> None:
    """Log the start of a dataset operation."""
    dataset_logger.info(
        f"Starting {operation}",
        operation=operation,
        dataset_id=dataset_id,
        dataset_type=dataset_type,
        user_id=user_id,
        **kwargs,
    )


<<<<<<< HEAD
def log_dataset_operation_error(operation: str, dataset_id: str, error: Exception, **kwargs) -> None:
=======
def log_dataset_operation_error(operation: str, dataset_id: str, error: Exception, **kwargs: object) -> None:
>>>>>>> 27377bc4
    """Log a dataset operation error."""
    dataset_logger.error(
        f"Error in {operation}: {str(error)}",
        operation=operation,
        dataset_id=dataset_id,
        error=str(error),
        error_type=type(error).__name__,
        **kwargs,
    )


<<<<<<< HEAD
def log_dataset_operation_success(operation: str, dataset_id: str, **kwargs) -> None:
    """Log successful completion of a dataset operation."""
    dataset_logger.info(
        f"Successfully completed {operation}",
        operation=operation,
        dataset_id=dataset_id,
        **kwargs,
    )


# Log analysis utilities
class LogAnalyzer:
    """Utilities for analyzing dataset operation logs."""

    def __init__(self: "LogAnalyzer", log_dir: Path = Path("logs/datasets")) -> None:
        """Initialize the instance."""
        self.log_dir = log_dir

    def read_logs(
        self: "LogAnalyzer",
        start_time: Optional[datetime] = None,
        end_time: Optional[datetime] = None,
        operation: Optional[str] = None,
        dataset_id: Optional[str] = None,
        user_id: Optional[str] = None,
        correlation_id: Optional[str] = None,
    ) -> List[Dict[str, Any]]:
        """Read and filter log entries with optimized performance."""
        logs = []

        # Find log files in the directory (cache for repeated calls)
        if not hasattr(self, "_log_files_cache") or time.time() - getattr(self, "_cache_time", 0) > 60:
            self._log_files_cache = list(self.log_dir.glob("*.log")) + list(self.log_dir.glob("*.log.gz"))
            self._cache_time = time.time()

        log_files = self._log_files_cache

        for log_file in log_files:
            try:
                if log_file.suffix == ".gz":
                    with gzip.open(log_file, "rt", encoding="utf-8") as f:
                        lines = f.readlines()
                else:
                    with open(log_file, "r", encoding="utf-8") as f:
                        lines = f.readlines()

                for line in lines:
                    line = line.strip()
                    if not line:
                        continue

                    try:
                        # Try to parse as JSON
                        log_entry = json.loads(line)

                        # Apply filters efficiently
                        if start_time:
                            try:
                                log_time = datetime.fromisoformat(log_entry["timestamp"])
                                if log_time < start_time:
                                    continue
                            except (KeyError, ValueError):
                                continue

                        if end_time:
                            try:
                                log_time = datetime.fromisoformat(log_entry["timestamp"])
                                if log_time > end_time:
                                    continue
                            except (KeyError, ValueError):
                                continue

                        if operation and log_entry.get("operation") != operation:
                            continue
                        if dataset_id and log_entry.get("dataset_id") != dataset_id:
                            continue
                        if user_id and log_entry.get("user_id") != user_id:
                            continue
                        if correlation_id and log_entry.get("correlation_id") != correlation_id:
                            continue

                        logs.append(log_entry)
                    except json.JSONDecodeError:
                        # Skip non-JSON lines
                        continue
            except Exception as e:
                logger.warning(f"Error reading log file {log_file}: {e}")
                continue

        return logs

    def analyze_performance(self: "LogAnalyzer", logs: List[Dict[str, Any]]) -> Dict[str, Any]:
        """Analyze performance metrics from logs."""
        if not logs:
            return {}

        performance_metrics: Dict[str, Any] = {
            "total_operations": 0,
            "successful_operations": 0,
            "failed_operations": 0,
            "avg_processing_time": 0.0,
            "max_processing_time": 0.0,
            "min_processing_time": float("inf"),
            "total_prompts_processed": 0,
            "avg_prompts_per_second": 0.0,
            "memory_usage": {
                "peak": 0.0,
                "average": 0.0,
            },
            "retry_statistics": {
                "total_retries": 0,
                "operations_with_retries": 0,
            },
        }

        processing_times = []
        memory_samples = []
        prompts_processed = []

        for log in logs:
            if log.get("message", "").startswith("Completed operation"):
                performance_metrics["total_operations"] += 1

                if "operation_time_seconds" in log:
                    time_seconds = log["operation_time_seconds"]
                    processing_times.append(time_seconds)
                    performance_metrics["max_processing_time"] = max(
                        performance_metrics["max_processing_time"], time_seconds
                    )
                    performance_metrics["min_processing_time"] = min(
                        performance_metrics["min_processing_time"], time_seconds
                    )

            if log.get("level") == "ERROR":
                performance_metrics["failed_operations"] += 1

            if "memory_mb" in log:
                memory_samples.append(log["memory_mb"])

            if "prompts_stored" in log:
                prompts_processed.append(log["prompts_stored"])

            if "retry_attempt" in log:
                performance_metrics["retry_statistics"]["total_retries"] += 1

        # Calculate averages efficiently
        if processing_times:
            performance_metrics["avg_processing_time"] = sum(processing_times) / len(processing_times)
            performance_metrics["total_processing_time"] = sum(processing_times)

        if memory_samples:
            performance_metrics["memory_usage"]["average"] = sum(memory_samples) / len(memory_samples)
            performance_metrics["memory_usage"]["peak"] = max(memory_samples)
            performance_metrics["memory_usage"]["samples"] = len(memory_samples)

        if prompts_processed:
            performance_metrics["total_prompts_processed"] = sum(prompts_processed)
            if processing_times:
                total_time = sum(processing_times)
                performance_metrics["avg_prompts_per_second"] = (
                    sum(prompts_processed) / total_time if total_time > 0 else 0
                )
                performance_metrics["processing_efficiency"] = (
                    sum(prompts_processed) / len(processing_times) if processing_times else 0
                )

        performance_metrics["successful_operations"] = (
            performance_metrics["total_operations"] - performance_metrics["failed_operations"]
        )

        return performance_metrics

    def find_errors(self: "LogAnalyzer", logs: Optional[List[Dict[str, Any]]] = None) -> List[Dict[str, Any]]:
        """Find all error entries in logs."""
        if logs is None:
            logs = self.read_logs()

        return [log for log in logs if log.get("level") in ["ERROR", "CRITICAL"]]

    def get_operation_trace(self: "LogAnalyzer", correlation_id: str) -> List[Dict[str, Any]]:
        """Get complete trace of an operation by correlation ID."""
        logs = self.read_logs(correlation_id=correlation_id)
        return sorted(logs, key=lambda x: x.get("timestamp", ""))

    def generate_summary_report(
        self: "LogAnalyzer",
        start_time: Optional[datetime] = None,
        end_time: Optional[datetime] = None,
    ) -> Dict[str, Any]:
        """Generate a comprehensive summary report."""
        logs = self.read_logs(start_time=start_time, end_time=end_time)

        performance = self.analyze_performance(logs)
        errors = self.find_errors(logs)

        # Group operations by type
        operations_by_type: Dict[str, int] = {}
        for log in logs:
            if op := log.get("operation"):
                operations_by_type[op] = operations_by_type.get(op, 0) + 1

        # Group by dataset type
        datasets_processed: Dict[str, int] = {}
        for log in logs:
            if dt := log.get("dataset_type"):
                datasets_processed[dt] = datasets_processed.get(dt, 0) + 1

        return {
            "summary": {
                "total_log_entries": len(logs),
                "time_range": {
                    "start": start_time.isoformat() if start_time else None,
                    "end": end_time.isoformat() if end_time else None,
                },
            },
            "performance": performance,
            "errors": {
                "total_errors": len(errors),
                "error_rate": len(errors) / len(logs) if logs else 0,
                "recent_errors": errors[-10:],  # Last 10 errors
            },
            "operations": operations_by_type,
            "datasets": datasets_processed,
        }


class CentralizedHandler(logging.Handler):
    """Custom handler for sending logs to centralized logging systems."""

    def __init__(
        self: "CentralizedHandler",
        endpoint: str,
        api_key: Optional[str] = None,
        buffer_size: int = 100,
    ) -> None:
        """Initialize the centralized handler."""
        super().__init__()
        self.endpoint = endpoint
        self.api_key = api_key
        self.buffer_size = buffer_size
        self.log_buffer: Queue = Queue(maxsize=buffer_size * 2)
        self.shutdown_event = threading.Event()
        self.worker_thread = threading.Thread(target=self._worker, daemon=True)
        self.worker_thread.start()

    def emit(self: "CentralizedHandler", record: logging.LogRecord) -> None:
        """Emit a log record to the centralized system."""
        try:
            log_entry = {
                "timestamp": datetime.now(timezone.utc).isoformat(),
                "level": record.levelname,
                "logger": record.name,
                "message": record.getMessage(),
                "module": record.module,
                "function": record.funcName,
                "line": record.lineno,
            }

            # Add exception info if present
            if record.exc_info:
                log_entry["exception"] = self.format(record)

            # Add extra fields
            for key, value in record.__dict__.items():
                if key not in [
                    "name",
                    "msg",
                    "args",
                    "created",
                    "filename",
                    "funcName",
                    "levelname",
                    "levelno",
                    "lineno",
                    "module",
                    "exc_info",
                    "exc_text",
                    "stack_info",
                    "pathname",
                    "processName",
                    "relativeCreated",
                    "thread",
                    "threadName",
                    "getMessage",
                ]:
                    log_entry[key] = value

            # Add to buffer (non-blocking)
            if not self.log_buffer.full():
                self.log_buffer.put_nowait(log_entry)
            else:
                # Drop oldest entry if buffer is full
                try:
                    self.log_buffer.get_nowait()
                    self.log_buffer.put_nowait(log_entry)
                except Exception:
                    pass  # Skip if unable to manage buffer

        except Exception as e:
            # Silently ignore logging errors to prevent infinite loops
            # In debug mode, could log to stderr but risk recursion
            try:
                import sys

                if hasattr(sys, "_getframe") and sys.stderr:
                    print(f"CentralizedHandler emit error: {e}", file=sys.stderr)
            except Exception:
                # Even stderr logging failed, truly silent
                pass

    def _worker(self: "CentralizedHandler") -> None:
        """Background worker to send logs to centralized system."""
        batch = []

        while not self.shutdown_event.is_set():
            try:
                # Collect logs in batches
                try:
                    log_entry = self.log_buffer.get(timeout=1.0)
                    batch.append(log_entry)

                    # Send batch when it reaches buffer_size or timeout
                    if len(batch) >= self.buffer_size:
                        self._send_batch(batch)
                        batch = []

                except Exception:
                    # Timeout or queue empty, send whatever we have
                    if batch:
                        self._send_batch(batch)
                        batch = []

            except Exception:
                # Continue on any error
                continue

        # Send remaining logs on shutdown
        if batch:
            self._send_batch(batch)

    def _send_batch(self: "CentralizedHandler", batch: List[Dict[str, Any]]) -> None:
        """Send a batch of logs to the centralized system."""
        if not requests or not batch:
            return

        try:
            headers = {"Content-Type": "application/json"}
            if self.api_key:
                headers["Authorization"] = f"Bearer {self.api_key}"

            payload = {
                "logs": batch,
                "source": "violentutf-dataset-logging",
                "timestamp": datetime.now(timezone.utc).isoformat(),
            }

            response = requests.post(
                self.endpoint,
                json=payload,
                headers=headers,
                timeout=10,  # 10 second timeout
            )

            if response.status_code != 200:
                logger.debug(f"Centralized logging failed: {response.status_code}")

        except Exception as e:
            logger.debug(f"Failed to send logs to centralized system: {e}")

    def close(self: "CentralizedHandler") -> None:
        """Close the handler and cleanup."""
        self.shutdown_event.set()
        if self.worker_thread.is_alive():
            self.worker_thread.join(timeout=5.0)
        super().close()


class DatasetAuditLogger:
    """Specialized logger for audit trail requirements."""

    def __init__(self: "DatasetAuditLogger", base_logger: DatasetLogger) -> None:
        """Initialize with a base dataset logger."""
        self.base_logger = base_logger
        self.audit_events: List[Dict[str, Any]] = []

    def log_user_action(
        self: "DatasetAuditLogger",
        action: str,
        resource: str,
        user_id: str,
        ip_address: Optional[str] = None,
        user_agent: Optional[str] = None,
        result: str = "success",
        **kwargs: Any,
    ) -> None:
        """Log user actions for audit trail."""
        audit_event = {
            "event_type": "user_action",
            "action": action,
            "resource": resource,
            "user_id": user_id,
            "ip_address": ip_address,
            "user_agent": user_agent,
            "result": result,
            "timestamp": datetime.now(timezone.utc).isoformat(),
            "correlation_id": self.base_logger.correlation_id,
            **kwargs,
        }

        self.audit_events.append(audit_event)

        # Log to base logger
        self.base_logger.info(
            f"User action: {action} on {resource} by {user_id} - {result}",
            **audit_event,
        )

    def log_data_access(
        self: "DatasetAuditLogger",
        dataset_id: str,
        access_type: str,
        user_id: str,
        data_classification: str = "unknown",
        record_count: Optional[int] = None,
        **kwargs: Any,
    ) -> None:
        """Log data access events for compliance."""
        access_event = {
            "event_type": "data_access",
            "dataset_id": dataset_id,
            "access_type": access_type,
            "user_id": user_id,
            "data_classification": data_classification,
            "record_count": record_count,
            "timestamp": datetime.now(timezone.utc).isoformat(),
            "correlation_id": self.base_logger.correlation_id,
            **kwargs,
        }

        self.audit_events.append(access_event)

        # Log to base logger
        self.base_logger.info(f"Data access: {access_type} on {dataset_id} by {user_id}", **access_event)

    def get_audit_trail(self: "DatasetAuditLogger") -> List[Dict[str, Any]]:
        """Get the complete audit trail for this session."""
        return self.audit_events.copy()


class EnhancedLogAnalyzer(LogAnalyzer):
    """Enhanced log analyzer with additional query capabilities."""

    def __init__(self: "EnhancedLogAnalyzer", log_dir: Path = Path("logs/datasets")) -> None:
        """Initialize the enhanced analyzer."""
        super().__init__(log_dir)

    def find_security_events(
        self: "EnhancedLogAnalyzer",
        severity: Optional[str] = None,
        start_time: Optional[datetime] = None,
        end_time: Optional[datetime] = None,
    ) -> List[Dict[str, Any]]:
        """Find security events in logs."""
        logs = self.read_logs(start_time=start_time, end_time=end_time)

        security_events = []
        for log in logs:
            if log.get("security_category") == "dataset_operation":
                if severity is None or log.get("severity") == severity:
                    security_events.append(log)

        return security_events

    def find_compliance_violations(
        self: "EnhancedLogAnalyzer",
        start_time: Optional[datetime] = None,
        end_time: Optional[datetime] = None,
    ) -> List[Dict[str, Any]]:
        """Find compliance violations in logs."""
        logs = self.read_logs(start_time=start_time, end_time=end_time)

        violations = []
        for log in logs:
            if log.get("compliance_category") == "dataset_governance" and log.get("result") in ["failed", "violation"]:
                violations.append(log)

        return violations

    def analyze_performance_trends(self: "EnhancedLogAnalyzer", metric_name: str, hours: int = 24) -> Dict[str, Any]:
        """Analyze performance trends for a specific metric."""
        end_time = datetime.now(timezone.utc)
        start_time = end_time - timedelta(hours=hours)

        logs = self.read_logs(start_time=start_time, end_time=end_time)

        metric_values = []
        timestamps = []

        for log in logs:
            if log.get("performance_category") == "dataset_metrics" and log.get("metric_name") == metric_name:
                metric_values.append(log.get("metric_value", 0))
                timestamps.append(log.get("timestamp"))

        if not metric_values:
            return {"error": f"No data found for metric {metric_name}"}

        return {
            "metric_name": metric_name,
            "sample_count": len(metric_values),
            "min_value": min(metric_values),
            "max_value": max(metric_values),
            "avg_value": sum(metric_values) / len(metric_values),
            "trend_data": list(zip(timestamps, metric_values)),
            "threshold_violations": len([v for v in logs if "threshold exceeded" in v.get("message", "")]),
        }

    def generate_compliance_report(
        self: "EnhancedLogAnalyzer",
        start_time: Optional[datetime] = None,
        end_time: Optional[datetime] = None,
    ) -> Dict[str, Any]:
        """Generate a comprehensive compliance report."""
        logs = self.read_logs(start_time=start_time, end_time=end_time)

        # Count different types of events efficiently
        event_counts = {
            "user_actions": 0,
            "data_access_events": 0,
            "security_events": 0,
            "compliance_checks": 0,
            "violations": 0,
        }

        users_active = set()
        datasets_accessed = set()
        security_events_by_severity = {"low": 0, "medium": 0, "high": 0, "critical": 0}

        # Process logs in a single pass for efficiency
        for log in logs:
            # Cache frequently accessed fields
            event_type = log.get("event_type")
            user_id = log.get("user_id")
            dataset_id = log.get("dataset_id")

            if event_type == "user_action":
                event_counts["user_actions"] += 1
                if user_id:
                    users_active.add(user_id)

            elif event_type == "data_access":
                event_counts["data_access_events"] += 1
                if dataset_id:
                    datasets_accessed.add(dataset_id)

            elif log.get("security_category") == "dataset_operation":
                event_counts["security_events"] += 1
                severity = log.get("severity", "low")
                if severity in security_events_by_severity:
                    security_events_by_severity[severity] += 1

            elif log.get("compliance_category") == "dataset_governance":
                event_counts["compliance_checks"] += 1
                if log.get("result") in ["failed", "violation"]:
                    event_counts["violations"] += 1

        return {
            "report_period": {
                "start": start_time.isoformat() if start_time else None,
                "end": end_time.isoformat() if end_time else None,
            },
            "summary": {
                "total_log_entries": len(logs),
                "unique_users": len(users_active),
                "datasets_accessed": len(datasets_accessed),
                **event_counts,
            },
            "security_summary": security_events_by_severity,
            "compliance_rate": (
                (event_counts["compliance_checks"] - event_counts["violations"])
                / event_counts["compliance_checks"]
                * 100
                if event_counts["compliance_checks"] > 0
                else 0
            ),
            "active_users": list(users_active),
            "accessed_datasets": list(datasets_accessed),
        }


# Performance monitoring decorator
def monitor_performance(threshold_seconds: float = 5.0):
    """Decorator to monitor function performance with minimal overhead."""

    def decorator(func):
        def wrapper(*args, **kwargs):
            if not dataset_logger.config.enable_performance_monitoring:
                return func(*args, **kwargs)

            start_time = time.time()
            try:
                result = func(*args, **kwargs)
                execution_time = time.time() - start_time

                # Only log if threshold is exceeded
                if execution_time > threshold_seconds:
                    dataset_logger.log_performance_metric(
                        metric_name=f"function_{func.__name__}_execution_time",
                        metric_value=execution_time,
                        metric_unit="seconds",
                        threshold=threshold_seconds,
                        function_name=func.__name__,
                    )

                return result
            except Exception as e:
                execution_time = time.time() - start_time
                dataset_logger.log_performance_metric(
                    metric_name=f"function_{func.__name__}_error_time",
                    metric_value=execution_time,
                    metric_unit="seconds",
                    function_name=func.__name__,
                    error=str(e),
                )
                raise

        return wrapper

    return decorator


# Lazy initialization for better startup performance
_log_analyzer_instance = None


def get_log_analyzer() -> "EnhancedLogAnalyzer":
    """Get log analyzer instance with lazy initialization."""
    global _log_analyzer_instance
    if _log_analyzer_instance is None:
        _log_analyzer_instance = EnhancedLogAnalyzer()
    return _log_analyzer_instance


# Initialize global instances
log_analyzer = get_log_analyzer()

# Initialize dataset audit logger after all classes are defined
dataset_audit_logger = get_dataset_audit_logger()
=======
def log_dataset_operation_success(operation: str, dataset_id: str, **kwargs: object) -> None:
    """Log successful completion of a dataset operation."""
    dataset_logger.info(
        f"Successfully completed {operation} for dataset {dataset_id}",
        operation=operation,
        dataset_id=dataset_id,
        **kwargs,
    )
>>>>>>> 27377bc4
<|MERGE_RESOLUTION|>--- conflicted
+++ resolved
@@ -1,13 +1,8 @@
-<<<<<<< HEAD
-# # Copyright (c) 2024 ViolentUTF Project
-# # Licensed under MIT License
-=======
 # Copyright (c) 2025 ViolentUTF Contributors.
 # Licensed under the MIT License.
 #
 # This file is part of ViolentUTF - An AI Red Teaming Platform.
 # See LICENSE file in the project root for license information.
->>>>>>> 27377bc4
 
 """
 Structured logging utilities for dataset import operations
@@ -16,81 +11,22 @@
 metrics tracking, and comprehensive error reporting for dataset operations.
 """
 
-import asyncio
-import gzip
 import json
 import logging
-import logging.handlers
-import os
-import shutil
-import sys
-import threading
 import time
-import uuid
 from contextlib import contextmanager
-<<<<<<< HEAD
-from dataclasses import asdict, dataclass, field
-from datetime import datetime, timedelta, timezone
-from enum import Enum
-from pathlib import Path
-from queue import Queue
-from typing import Any, Dict, List, Optional, Tuple, Union
-
-try:
-    import psutil
-except ImportError:
-    psutil = None
-
-try:
-    import requests
-except ImportError:
-    requests = None  # type: ignore
-=======
 from dataclasses import asdict, dataclass
 from datetime import datetime, timezone
 from typing import Dict, Generator, Optional, Self, cast
->>>>>>> 27377bc4
 
 logger = logging.getLogger(__name__)
-
-
-class LogLevel(Enum):
-    """Logging level enumeration."""
-
-    DEBUG = "DEBUG"
-    INFO = "INFO"
-    WARNING = "WARNING"
-    ERROR = "ERROR"
-    CRITICAL = "CRITICAL"
-
-
-class OperationType(Enum):
-    """Dataset operation types for categorization."""
-
-    CONVERSION = "dataset_conversion"
-    IMPORT = "dataset_import"
-    EXPORT = "dataset_export"
-    VALIDATION = "dataset_validation"
-    CLEANUP = "dataset_cleanup"
-    ANALYSIS = "dataset_analysis"
-    BACKUP = "dataset_backup"
-    RECOVERY = "dataset_recovery"
-    TRANSFORMATION = "dataset_transformation"
-    FIELD_MAPPING = "dataset_field_mapping"
-    PREVIEW = "dataset_preview"
-    SAVE = "dataset_save"
-    DELETE = "dataset_delete"
-    LIST = "dataset_list"
-    UPDATE = "dataset_update"
-    SECURITY_SCAN = "dataset_security_scan"
-    COMPLIANCE_CHECK = "dataset_compliance_check"
 
 
 @dataclass
 class ImportMetrics:
     """Metrics collected during dataset import operations."""
 
-    # Basic metrics.
+    # Basic metrics
     total_prompts: int = 0
     successful_prompts: int = 0
     failed_prompts: int = 0
@@ -103,40 +39,22 @@
     # Memory metrics
     peak_memory_mb: float = 0.0
     avg_memory_mb: float = 0.0
-    memory_samples: List[float] = field(default_factory=list)
 
     # Streaming metrics
     total_chunks: int = 0
     successful_chunks: int = 0
     failed_chunks: int = 0
     avg_chunk_size: float = 0.0
-    chunk_processing_times: List[float] = field(default_factory=list)
 
     # Retry metrics
     total_retries: int = 0
     max_retries_per_operation: int = 0
-    retry_reasons: List[str] = field(default_factory=list)
 
     # PyRIT memory metrics
     pyrit_storage_size_mb: float = 0.0
     pyrit_storage_time_seconds: float = 0.0
 
-<<<<<<< HEAD
-    # Dataset-specific metrics
-    dataset_type: str = ""
-    dataset_source: str = ""
-    dataset_version: str = ""
-    conversion_strategy: str = ""
-
-    # User and session info
-    user_id: Optional[str] = None
-    session_id: Optional[str] = None
-    correlation_id: Optional[str] = None
-
-    def to_dict(self: "ImportMetrics") -> Dict[str, Any]:
-=======
     def to_dict(self: "Self") -> Dict[str, object]:
->>>>>>> 27377bc4
         """Convert metrics to dictionary."""
         result = asdict(self)
         # Convert datetime objects to ISO strings
@@ -146,11 +64,7 @@
             result["end_time"] = self.end_time.isoformat()
         return result
 
-<<<<<<< HEAD
-    def calculate_rates(self: "ImportMetrics") -> Dict[str, float]:
-=======
     def calculate_rates(self: "Self") -> Dict[str, float]:
->>>>>>> 27377bc4
         """Calculate derived rates and percentages."""
         rates = {}
 
@@ -165,427 +79,21 @@
         if self.total_chunks > 0:
             rates["chunk_success_rate"] = self.successful_chunks / self.total_chunks
 
-        # Calculate average chunk processing time
-        if self.chunk_processing_times:
-            rates["avg_chunk_time_seconds"] = sum(self.chunk_processing_times) / len(self.chunk_processing_times)
-            rates["max_chunk_time_seconds"] = max(self.chunk_processing_times)
-            rates["min_chunk_time_seconds"] = min(self.chunk_processing_times)
-
-        # Calculate memory statistics
-        if self.memory_samples:
-            rates["avg_memory_mb"] = sum(self.memory_samples) / len(self.memory_samples)
-            rates["max_memory_mb"] = max(self.memory_samples)
-            rates["min_memory_mb"] = min(self.memory_samples)
-
         return rates
-
-
-@dataclass
-class LogConfig:
-    """Configuration for dataset logging."""
-
-    # Environment.
-    environment: str = "development"  # development, staging, production
-
-    # Log levels
-    log_level: str = "INFO"
-    console_log_level: str = "INFO"
-    file_log_level: str = "DEBUG"
-
-    # File logging
-    enable_file_logging: bool = True
-    log_dir: Path = Path("logs/datasets")
-    log_file_prefix: str = "dataset_ops"
-    max_log_file_size_mb: int = 100
-    backup_count: int = 10
-    compression: bool = True
-
-    # Log rotation
-    rotation_interval: str = "midnight"  # midnight, W0-W6, or time
-    retention_days: int = 30
-
-    # Performance
-    async_logging: bool = True
-    buffer_size: int = 1024
-
-    # Features
-    enable_metrics: bool = True
-    enable_correlation_id: bool = True
-    enable_structured_logging: bool = True
-    enable_performance_tracking: bool = True
-
-    # Centralized logging
-    enable_centralized_logging: bool = False
-    centralized_endpoint: Optional[str] = None
-    centralized_api_key: Optional[str] = None
-
-    # Performance monitoring
-    enable_performance_monitoring: bool = True
-    performance_sampling_rate: float = 0.1  # 10% sampling
-
-    # Log filtering
-    log_sensitive_data: bool = False
-    max_log_message_size: int = 10000
-
-    # Audit trails
-    enable_audit_trails: bool = True
-    audit_log_retention_days: int = 90
-
-    @classmethod
-    def from_environment(cls) -> "LogConfig":
-        """Load configuration from environment variables."""
-        env = os.getenv("ENVIRONMENT", "development")
-
-        # Environment-specific defaults
-        defaults = {
-            "development": {
-                "log_level": "DEBUG",
-                "console_log_level": "DEBUG",
-                "file_log_level": "DEBUG",
-                "retention_days": 7,
-                "async_logging": False,
-            },
-            "staging": {
-                "log_level": "INFO",
-                "console_log_level": "INFO",
-                "file_log_level": "DEBUG",
-                "retention_days": 14,
-                "async_logging": True,
-            },
-            "production": {
-                "log_level": "INFO",
-                "console_log_level": "WARNING",
-                "file_log_level": "INFO",
-                "retention_days": 30,
-                "async_logging": True,
-            },
-        }
-
-        config_defaults = defaults.get(env, defaults["development"])
-
-        return cls(
-            environment=env,
-            log_level=os.getenv("DATASET_LOG_LEVEL", str(config_defaults["log_level"])),
-            console_log_level=os.getenv("DATASET_CONSOLE_LOG_LEVEL", str(config_defaults["console_log_level"])),
-            file_log_level=os.getenv("DATASET_FILE_LOG_LEVEL", str(config_defaults["file_log_level"])),
-            enable_file_logging=os.getenv("DATASET_ENABLE_FILE_LOGGING", "true").lower() == "true",
-            log_dir=Path(os.getenv("DATASET_LOG_DIR", "logs/datasets")),
-            log_file_prefix=os.getenv("DATASET_LOG_FILE_PREFIX", "dataset_ops"),
-            max_log_file_size_mb=int(os.getenv("DATASET_MAX_LOG_FILE_SIZE_MB", "100")),
-            backup_count=int(os.getenv("DATASET_LOG_BACKUP_COUNT", "10")),
-            compression=os.getenv("DATASET_LOG_COMPRESSION", "true").lower() == "true",
-            rotation_interval=os.getenv("DATASET_LOG_ROTATION_INTERVAL", "midnight"),
-            retention_days=int(os.getenv("DATASET_LOG_RETENTION_DAYS", str(config_defaults["retention_days"]))),
-            async_logging=os.getenv("DATASET_ASYNC_LOGGING", str(config_defaults["async_logging"])).lower() == "true",
-            buffer_size=int(os.getenv("DATASET_LOG_BUFFER_SIZE", "1024")),
-            enable_metrics=os.getenv("DATASET_ENABLE_METRICS", "true").lower() == "true",
-            enable_correlation_id=os.getenv("DATASET_ENABLE_CORRELATION_ID", "true").lower() == "true",
-            enable_structured_logging=os.getenv("DATASET_ENABLE_STRUCTURED_LOGGING", "true").lower() == "true",
-            enable_performance_tracking=os.getenv("DATASET_ENABLE_PERFORMANCE_TRACKING", "true").lower() == "true",
-            enable_centralized_logging=os.getenv("DATASET_ENABLE_CENTRALIZED_LOGGING", "false").lower() == "true",
-            centralized_endpoint=os.getenv("DATASET_CENTRALIZED_ENDPOINT"),
-            centralized_api_key=os.getenv("DATASET_CENTRALIZED_API_KEY"),
-            enable_performance_monitoring=os.getenv("DATASET_ENABLE_PERFORMANCE_MONITORING", "true").lower() == "true",
-            performance_sampling_rate=float(os.getenv("DATASET_PERFORMANCE_SAMPLING_RATE", "0.1")),
-            log_sensitive_data=os.getenv("DATASET_LOG_SENSITIVE_DATA", "false").lower() == "true",
-            max_log_message_size=int(os.getenv("DATASET_MAX_LOG_MESSAGE_SIZE", "10000")),
-            enable_audit_trails=os.getenv("DATASET_ENABLE_AUDIT_TRAILS", "true").lower() == "true",
-            audit_log_retention_days=int(os.getenv("DATASET_AUDIT_LOG_RETENTION_DAYS", "90")),
-        )
-
-
-class JSONFormatter(logging.Formatter):
-    """JSON formatter for structured logging to files."""
-
-    def format(self, record) -> Any:
-        """Format log record as JSON."""
-        log_obj = {
-            "timestamp": datetime.now(timezone.utc).isoformat(),
-            "level": record.levelname,
-            "logger": record.name,
-            "message": record.getMessage(),
-            "module": record.module,
-            "function": record.funcName,
-            "line": record.lineno,
-        }
-
-        # Add exception info if present
-        if record.exc_info:
-            log_obj["exception"] = self.formatException(record.exc_info)
-
-        # Add extra fields from structured logging
-        if hasattr(record, "operation"):
-            log_obj["operation"] = record.operation
-        if hasattr(record, "dataset_id"):
-            log_obj["dataset_id"] = record.dataset_id
-        if hasattr(record, "dataset_type"):
-            log_obj["dataset_type"] = record.dataset_type
-        if hasattr(record, "user_id"):
-            log_obj["user_id"] = record.user_id
-        if hasattr(record, "correlation_id"):
-            log_obj["correlation_id"] = record.correlation_id
-        if hasattr(record, "environment"):
-            log_obj["environment"] = record.environment
-
-        # Add any other extra fields
-        for key, value in record.__dict__.items():
-            if key not in [
-                "name",
-                "msg",
-                "args",
-                "created",
-                "filename",
-                "funcName",
-                "levelname",
-                "levelno",
-                "lineno",
-                "module",
-                "exc_info",
-                "exc_text",
-                "stack_info",
-                "pathname",
-                "processName",
-                "relativeCreated",
-                "thread",
-                "threadName",
-                "getMessage",
-                "operation",
-                "dataset_id",
-                "dataset_type",
-                "user_id",
-                "correlation_id",
-                "environment",
-            ]:
-                log_obj[key] = value
-
-        return json.dumps(log_obj, default=str)
-
-
-class StructuredFormatter(logging.Formatter):
-    """Structured formatter for console output."""
-
-    def format(self, record) -> Any:
-        """ "Format log record with structured data."""
-        # Build structured suffix.
-        structured_parts = []
-
-        if hasattr(record, "correlation_id") and record.correlation_id:
-            structured_parts.append(f"correlation_id={record.correlation_id}")
-        if hasattr(record, "operation") and record.operation:
-            structured_parts.append(f"operation={record.operation}")
-        if hasattr(record, "dataset_id") and record.dataset_id:
-            structured_parts.append(f"dataset_id={record.dataset_id}")
-        if hasattr(record, "user_id") and record.user_id:
-            structured_parts.append(f"user_id={record.user_id}")
-
-        # Format base message
-        base_format = "%(asctime)s - %(name)s - %(levelname)s - %(message)s"
-
-        if structured_parts:
-            base_format += f" [{', '.join(structured_parts)}]"
-
-        self._style._fmt = base_format
-        return super().format(record)
 
 
 class DatasetLogger:
     """Enhanced logger for dataset operations with structured logging."""
 
-<<<<<<< HEAD
-    def __init__(
-        self: "DatasetLogger",
-        logger_name: str = __name__,
-        config: Optional[LogConfig] = None,
-    ) -> None:
-        """Initialize the instance."""
-        self.logger_name = logger_name
-=======
     def __init__(self: "Self", logger_name: str = __name__) -> None:
         """Initialize instance."""
->>>>>>> 27377bc4
         self.logger = logging.getLogger(logger_name)
-        self.config = config or LogConfig.from_environment()
         self.current_operation: Optional[str] = None
         self.operation_start_time: Optional[float] = None
         self.metrics = ImportMetrics()
-        self.correlation_id: Optional[str] = None
-
-        # Performance optimization caches
-        self._protected_keys_cache: Optional[set] = None
-        self._async_queue: Optional[Queue] = None
-        self._async_worker_thread: Optional[threading.Thread] = None
-
-        self._setup_logging()
-
-        # Setup async logging if enabled
-        if self.config.async_logging:
-            self._setup_async_logging()
-
-    def _setup_logging(self: "DatasetLogger") -> None:
-        """Setup logging handlers based on configuration."""
-        # Set base logger level.
-        self.logger.setLevel(getattr(logging, self.config.log_level))
-        self.logger.handlers = []  # Clear existing handlers
-
-        # Console handler
-        console_handler = logging.StreamHandler()
-        console_handler.setLevel(getattr(logging, self.config.console_log_level))
-
-        if self.config.enable_structured_logging:
-            console_handler.setFormatter(StructuredFormatter())
-        else:
-            console_handler.setFormatter(logging.Formatter("%(asctime)s - %(name)s - %(levelname)s - %(message)s"))
-        self.logger.addHandler(console_handler)
-
-        # File handler with rotation
-        if self.config.enable_file_logging:
-            self._setup_file_handler()
-
-        # Centralized logging handler
-        if self.config.enable_centralized_logging:
-            self._setup_centralized_handler()
-
-    def _setup_file_handler(self: "DatasetLogger") -> None:
-        """Setup file handler with rotation and compression."""
-        # Create log directory.
-        self.config.log_dir.mkdir(parents=True, exist_ok=True)
-
-        # Create log file path
-        timestamp = datetime.now().strftime("%Y%m%d")
-        log_file = self.config.log_dir / f"{self.config.log_file_prefix}_{timestamp}.log"
-
-        # Rotating file handler
-        file_handler: Union[
-            logging.handlers.TimedRotatingFileHandler,
-            logging.handlers.RotatingFileHandler,
-        ]
-        if self.config.rotation_interval == "midnight":
-            file_handler = logging.handlers.TimedRotatingFileHandler(
-                log_file,
-                when="midnight",
-                interval=1,
-                backupCount=self.config.backup_count,
-                encoding="utf-8",
-            )
-        else:
-            # Size-based rotation
-            max_bytes = self.config.max_log_file_size_mb * 1024 * 1024
-            file_handler = logging.handlers.RotatingFileHandler(
-                log_file,
-                maxBytes=max_bytes,
-                backupCount=self.config.backup_count,
-                encoding="utf-8",
-            )
-
-        file_handler.setLevel(getattr(logging, self.config.file_log_level))
-
-        # Set formatter
-        if self.config.enable_structured_logging:
-            file_handler.setFormatter(JSONFormatter())
-        else:
-            file_handler.setFormatter(logging.Formatter("%(asctime)s - %(name)s - %(levelname)s - %(message)s"))
-
-        # Add compression if enabled
-        if self.config.compression:
-            file_handler.rotator = self._compress_log
-
-        self.logger.addHandler(file_handler)
-
-        # Clean up old logs
-        self._cleanup_old_logs()
-
-    def _setup_async_logging(self: "DatasetLogger") -> None:
-        """Setup asynchronous logging for better performance."""
-        try:
-            self._async_queue = Queue(maxsize=self.config.buffer_size)
-            self._async_worker_thread = threading.Thread(
-                target=self._async_worker,
-                daemon=True,
-                name=f"DatasetLogger-{self.logger_name}",
-            )
-            self._async_worker_thread.start()
-            logger.debug("Async logging worker started")
-        except Exception as e:
-            logger.warning(f"Failed to setup async logging: {e}")
-            self._async_queue = None
-            self._async_worker_thread = None
-
-    def _async_worker(self: "DatasetLogger") -> None:
-        """Background worker for async logging."""
-        while True:
-            try:
-                # Get log entry from queue with timeout
-                if self._async_queue is not None:
-                    level, message, extra = self._async_queue.get(timeout=1.0)
-
-                    # Process the log entry
-                    self.logger.log(level, message, extra=extra)
-
-                    # Mark task as done
-                    self._async_queue.task_done()
-                else:
-                    break
-
-            except Exception:
-                # Exit on any error or timeout
-                break
-
-    def _setup_centralized_handler(self: "DatasetLogger") -> None:
-        """Setup centralized logging handler for external log aggregation."""
-        if not self.config.centralized_endpoint or not requests:
-            logger.warning("Centralized logging disabled: missing endpoint or requests library")
-            return
-
-        try:
-            centralized_handler = CentralizedHandler(
-                endpoint=self.config.centralized_endpoint,
-                api_key=self.config.centralized_api_key,
-                buffer_size=self.config.buffer_size,
-            )
-            centralized_handler.setLevel(getattr(logging, self.config.file_log_level))
-            centralized_handler.setFormatter(JSONFormatter())
-            self.logger.addHandler(centralized_handler)
-            logger.info("Centralized logging handler configured")
-        except Exception as e:
-            logger.warning(f"Failed to setup centralized logging: {e}")
-
-    def _compress_log(self: "DatasetLogger", source: str, dest: str) -> None:
-        """Compress rotated log files."""
-        with open(source, "rb") as f_in:
-            with gzip.open(f"{dest}.gz", "wb") as f_out:
-                shutil.copyfileobj(f_in, f_out)
-        os.remove(source)
-
-    def _cleanup_old_logs(self: "DatasetLogger") -> None:
-        """Remove logs older than retention period."""
-        if self.config.retention_days <= 0:
-            return
-
-        cutoff_date = datetime.now() - timedelta(days=self.config.retention_days)
-
-        # Look for any log files that match the pattern
-        patterns = [
-            f"{self.config.log_file_prefix}*.log",
-            f"{self.config.log_file_prefix}*.log.gz",
-            f"*{self.config.log_file_prefix}*.log",
-            f"*{self.config.log_file_prefix}*.log.gz",
-        ]
-
-        for pattern in patterns:
-            for log_file in self.config.log_dir.glob(pattern):
-                try:
-                    if log_file.stat().st_mtime < cutoff_date.timestamp():
-                        log_file.unlink()
-                        logger.debug(f"Removed old log file: {log_file}")
-                except Exception as e:
-                    logger.warning(f"Failed to remove old log file {log_file}: {e}")
 
     def _log_structured(
-<<<<<<< HEAD
-        self: "DatasetLogger",
-=======
-        self: "Self",
->>>>>>> 27377bc4
+        self: "Self",
         level: int,
         message: str,
         operation: Optional[str] = None,
@@ -594,126 +102,24 @@
         user_id: Optional[str] = None,
         **kwargs: object,
     ) -> None:
-<<<<<<< HEAD
-        """Log with structured data - optimized for performance."""
-        # Early exit for disabled log levels to avoid overhead
-        if not self.logger.isEnabledFor(level):
-            return
-
-        # Truncate message if too long to prevent memory issues
-        if len(message) > self.config.max_log_message_size:
-            message = message[: self.config.max_log_message_size] + "... [TRUNCATED]"
-
-        # Filter sensitive data if disabled
-        if not self.config.log_sensitive_data:
-            # Remove potentially sensitive fields
-            filtered_kwargs = {}
-            sensitive_keys = {"password", "token", "key", "secret", "credential"}
-            for k, v in kwargs.items():
-                if any(sensitive in k.lower() for sensitive in sensitive_keys):
-                    filtered_kwargs[k] = "[REDACTED]"
-                else:
-                    filtered_kwargs[k] = v
-            kwargs = filtered_kwargs
-
-        # Build structured data efficiently
-=======
         """Log with structured data."""
->>>>>>> 27377bc4
         structured_data = {
             "timestamp": datetime.now(timezone.utc).isoformat(),
-            "log_message": message,
+            "message": message,
             "operation": operation or self.current_operation,
             "dataset_id": dataset_id,
             "dataset_type": dataset_type,
-            "user_id": user_id or self.metrics.user_id,
-            "session_id": self.metrics.session_id,
-            "correlation_id": self.correlation_id or self.metrics.correlation_id,
-            "environment": self.config.environment,
+            "user_id": user_id,
+            **kwargs,
         }
 
-        # Add kwargs efficiently
-        structured_data.update(kwargs)
-
-        # Add performance metrics if enabled (with minimal overhead)
-        if self.config.enable_performance_tracking and self.operation_start_time:
-            structured_data["operation_elapsed_seconds"] = str(time.time() - self.operation_start_time)
-
-        # Filter out None values efficiently
+        # Filter out None values
         structured_data = {k: v for k, v in structured_data.items() if v is not None}
 
-        # Log based on configuration with optimized path
-        if self.config.enable_structured_logging:
-            # Use pre-computed set for better performance
-            if not hasattr(self, "_protected_keys_cache") or self._protected_keys_cache is None:
-                self._protected_keys_cache = {
-                    "message",
-                    "asctime",
-                    "msg",
-                    "args",
-                    "created",
-                    "filename",
-                    "funcName",
-                    "levelname",
-                    "levelno",
-                    "lineno",
-                    "module",
-                    "pathname",
-                    "process",
-                    "processName",
-                    "thread",
-                    "threadName",
-                }
-
-<<<<<<< HEAD
-            safe_data = {k: v for k, v in structured_data.items() if k not in self._protected_keys_cache}
-
-            # Use async logging if enabled and queue isn't full
-            if self.config.async_logging and hasattr(self, "_async_queue") and self._async_queue is not None:
-                try:
-                    self._async_queue.put_nowait((level, message, safe_data))
-                except Exception:
-                    # Fall back to synchronous logging
-                    self.logger.log(level, message, extra=safe_data)
-            else:
-                self.logger.log(level, message, extra=safe_data)
-        else:
-            # Optimize JSON serialization for non-structured logging
-            try:
-                log_message = f"{message} | {json.dumps(structured_data, default=str, separators=(',', ':'))}"
-            except (TypeError, ValueError):
-                # Fallback for serialization issues
-                log_message = f"{message} | {str(structured_data)}"
-            self.logger.log(level, log_message)
-
-    def info(self: "DatasetLogger", message: str, **kwargs) -> None:
-        """Log info message with structured data."""
-        # Early exit if info logging is disabled to avoid overhead.
-        if not self.logger.isEnabledFor(logging.INFO):
-            return
-        self._log_structured(logging.INFO, message, **kwargs)
-
-    def warning(self: "DatasetLogger", message: str, **kwargs) -> None:
-        """Log warning message with structured data."""
-        # Early exit if warning logging is disabled to avoid overhead.
-        if not self.logger.isEnabledFor(logging.WARNING):
-            return
-        self._log_structured(logging.WARNING, message, **kwargs)
-
-    def error(self: "DatasetLogger", message: str, **kwargs) -> None:
-        """Log error message with structured data."""
-        # Early exit if error logging is disabled to avoid overhead.
-        if not self.logger.isEnabledFor(logging.ERROR):
-            return
-        self._log_structured(logging.ERROR, message, **kwargs)
-
-    def debug(self: "DatasetLogger", message: str, **kwargs) -> None:
-        """Log debug message with structured data."""
-        # Early exit if debug logging is disabled to avoid overhead.
-        if not self.logger.isEnabledFor(logging.DEBUG):
-            return
-        self._log_structured(logging.DEBUG, message, **kwargs)
-=======
+        # Create log message with structured data
+        log_message = f"{message} | {json.dumps(structured_data, default=str)}"
+        self.logger.log(level, log_message)
+
     def info(self: "Self", message: str, **kwargs: object) -> None:
         """Log info message with structured data."""
         # Extract expected parameters from kwargs
@@ -765,49 +171,19 @@
             user_id=cast(Optional[str], kwargs.get("user_id")),
             **{k: v for k, v in kwargs.items() if k not in ["operation", "dataset_id", "dataset_type", "user_id"]},
         )
->>>>>>> 27377bc4
-
-    def set_correlation_id(self: "DatasetLogger", correlation_id: Optional[str] = None) -> str:
-        """Set or generate correlation ID for tracking related operations."""
-        if correlation_id:
-            self.correlation_id = correlation_id
-        else:
-            self.correlation_id = str(uuid.uuid4())
-        self.metrics.correlation_id = self.correlation_id
-        return self.correlation_id
-
-    def set_user_context(self: "DatasetLogger", user_id: str, session_id: Optional[str] = None) -> None:
-        """Set user context for all subsequent logs."""
-        self.metrics.user_id = user_id
-        self.metrics.session_id = session_id or str(uuid.uuid4())
 
     @contextmanager
     def operation_context(
-<<<<<<< HEAD
-        self: "DatasetLogger",
-=======
-        self: "Self",
->>>>>>> 27377bc4
+        self: "Self",
         operation: str,
         dataset_id: Optional[str] = None,
         dataset_type: Optional[str] = None,
         user_id: Optional[str] = None,
-<<<<<<< HEAD
-        correlation_id: Optional[str] = None,
-    ) -> Any:
-=======
     ) -> Generator["Self", None, None]:
->>>>>>> 27377bc4
         """Context manager for tracking operations."""
         previous_operation = self.current_operation
-        previous_correlation_id = self.correlation_id
-
         self.current_operation = operation
         self.operation_start_time = time.time()
-
-        # Set correlation ID if provided or generate new one
-        if correlation_id or not self.correlation_id:
-            self.set_correlation_id(correlation_id)
 
         self.info(
             f"Starting operation: {operation}",
@@ -843,25 +219,14 @@
                 operation_time_seconds=operation_time,
             )
             self.current_operation = previous_operation
-            if correlation_id:  # Only reset if we changed it
-                self.correlation_id = previous_correlation_id
 
     def log_chunk_progress(
-<<<<<<< HEAD
-        self: "DatasetLogger",
-=======
-        self: "Self",
->>>>>>> 27377bc4
+        self: "Self",
         chunk_index: int,
         total_chunks: int,
         chunk_size: int,
         success: bool = True,
-<<<<<<< HEAD
-        processing_time: Optional[float] = None,
-        **kwargs,
-=======
         **kwargs: object,
->>>>>>> 27377bc4
     ) -> None:
         """Log chunk processing progress."""
         progress_percent = (chunk_index + 1) / total_chunks * 100
@@ -873,31 +238,16 @@
             chunk_size=chunk_size,
             progress_percent=progress_percent,
             success=success,
-            processing_time_seconds=processing_time,
             **kwargs,
         )
 
         # Update metrics
-        self.metrics.total_chunks = max(self.metrics.total_chunks, total_chunks)
         if success:
             self.metrics.successful_chunks += 1
         else:
             self.metrics.failed_chunks += 1
 
-<<<<<<< HEAD
-        if processing_time:
-            self.metrics.chunk_processing_times.append(processing_time)
-
-        # Update average chunk size
-        if self.metrics.successful_chunks > 0:
-            self.metrics.avg_chunk_size = (
-                self.metrics.avg_chunk_size * (self.metrics.successful_chunks - 1) + chunk_size
-            ) / self.metrics.successful_chunks
-
-    def log_memory_usage(self: "DatasetLogger", memory_mb: float, operation: str = "unknown") -> None:
-=======
     def log_memory_usage(self: "Self", memory_mb: float, operation: str = "unknown") -> None:
->>>>>>> 27377bc4
         """Log current memory usage."""
         self.debug(
             f"Memory usage: {memory_mb:.2f} MB",
@@ -906,25 +256,9 @@
         )
 
         # Update metrics
-        self.metrics.memory_samples.append(memory_mb)
         if memory_mb > self.metrics.peak_memory_mb:
             self.metrics.peak_memory_mb = memory_mb
 
-<<<<<<< HEAD
-        # Calculate running average
-        if self.metrics.memory_samples:
-            self.metrics.avg_memory_mb = sum(self.metrics.memory_samples) / len(self.metrics.memory_samples)
-
-    def log_retry_attempt(
-        self: "DatasetLogger",
-        attempt: int,
-        max_attempts: int,
-        error: Optional[Exception] = None,
-        **kwargs,
-    ) -> None:
-        """Log retry attempts."""
-        error_msg = str(error) if error else "Unknown error"
-=======
     def log_retry_attempt(
         self: "Self",
         attempt: int,
@@ -933,12 +267,11 @@
         **kwargs: object,
     ) -> None:
         """Log retry attempts."""
->>>>>>> 27377bc4
         self.warning(
-            f"Retry attempt {attempt}/{max_attempts}: {error_msg}",
+            f"Retry attempt {attempt}/{max_attempts}",
             retry_attempt=attempt,
             max_attempts=max_attempts,
-            error=error_msg,
+            error=str(error) if error else None,
             error_type=type(error).__name__ if error else None,
             **kwargs,
         )
@@ -947,23 +280,13 @@
         self.metrics.total_retries += 1
         if attempt > self.metrics.max_retries_per_operation:
             self.metrics.max_retries_per_operation = attempt
-        if error:
-            self.metrics.retry_reasons.append(f"{type(error).__name__}: {str(error)[:100]}")
 
     def log_pyrit_storage(
-<<<<<<< HEAD
-        self: "DatasetLogger",
-        prompts_stored: int,
-        storage_time_seconds: float,
-        storage_size_mb: float,
-        **kwargs: Any,
-=======
         self: "Self",
         prompts_stored: int,
         storage_time_seconds: float,
         storage_size_mb: float,
         **kwargs: object,
->>>>>>> 27377bc4
     ) -> None:
         """Log PyRIT memory storage operations."""
         self.info(
@@ -978,109 +301,11 @@
         self.metrics.pyrit_storage_time_seconds += storage_time_seconds
         self.metrics.pyrit_storage_size_mb += storage_size_mb
 
-<<<<<<< HEAD
-    def log_security_event(
-        self: "DatasetLogger",
-        event_type: str,
-        severity: str = "medium",
-        details: Optional[Dict[str, Any]] = None,
-        **kwargs: Any,
-    ) -> None:
-        """Log security-related events during dataset operations."""
-        security_data = {
-            "event_type": event_type,
-            "severity": severity,
-            "security_category": "dataset_operation",
-            "details": details or {},
-            **kwargs,
-        }
-
-        if severity in ["high", "critical"]:
-            self.error(f"Security event: {event_type}", **security_data)
-        elif severity == "medium":
-            self.warning(f"Security event: {event_type}", **security_data)
-        else:
-            self.info(f"Security event: {event_type}", **security_data)
-
-    def log_compliance_check(
-        self: "DatasetLogger",
-        check_type: str,
-        result: str,
-        details: Optional[Dict[str, Any]] = None,
-        **kwargs: Any,
-    ) -> None:
-        """Log compliance checking activities."""
-        compliance_data = {
-            "check_type": check_type,
-            "result": result,
-            "compliance_category": "dataset_governance",
-            "details": details or {},
-            **kwargs,
-        }
-
-        if result in ["failed", "violation"]:
-            self.error(f"Compliance check failed: {check_type}", **compliance_data)
-        elif result == "warning":
-            self.warning(f"Compliance check warning: {check_type}", **compliance_data)
-        else:
-            self.info(f"Compliance check passed: {check_type}", **compliance_data)
-
-    def log_performance_metric(
-        self: "DatasetLogger",
-        metric_name: str,
-        metric_value: float,
-        metric_unit: str = "seconds",
-        threshold: Optional[float] = None,
-        **kwargs: Any,
-    ) -> None:
-        """Log performance metrics with threshold checking."""
-        # Early exit if performance monitoring is disabled
-        if not self.config.enable_performance_monitoring:
-            return
-
-        # Use efficient sampling with minimal overhead
-        import random
-
-        if random.random() > self.config.performance_sampling_rate:
-            return
-
-        performance_data = {
-            "metric_name": metric_name,
-            "metric_value": metric_value,
-            "metric_unit": metric_unit,
-            "threshold": threshold,
-            "performance_category": "dataset_metrics",
-            **kwargs,
-        }
-
-        # Check threshold violations
-        if threshold is not None and metric_value > threshold:
-            self.warning(
-                f"Performance threshold exceeded: {metric_name}={metric_value}{metric_unit} > {threshold}{metric_unit}",
-                **performance_data,
-            )
-        else:
-            self.debug(
-                f"Performance metric: {metric_name}={metric_value}{metric_unit}",
-                **performance_data,
-            )
-
-    def log_import_summary(
-        self: "DatasetLogger",
-        dataset_id: str,
-        dataset_type: str,
-        success: bool = True,
-        **kwargs,
-    ) -> None:
-        """Log comprehensive import summary."""
-        # Calculate final metrics.
-=======
     def log_import_summary(
         self: "Self", dataset_id: str, dataset_type: str, success: bool = True, **kwargs: object
     ) -> None:
         """Log comprehensive import summary."""
         # Calculate final metrics
->>>>>>> 27377bc4
         rates = self.metrics.calculate_rates()
 
         summary_data = {
@@ -1097,51 +322,12 @@
         else:
             self.error(f"Dataset import failed: {dataset_id}", **summary_data)
 
-<<<<<<< HEAD
-    def log_conversion_details(
-        self: "DatasetLogger",
-        dataset_type: str,
-        conversion_strategy: str,
-        input_format: str,
-        output_format: str,
-        **kwargs,
-    ) -> None:
-        """Log dataset conversion details."""
-        self.info(
-            f"Dataset conversion: {dataset_type} using {conversion_strategy}",
-            dataset_type=dataset_type,
-            conversion_strategy=conversion_strategy,
-            input_format=input_format,
-            output_format=output_format,
-            **kwargs,
-        )
-
-        # Update metrics
-        self.metrics.dataset_type = dataset_type
-        self.metrics.conversion_strategy = conversion_strategy
-
-    def reset_metrics(self: "DatasetLogger") -> None:
-        """Reset metrics for a new operation."""
-        # Preserve user context.
-        user_id = self.metrics.user_id
-        session_id = self.metrics.session_id
-
-        self.metrics = ImportMetrics()
-        self.metrics.start_time = datetime.now(timezone.utc)
-
-        # Restore user context
-        self.metrics.user_id = user_id
-        self.metrics.session_id = session_id
-
-    def finalize_metrics(self: "DatasetLogger") -> ImportMetrics:
-=======
     def reset_metrics(self: "Self") -> None:
         """Reset metrics for a new operation."""
         self.metrics = ImportMetrics()
         self.metrics.start_time = datetime.now(timezone.utc)
 
     def finalize_metrics(self: "Self") -> ImportMetrics:
->>>>>>> 27377bc4
         """Finalize metrics and return copy."""
         self.metrics.end_time = datetime.now(timezone.utc)
 
@@ -1150,75 +336,9 @@
 
         return self.metrics
 
-    def close(self: "DatasetLogger") -> None:
-        """Close the logger and cleanup resources."""
-        # Stop async worker if running
-        if self._async_worker_thread and self._async_worker_thread.is_alive():
-            if self._async_queue:
-                # Wait for pending log entries to be processed
-                self._async_queue.join()
-
-        # Close all handlers
-        for handler in self.logger.handlers:
-            if hasattr(handler, "close"):
-                handler.close()
-
-    def get_current_system_metrics(self: "DatasetLogger") -> Dict[str, Any]:
-        """Get current system performance metrics."""
-        metrics = {
-            "timestamp": datetime.now(timezone.utc).isoformat(),
-            "process_id": os.getpid(),
-            "thread_count": threading.active_count(),
-        }
-
-        if psutil:
-            try:
-                process = psutil.Process()
-                metrics.update(
-                    {
-                        "cpu_percent": process.cpu_percent(),
-                        "memory_percent": process.memory_percent(),
-                        "memory_rss_mb": process.memory_info().rss / 1024 / 1024,
-                        "memory_vms_mb": process.memory_info().vms / 1024 / 1024,
-                        "open_files": len(process.open_files()),
-                        "connections": len(process.connections()),
-                    }
-                )
-
-                # System-wide metrics
-                metrics.update(
-                    {
-                        "system_cpu_percent": psutil.cpu_percent(),
-                        "system_memory_percent": psutil.virtual_memory().percent,
-                        "system_disk_usage_percent": (
-                            psutil.disk_usage("/").percent
-                            if sys.platform != "win32"
-                            else psutil.disk_usage("C:\\").percent
-                        ),
-                    }
-                )
-            except Exception as e:
-                logger.debug(f"Failed to collect system metrics: {e}")
-
-        return metrics
-
 
 # Global logger instance
 dataset_logger = DatasetLogger("violentutf.datasets")
-
-# Global audit logger instance (initialized after class definition)
-_dataset_audit_logger_instance = None
-
-
-def get_dataset_audit_logger() -> "DatasetAuditLogger":
-    """Get audit logger instance with lazy initialization."""
-    global _dataset_audit_logger_instance
-    if _dataset_audit_logger_instance is None:
-        _dataset_audit_logger_instance = DatasetAuditLogger(dataset_logger)
-    return _dataset_audit_logger_instance
-
-
-# Initialized at end of file after all classes are defined
 
 
 # Convenience functions for common logging patterns
@@ -1227,11 +347,7 @@
     dataset_id: str,
     dataset_type: str,
     user_id: Optional[str] = None,
-<<<<<<< HEAD
-    **kwargs: Any,
-=======
     **kwargs: object,
->>>>>>> 27377bc4
 ) -> None:
     """Log the start of a dataset operation."""
     dataset_logger.info(
@@ -1244,11 +360,7 @@
     )
 
 
-<<<<<<< HEAD
-def log_dataset_operation_error(operation: str, dataset_id: str, error: Exception, **kwargs) -> None:
-=======
 def log_dataset_operation_error(operation: str, dataset_id: str, error: Exception, **kwargs: object) -> None:
->>>>>>> 27377bc4
     """Log a dataset operation error."""
     dataset_logger.error(
         f"Error in {operation}: {str(error)}",
@@ -1260,655 +372,6 @@
     )
 
 
-<<<<<<< HEAD
-def log_dataset_operation_success(operation: str, dataset_id: str, **kwargs) -> None:
-    """Log successful completion of a dataset operation."""
-    dataset_logger.info(
-        f"Successfully completed {operation}",
-        operation=operation,
-        dataset_id=dataset_id,
-        **kwargs,
-    )
-
-
-# Log analysis utilities
-class LogAnalyzer:
-    """Utilities for analyzing dataset operation logs."""
-
-    def __init__(self: "LogAnalyzer", log_dir: Path = Path("logs/datasets")) -> None:
-        """Initialize the instance."""
-        self.log_dir = log_dir
-
-    def read_logs(
-        self: "LogAnalyzer",
-        start_time: Optional[datetime] = None,
-        end_time: Optional[datetime] = None,
-        operation: Optional[str] = None,
-        dataset_id: Optional[str] = None,
-        user_id: Optional[str] = None,
-        correlation_id: Optional[str] = None,
-    ) -> List[Dict[str, Any]]:
-        """Read and filter log entries with optimized performance."""
-        logs = []
-
-        # Find log files in the directory (cache for repeated calls)
-        if not hasattr(self, "_log_files_cache") or time.time() - getattr(self, "_cache_time", 0) > 60:
-            self._log_files_cache = list(self.log_dir.glob("*.log")) + list(self.log_dir.glob("*.log.gz"))
-            self._cache_time = time.time()
-
-        log_files = self._log_files_cache
-
-        for log_file in log_files:
-            try:
-                if log_file.suffix == ".gz":
-                    with gzip.open(log_file, "rt", encoding="utf-8") as f:
-                        lines = f.readlines()
-                else:
-                    with open(log_file, "r", encoding="utf-8") as f:
-                        lines = f.readlines()
-
-                for line in lines:
-                    line = line.strip()
-                    if not line:
-                        continue
-
-                    try:
-                        # Try to parse as JSON
-                        log_entry = json.loads(line)
-
-                        # Apply filters efficiently
-                        if start_time:
-                            try:
-                                log_time = datetime.fromisoformat(log_entry["timestamp"])
-                                if log_time < start_time:
-                                    continue
-                            except (KeyError, ValueError):
-                                continue
-
-                        if end_time:
-                            try:
-                                log_time = datetime.fromisoformat(log_entry["timestamp"])
-                                if log_time > end_time:
-                                    continue
-                            except (KeyError, ValueError):
-                                continue
-
-                        if operation and log_entry.get("operation") != operation:
-                            continue
-                        if dataset_id and log_entry.get("dataset_id") != dataset_id:
-                            continue
-                        if user_id and log_entry.get("user_id") != user_id:
-                            continue
-                        if correlation_id and log_entry.get("correlation_id") != correlation_id:
-                            continue
-
-                        logs.append(log_entry)
-                    except json.JSONDecodeError:
-                        # Skip non-JSON lines
-                        continue
-            except Exception as e:
-                logger.warning(f"Error reading log file {log_file}: {e}")
-                continue
-
-        return logs
-
-    def analyze_performance(self: "LogAnalyzer", logs: List[Dict[str, Any]]) -> Dict[str, Any]:
-        """Analyze performance metrics from logs."""
-        if not logs:
-            return {}
-
-        performance_metrics: Dict[str, Any] = {
-            "total_operations": 0,
-            "successful_operations": 0,
-            "failed_operations": 0,
-            "avg_processing_time": 0.0,
-            "max_processing_time": 0.0,
-            "min_processing_time": float("inf"),
-            "total_prompts_processed": 0,
-            "avg_prompts_per_second": 0.0,
-            "memory_usage": {
-                "peak": 0.0,
-                "average": 0.0,
-            },
-            "retry_statistics": {
-                "total_retries": 0,
-                "operations_with_retries": 0,
-            },
-        }
-
-        processing_times = []
-        memory_samples = []
-        prompts_processed = []
-
-        for log in logs:
-            if log.get("message", "").startswith("Completed operation"):
-                performance_metrics["total_operations"] += 1
-
-                if "operation_time_seconds" in log:
-                    time_seconds = log["operation_time_seconds"]
-                    processing_times.append(time_seconds)
-                    performance_metrics["max_processing_time"] = max(
-                        performance_metrics["max_processing_time"], time_seconds
-                    )
-                    performance_metrics["min_processing_time"] = min(
-                        performance_metrics["min_processing_time"], time_seconds
-                    )
-
-            if log.get("level") == "ERROR":
-                performance_metrics["failed_operations"] += 1
-
-            if "memory_mb" in log:
-                memory_samples.append(log["memory_mb"])
-
-            if "prompts_stored" in log:
-                prompts_processed.append(log["prompts_stored"])
-
-            if "retry_attempt" in log:
-                performance_metrics["retry_statistics"]["total_retries"] += 1
-
-        # Calculate averages efficiently
-        if processing_times:
-            performance_metrics["avg_processing_time"] = sum(processing_times) / len(processing_times)
-            performance_metrics["total_processing_time"] = sum(processing_times)
-
-        if memory_samples:
-            performance_metrics["memory_usage"]["average"] = sum(memory_samples) / len(memory_samples)
-            performance_metrics["memory_usage"]["peak"] = max(memory_samples)
-            performance_metrics["memory_usage"]["samples"] = len(memory_samples)
-
-        if prompts_processed:
-            performance_metrics["total_prompts_processed"] = sum(prompts_processed)
-            if processing_times:
-                total_time = sum(processing_times)
-                performance_metrics["avg_prompts_per_second"] = (
-                    sum(prompts_processed) / total_time if total_time > 0 else 0
-                )
-                performance_metrics["processing_efficiency"] = (
-                    sum(prompts_processed) / len(processing_times) if processing_times else 0
-                )
-
-        performance_metrics["successful_operations"] = (
-            performance_metrics["total_operations"] - performance_metrics["failed_operations"]
-        )
-
-        return performance_metrics
-
-    def find_errors(self: "LogAnalyzer", logs: Optional[List[Dict[str, Any]]] = None) -> List[Dict[str, Any]]:
-        """Find all error entries in logs."""
-        if logs is None:
-            logs = self.read_logs()
-
-        return [log for log in logs if log.get("level") in ["ERROR", "CRITICAL"]]
-
-    def get_operation_trace(self: "LogAnalyzer", correlation_id: str) -> List[Dict[str, Any]]:
-        """Get complete trace of an operation by correlation ID."""
-        logs = self.read_logs(correlation_id=correlation_id)
-        return sorted(logs, key=lambda x: x.get("timestamp", ""))
-
-    def generate_summary_report(
-        self: "LogAnalyzer",
-        start_time: Optional[datetime] = None,
-        end_time: Optional[datetime] = None,
-    ) -> Dict[str, Any]:
-        """Generate a comprehensive summary report."""
-        logs = self.read_logs(start_time=start_time, end_time=end_time)
-
-        performance = self.analyze_performance(logs)
-        errors = self.find_errors(logs)
-
-        # Group operations by type
-        operations_by_type: Dict[str, int] = {}
-        for log in logs:
-            if op := log.get("operation"):
-                operations_by_type[op] = operations_by_type.get(op, 0) + 1
-
-        # Group by dataset type
-        datasets_processed: Dict[str, int] = {}
-        for log in logs:
-            if dt := log.get("dataset_type"):
-                datasets_processed[dt] = datasets_processed.get(dt, 0) + 1
-
-        return {
-            "summary": {
-                "total_log_entries": len(logs),
-                "time_range": {
-                    "start": start_time.isoformat() if start_time else None,
-                    "end": end_time.isoformat() if end_time else None,
-                },
-            },
-            "performance": performance,
-            "errors": {
-                "total_errors": len(errors),
-                "error_rate": len(errors) / len(logs) if logs else 0,
-                "recent_errors": errors[-10:],  # Last 10 errors
-            },
-            "operations": operations_by_type,
-            "datasets": datasets_processed,
-        }
-
-
-class CentralizedHandler(logging.Handler):
-    """Custom handler for sending logs to centralized logging systems."""
-
-    def __init__(
-        self: "CentralizedHandler",
-        endpoint: str,
-        api_key: Optional[str] = None,
-        buffer_size: int = 100,
-    ) -> None:
-        """Initialize the centralized handler."""
-        super().__init__()
-        self.endpoint = endpoint
-        self.api_key = api_key
-        self.buffer_size = buffer_size
-        self.log_buffer: Queue = Queue(maxsize=buffer_size * 2)
-        self.shutdown_event = threading.Event()
-        self.worker_thread = threading.Thread(target=self._worker, daemon=True)
-        self.worker_thread.start()
-
-    def emit(self: "CentralizedHandler", record: logging.LogRecord) -> None:
-        """Emit a log record to the centralized system."""
-        try:
-            log_entry = {
-                "timestamp": datetime.now(timezone.utc).isoformat(),
-                "level": record.levelname,
-                "logger": record.name,
-                "message": record.getMessage(),
-                "module": record.module,
-                "function": record.funcName,
-                "line": record.lineno,
-            }
-
-            # Add exception info if present
-            if record.exc_info:
-                log_entry["exception"] = self.format(record)
-
-            # Add extra fields
-            for key, value in record.__dict__.items():
-                if key not in [
-                    "name",
-                    "msg",
-                    "args",
-                    "created",
-                    "filename",
-                    "funcName",
-                    "levelname",
-                    "levelno",
-                    "lineno",
-                    "module",
-                    "exc_info",
-                    "exc_text",
-                    "stack_info",
-                    "pathname",
-                    "processName",
-                    "relativeCreated",
-                    "thread",
-                    "threadName",
-                    "getMessage",
-                ]:
-                    log_entry[key] = value
-
-            # Add to buffer (non-blocking)
-            if not self.log_buffer.full():
-                self.log_buffer.put_nowait(log_entry)
-            else:
-                # Drop oldest entry if buffer is full
-                try:
-                    self.log_buffer.get_nowait()
-                    self.log_buffer.put_nowait(log_entry)
-                except Exception:
-                    pass  # Skip if unable to manage buffer
-
-        except Exception as e:
-            # Silently ignore logging errors to prevent infinite loops
-            # In debug mode, could log to stderr but risk recursion
-            try:
-                import sys
-
-                if hasattr(sys, "_getframe") and sys.stderr:
-                    print(f"CentralizedHandler emit error: {e}", file=sys.stderr)
-            except Exception:
-                # Even stderr logging failed, truly silent
-                pass
-
-    def _worker(self: "CentralizedHandler") -> None:
-        """Background worker to send logs to centralized system."""
-        batch = []
-
-        while not self.shutdown_event.is_set():
-            try:
-                # Collect logs in batches
-                try:
-                    log_entry = self.log_buffer.get(timeout=1.0)
-                    batch.append(log_entry)
-
-                    # Send batch when it reaches buffer_size or timeout
-                    if len(batch) >= self.buffer_size:
-                        self._send_batch(batch)
-                        batch = []
-
-                except Exception:
-                    # Timeout or queue empty, send whatever we have
-                    if batch:
-                        self._send_batch(batch)
-                        batch = []
-
-            except Exception:
-                # Continue on any error
-                continue
-
-        # Send remaining logs on shutdown
-        if batch:
-            self._send_batch(batch)
-
-    def _send_batch(self: "CentralizedHandler", batch: List[Dict[str, Any]]) -> None:
-        """Send a batch of logs to the centralized system."""
-        if not requests or not batch:
-            return
-
-        try:
-            headers = {"Content-Type": "application/json"}
-            if self.api_key:
-                headers["Authorization"] = f"Bearer {self.api_key}"
-
-            payload = {
-                "logs": batch,
-                "source": "violentutf-dataset-logging",
-                "timestamp": datetime.now(timezone.utc).isoformat(),
-            }
-
-            response = requests.post(
-                self.endpoint,
-                json=payload,
-                headers=headers,
-                timeout=10,  # 10 second timeout
-            )
-
-            if response.status_code != 200:
-                logger.debug(f"Centralized logging failed: {response.status_code}")
-
-        except Exception as e:
-            logger.debug(f"Failed to send logs to centralized system: {e}")
-
-    def close(self: "CentralizedHandler") -> None:
-        """Close the handler and cleanup."""
-        self.shutdown_event.set()
-        if self.worker_thread.is_alive():
-            self.worker_thread.join(timeout=5.0)
-        super().close()
-
-
-class DatasetAuditLogger:
-    """Specialized logger for audit trail requirements."""
-
-    def __init__(self: "DatasetAuditLogger", base_logger: DatasetLogger) -> None:
-        """Initialize with a base dataset logger."""
-        self.base_logger = base_logger
-        self.audit_events: List[Dict[str, Any]] = []
-
-    def log_user_action(
-        self: "DatasetAuditLogger",
-        action: str,
-        resource: str,
-        user_id: str,
-        ip_address: Optional[str] = None,
-        user_agent: Optional[str] = None,
-        result: str = "success",
-        **kwargs: Any,
-    ) -> None:
-        """Log user actions for audit trail."""
-        audit_event = {
-            "event_type": "user_action",
-            "action": action,
-            "resource": resource,
-            "user_id": user_id,
-            "ip_address": ip_address,
-            "user_agent": user_agent,
-            "result": result,
-            "timestamp": datetime.now(timezone.utc).isoformat(),
-            "correlation_id": self.base_logger.correlation_id,
-            **kwargs,
-        }
-
-        self.audit_events.append(audit_event)
-
-        # Log to base logger
-        self.base_logger.info(
-            f"User action: {action} on {resource} by {user_id} - {result}",
-            **audit_event,
-        )
-
-    def log_data_access(
-        self: "DatasetAuditLogger",
-        dataset_id: str,
-        access_type: str,
-        user_id: str,
-        data_classification: str = "unknown",
-        record_count: Optional[int] = None,
-        **kwargs: Any,
-    ) -> None:
-        """Log data access events for compliance."""
-        access_event = {
-            "event_type": "data_access",
-            "dataset_id": dataset_id,
-            "access_type": access_type,
-            "user_id": user_id,
-            "data_classification": data_classification,
-            "record_count": record_count,
-            "timestamp": datetime.now(timezone.utc).isoformat(),
-            "correlation_id": self.base_logger.correlation_id,
-            **kwargs,
-        }
-
-        self.audit_events.append(access_event)
-
-        # Log to base logger
-        self.base_logger.info(f"Data access: {access_type} on {dataset_id} by {user_id}", **access_event)
-
-    def get_audit_trail(self: "DatasetAuditLogger") -> List[Dict[str, Any]]:
-        """Get the complete audit trail for this session."""
-        return self.audit_events.copy()
-
-
-class EnhancedLogAnalyzer(LogAnalyzer):
-    """Enhanced log analyzer with additional query capabilities."""
-
-    def __init__(self: "EnhancedLogAnalyzer", log_dir: Path = Path("logs/datasets")) -> None:
-        """Initialize the enhanced analyzer."""
-        super().__init__(log_dir)
-
-    def find_security_events(
-        self: "EnhancedLogAnalyzer",
-        severity: Optional[str] = None,
-        start_time: Optional[datetime] = None,
-        end_time: Optional[datetime] = None,
-    ) -> List[Dict[str, Any]]:
-        """Find security events in logs."""
-        logs = self.read_logs(start_time=start_time, end_time=end_time)
-
-        security_events = []
-        for log in logs:
-            if log.get("security_category") == "dataset_operation":
-                if severity is None or log.get("severity") == severity:
-                    security_events.append(log)
-
-        return security_events
-
-    def find_compliance_violations(
-        self: "EnhancedLogAnalyzer",
-        start_time: Optional[datetime] = None,
-        end_time: Optional[datetime] = None,
-    ) -> List[Dict[str, Any]]:
-        """Find compliance violations in logs."""
-        logs = self.read_logs(start_time=start_time, end_time=end_time)
-
-        violations = []
-        for log in logs:
-            if log.get("compliance_category") == "dataset_governance" and log.get("result") in ["failed", "violation"]:
-                violations.append(log)
-
-        return violations
-
-    def analyze_performance_trends(self: "EnhancedLogAnalyzer", metric_name: str, hours: int = 24) -> Dict[str, Any]:
-        """Analyze performance trends for a specific metric."""
-        end_time = datetime.now(timezone.utc)
-        start_time = end_time - timedelta(hours=hours)
-
-        logs = self.read_logs(start_time=start_time, end_time=end_time)
-
-        metric_values = []
-        timestamps = []
-
-        for log in logs:
-            if log.get("performance_category") == "dataset_metrics" and log.get("metric_name") == metric_name:
-                metric_values.append(log.get("metric_value", 0))
-                timestamps.append(log.get("timestamp"))
-
-        if not metric_values:
-            return {"error": f"No data found for metric {metric_name}"}
-
-        return {
-            "metric_name": metric_name,
-            "sample_count": len(metric_values),
-            "min_value": min(metric_values),
-            "max_value": max(metric_values),
-            "avg_value": sum(metric_values) / len(metric_values),
-            "trend_data": list(zip(timestamps, metric_values)),
-            "threshold_violations": len([v for v in logs if "threshold exceeded" in v.get("message", "")]),
-        }
-
-    def generate_compliance_report(
-        self: "EnhancedLogAnalyzer",
-        start_time: Optional[datetime] = None,
-        end_time: Optional[datetime] = None,
-    ) -> Dict[str, Any]:
-        """Generate a comprehensive compliance report."""
-        logs = self.read_logs(start_time=start_time, end_time=end_time)
-
-        # Count different types of events efficiently
-        event_counts = {
-            "user_actions": 0,
-            "data_access_events": 0,
-            "security_events": 0,
-            "compliance_checks": 0,
-            "violations": 0,
-        }
-
-        users_active = set()
-        datasets_accessed = set()
-        security_events_by_severity = {"low": 0, "medium": 0, "high": 0, "critical": 0}
-
-        # Process logs in a single pass for efficiency
-        for log in logs:
-            # Cache frequently accessed fields
-            event_type = log.get("event_type")
-            user_id = log.get("user_id")
-            dataset_id = log.get("dataset_id")
-
-            if event_type == "user_action":
-                event_counts["user_actions"] += 1
-                if user_id:
-                    users_active.add(user_id)
-
-            elif event_type == "data_access":
-                event_counts["data_access_events"] += 1
-                if dataset_id:
-                    datasets_accessed.add(dataset_id)
-
-            elif log.get("security_category") == "dataset_operation":
-                event_counts["security_events"] += 1
-                severity = log.get("severity", "low")
-                if severity in security_events_by_severity:
-                    security_events_by_severity[severity] += 1
-
-            elif log.get("compliance_category") == "dataset_governance":
-                event_counts["compliance_checks"] += 1
-                if log.get("result") in ["failed", "violation"]:
-                    event_counts["violations"] += 1
-
-        return {
-            "report_period": {
-                "start": start_time.isoformat() if start_time else None,
-                "end": end_time.isoformat() if end_time else None,
-            },
-            "summary": {
-                "total_log_entries": len(logs),
-                "unique_users": len(users_active),
-                "datasets_accessed": len(datasets_accessed),
-                **event_counts,
-            },
-            "security_summary": security_events_by_severity,
-            "compliance_rate": (
-                (event_counts["compliance_checks"] - event_counts["violations"])
-                / event_counts["compliance_checks"]
-                * 100
-                if event_counts["compliance_checks"] > 0
-                else 0
-            ),
-            "active_users": list(users_active),
-            "accessed_datasets": list(datasets_accessed),
-        }
-
-
-# Performance monitoring decorator
-def monitor_performance(threshold_seconds: float = 5.0):
-    """Decorator to monitor function performance with minimal overhead."""
-
-    def decorator(func):
-        def wrapper(*args, **kwargs):
-            if not dataset_logger.config.enable_performance_monitoring:
-                return func(*args, **kwargs)
-
-            start_time = time.time()
-            try:
-                result = func(*args, **kwargs)
-                execution_time = time.time() - start_time
-
-                # Only log if threshold is exceeded
-                if execution_time > threshold_seconds:
-                    dataset_logger.log_performance_metric(
-                        metric_name=f"function_{func.__name__}_execution_time",
-                        metric_value=execution_time,
-                        metric_unit="seconds",
-                        threshold=threshold_seconds,
-                        function_name=func.__name__,
-                    )
-
-                return result
-            except Exception as e:
-                execution_time = time.time() - start_time
-                dataset_logger.log_performance_metric(
-                    metric_name=f"function_{func.__name__}_error_time",
-                    metric_value=execution_time,
-                    metric_unit="seconds",
-                    function_name=func.__name__,
-                    error=str(e),
-                )
-                raise
-
-        return wrapper
-
-    return decorator
-
-
-# Lazy initialization for better startup performance
-_log_analyzer_instance = None
-
-
-def get_log_analyzer() -> "EnhancedLogAnalyzer":
-    """Get log analyzer instance with lazy initialization."""
-    global _log_analyzer_instance
-    if _log_analyzer_instance is None:
-        _log_analyzer_instance = EnhancedLogAnalyzer()
-    return _log_analyzer_instance
-
-
-# Initialize global instances
-log_analyzer = get_log_analyzer()
-
-# Initialize dataset audit logger after all classes are defined
-dataset_audit_logger = get_dataset_audit_logger()
-=======
 def log_dataset_operation_success(operation: str, dataset_id: str, **kwargs: object) -> None:
     """Log successful completion of a dataset operation."""
     dataset_logger.info(
@@ -1916,5 +379,4 @@
         operation=operation,
         dataset_id=dataset_id,
         **kwargs,
-    )
->>>>>>> 27377bc4
+    )