<<<<<<< HEAD
# # Copyright (c) 2024 ViolentUTF Project
# # Licensed under MIT License
=======
# Copyright (c) 2025 ViolentUTF Contributors.
# Licensed under the MIT License.
#
# This file is part of ViolentUTF - An AI Red Teaming Platform.
# See LICENSE file in the project root for license information.
>>>>>>> 27377bc4

"""Application configuration using Pydantic Settings."""

from pathlib import Path
from typing import Any, List, Optional, Union

from pydantic import AnyHttpUrl, Field, field_validator
from pydantic_settings import BaseSettings


class Settings(BaseSettings):
    """Settings class."""

    # Project info
    PROJECT_NAME: str = "ViolentUTF API"
    DESCRIPTION: str = "Programmatic interface for ViolentUTF LLM red-teaming platform"
    VERSION: str = "1.0.0"
    API_V1_STR: str = "/api/v1"
    SERVICE_NAME: str = Field(default="ViolentUTF API", alias="SERVICE_NAME")
    SERVICE_VERSION: str = Field(default="1.0.0", alias="SERVICE_VERSION")

    # Environment
    ENVIRONMENT: str = Field(default="development", alias="ENVIRONMENT")
    DEBUG: bool = Field(default=True, alias="DEBUG")

    # Security
    SECRET_KEY: str = Field(default="", alias="SECRET_KEY")
    JWT_SECRET_KEY: str = Field(default="", alias="JWT_SECRET_KEY")  # For Streamlit compatibility
    ACCESS_TOKEN_EXPIRE_MINUTES: int = Field(default=30, alias="ACCESS_TOKEN_EXPIRE_MINUTES")  # 30 minutes
    API_KEY_EXPIRE_DAYS: int = Field(default=365, alias="API_KEY_EXPIRE_DAYS")
    ALGORITHM: str = "HS256"

<<<<<<< HEAD
    @validator("JWT_SECRET_KEY", always=True)
    def set_jwt_secret_key(cls: type["Settings"], v, values) -> Any:
        """Use SECRET_KEY if JWT_SECRET_KEY is not set."""
        return v or values.get("SECRET_KEY", "")
=======
    @field_validator("JWT_SECRET_KEY", mode="before")
    @classmethod
    def set_jwt_secret_key(cls: type, v: object, info: object) -> object:
        """Use SECRET_KEY if JWT_SECRET_KEY is not set."""
        if hasattr(info, "data") and v is None:
            return info.data.get("SECRET_KEY", "")
        return v or ""
>>>>>>> 27377bc4

    # CORS
    BACKEND_CORS_ORIGINS: List[Union[str, AnyHttpUrl]] = Field(
        default=["http://localhost", "http://localhost:3000", "http://localhost:8501"],
        alias="BACKEND_CORS_ORIGINS",
    )

    # Database
    DATABASE_URL: Optional[str] = Field(default=None, alias="DATABASE_URL")

    # External services
    KEYCLOAK_URL: str = Field(default="http://localhost:8080", alias="KEYCLOAK_URL")
    KEYCLOAK_REALM: str = Field(default="ViolentUTF", alias="KEYCLOAK_REALM")
    KEYCLOAK_CLIENT_ID: str = Field(default="violentutf-api", alias="KEYCLOAK_CLIENT_ID")
    KEYCLOAK_CLIENT_SECRET: str = Field(default="", alias="KEYCLOAK_CLIENT_SECRET")

    APISIX_BASE_URL: str = Field(default="http://localhost:9080", alias="APISIX_BASE_URL")
    APISIX_ADMIN_URL: str = Field(default="http://localhost:9180", alias="APISIX_ADMIN_URL")
    APISIX_ADMIN_KEY: str = Field(default="", alias="APISIX_ADMIN_KEY")
    VIOLENTUTF_API_KEY: str = Field(default="", alias="VIOLENTUTF_API_KEY")

    # Docker Network Configuration (added for container-to-container communication)
    VIOLENTUTF_API_URL: Optional[str] = Field(default=None, alias="VIOLENTUTF_API_URL")
    APISIX_CONTAINER_NAME: Optional[str] = Field(default="apisix-apisix-1", alias="APISIX_CONTAINER_NAME")
    KEYCLOAK_CONTAINER_NAME: Optional[str] = Field(default="keycloak-keycloak-1", alias="KEYCLOAK_CONTAINER_NAME")

    # User Context Configuration
    DEFAULT_USERNAME: str = Field(default="violentutf.web", alias="DEFAULT_USERNAME")

    # Generator Type Configuration
    GENERATOR_TYPE_MAPPING: Optional[str] = Field(default=None, alias="GENERATOR_TYPE_MAPPING")

    # APISIX Gateway Authentication
    APISIX_GATEWAY_SECRET: str = Field(default="", alias="APISIX_GATEWAY_SECRET")

    # External URL for OAuth callbacks
    EXTERNAL_URL: Optional[str] = Field(default=None, alias="EXTERNAL_URL")

    # File paths
    APP_DATA_DIR: Path = Field(default=Path("./app_data"), alias="APP_DATA_DIR")
    CONFIG_DIR: Path = Field(default=Path("./config"), alias="CONFIG_DIR")

    # PyRIT Configuration
    PYRIT_MEMORY_DB_PATH: str = Field(default="/app/app_data/violentutf", alias="PYRIT_MEMORY_DB_PATH")
    PYRIT_DB_SALT: str = Field(default="", alias="PYRIT_DB_SALT")

    # AI Provider Configuration (from ai-tokens.env)
    # These enable/disable providers in the UI
    OPENAI_ENABLED: bool = Field(default=False, alias="OPENAI_ENABLED")
    ANTHROPIC_ENABLED: bool = Field(default=False, alias="ANTHROPIC_ENABLED")
    OLLAMA_ENABLED: bool = Field(default=False, alias="OLLAMA_ENABLED")
    OPEN_WEBUI_ENABLED: bool = Field(default=False, alias="OPEN_WEBUI_ENABLED")
    OPENAPI_ENABLED: bool = Field(default=False, alias="OPENAPI_ENABLED")

    # OpenAPI Provider Configurations (for dynamic model discovery)
    # Support up to 10 OpenAPI providers (OPENAPI_1_* through OPENAPI_10_*)
<<<<<<< HEAD
    OPENAPI_1_ENABLED: Optional[bool] = Field(default=None, env="OPENAPI_1_ENABLED")
    OPENAPI_1_ID: Optional[str] = Field(default=None, env="OPENAPI_1_ID")
    OPENAPI_1_NAME: Optional[str] = Field(default=None, env="OPENAPI_1_NAME")
    OPENAPI_1_BASE_URL: Optional[str] = Field(default=None, env="OPENAPI_1_BASE_URL")
    OPENAPI_1_AUTH_TOKEN: Optional[str] = Field(default=None, env="OPENAPI_1_AUTH_TOKEN")
    OPENAPI_1_AUTH_TYPE: Optional[str] = Field(default=None, env="OPENAPI_1_AUTH_TYPE")
    OPENAPI_1_SPEC_PATH: Optional[str] = Field(default=None, env="OPENAPI_1_SPEC_PATH")

    OPENAPI_2_ENABLED: Optional[bool] = Field(default=None, env="OPENAPI_2_ENABLED")
    OPENAPI_2_ID: Optional[str] = Field(default=None, env="OPENAPI_2_ID")
    OPENAPI_2_NAME: Optional[str] = Field(default=None, env="OPENAPI_2_NAME")
    OPENAPI_2_BASE_URL: Optional[str] = Field(default=None, env="OPENAPI_2_BASE_URL")
    OPENAPI_2_AUTH_TOKEN: Optional[str] = Field(default=None, env="OPENAPI_2_AUTH_TOKEN")
    OPENAPI_2_AUTH_TYPE: Optional[str] = Field(default=None, env="OPENAPI_2_AUTH_TYPE")
    OPENAPI_2_SPEC_PATH: Optional[str] = Field(default=None, env="OPENAPI_2_SPEC_PATH")

    OPENAPI_3_ENABLED: Optional[bool] = Field(default=None, env="OPENAPI_3_ENABLED")
    OPENAPI_3_ID: Optional[str] = Field(default=None, env="OPENAPI_3_ID")
    OPENAPI_3_NAME: Optional[str] = Field(default=None, env="OPENAPI_3_NAME")
    OPENAPI_3_BASE_URL: Optional[str] = Field(default=None, env="OPENAPI_3_BASE_URL")
    OPENAPI_3_AUTH_TOKEN: Optional[str] = Field(default=None, env="OPENAPI_3_AUTH_TOKEN")
    OPENAPI_3_AUTH_TYPE: Optional[str] = Field(default=None, env="OPENAPI_3_AUTH_TYPE")
    OPENAPI_3_SPEC_PATH: Optional[str] = Field(default=None, env="OPENAPI_3_SPEC_PATH")

    OPENAPI_4_ENABLED: Optional[bool] = Field(default=None, env="OPENAPI_4_ENABLED")
    OPENAPI_4_ID: Optional[str] = Field(default=None, env="OPENAPI_4_ID")
    OPENAPI_4_NAME: Optional[str] = Field(default=None, env="OPENAPI_4_NAME")
    OPENAPI_4_BASE_URL: Optional[str] = Field(default=None, env="OPENAPI_4_BASE_URL")
    OPENAPI_4_AUTH_TOKEN: Optional[str] = Field(default=None, env="OPENAPI_4_AUTH_TOKEN")
    OPENAPI_4_AUTH_TYPE: Optional[str] = Field(default=None, env="OPENAPI_4_AUTH_TYPE")
    OPENAPI_4_SPEC_PATH: Optional[str] = Field(default=None, env="OPENAPI_4_SPEC_PATH")

    OPENAPI_5_ENABLED: Optional[bool] = Field(default=None, env="OPENAPI_5_ENABLED")
    OPENAPI_5_ID: Optional[str] = Field(default=None, env="OPENAPI_5_ID")
    OPENAPI_5_NAME: Optional[str] = Field(default=None, env="OPENAPI_5_NAME")
    OPENAPI_5_BASE_URL: Optional[str] = Field(default=None, env="OPENAPI_5_BASE_URL")
    OPENAPI_5_AUTH_TOKEN: Optional[str] = Field(default=None, env="OPENAPI_5_AUTH_TOKEN")
    OPENAPI_5_AUTH_TYPE: Optional[str] = Field(default=None, env="OPENAPI_5_AUTH_TYPE")
    OPENAPI_5_SPEC_PATH: Optional[str] = Field(default=None, env="OPENAPI_5_SPEC_PATH")

    OPENAPI_6_ENABLED: Optional[bool] = Field(default=None, env="OPENAPI_6_ENABLED")
    OPENAPI_6_ID: Optional[str] = Field(default=None, env="OPENAPI_6_ID")
    OPENAPI_6_NAME: Optional[str] = Field(default=None, env="OPENAPI_6_NAME")
    OPENAPI_6_BASE_URL: Optional[str] = Field(default=None, env="OPENAPI_6_BASE_URL")
    OPENAPI_6_AUTH_TOKEN: Optional[str] = Field(default=None, env="OPENAPI_6_AUTH_TOKEN")
    OPENAPI_6_AUTH_TYPE: Optional[str] = Field(default=None, env="OPENAPI_6_AUTH_TYPE")
    OPENAPI_6_SPEC_PATH: Optional[str] = Field(default=None, env="OPENAPI_6_SPEC_PATH")

    OPENAPI_7_ENABLED: Optional[bool] = Field(default=None, env="OPENAPI_7_ENABLED")
    OPENAPI_7_ID: Optional[str] = Field(default=None, env="OPENAPI_7_ID")
    OPENAPI_7_NAME: Optional[str] = Field(default=None, env="OPENAPI_7_NAME")
    OPENAPI_7_BASE_URL: Optional[str] = Field(default=None, env="OPENAPI_7_BASE_URL")
    OPENAPI_7_AUTH_TOKEN: Optional[str] = Field(default=None, env="OPENAPI_7_AUTH_TOKEN")
    OPENAPI_7_AUTH_TYPE: Optional[str] = Field(default=None, env="OPENAPI_7_AUTH_TYPE")
    OPENAPI_7_SPEC_PATH: Optional[str] = Field(default=None, env="OPENAPI_7_SPEC_PATH")

    OPENAPI_8_ENABLED: Optional[bool] = Field(default=None, env="OPENAPI_8_ENABLED")
    OPENAPI_8_ID: Optional[str] = Field(default=None, env="OPENAPI_8_ID")
    OPENAPI_8_NAME: Optional[str] = Field(default=None, env="OPENAPI_8_NAME")
    OPENAPI_8_BASE_URL: Optional[str] = Field(default=None, env="OPENAPI_8_BASE_URL")
    OPENAPI_8_AUTH_TOKEN: Optional[str] = Field(default=None, env="OPENAPI_8_AUTH_TOKEN")
    OPENAPI_8_AUTH_TYPE: Optional[str] = Field(default=None, env="OPENAPI_8_AUTH_TYPE")
    OPENAPI_8_SPEC_PATH: Optional[str] = Field(default=None, env="OPENAPI_8_SPEC_PATH")

    OPENAPI_9_ENABLED: Optional[bool] = Field(default=None, env="OPENAPI_9_ENABLED")
    OPENAPI_9_ID: Optional[str] = Field(default=None, env="OPENAPI_9_ID")
    OPENAPI_9_NAME: Optional[str] = Field(default=None, env="OPENAPI_9_NAME")
    OPENAPI_9_BASE_URL: Optional[str] = Field(default=None, env="OPENAPI_9_BASE_URL")
    OPENAPI_9_AUTH_TOKEN: Optional[str] = Field(default=None, env="OPENAPI_9_AUTH_TOKEN")
    OPENAPI_9_AUTH_TYPE: Optional[str] = Field(default=None, env="OPENAPI_9_AUTH_TYPE")
    OPENAPI_9_SPEC_PATH: Optional[str] = Field(default=None, env="OPENAPI_9_SPEC_PATH")

    OPENAPI_10_ENABLED: Optional[bool] = Field(default=None, env="OPENAPI_10_ENABLED")
    OPENAPI_10_ID: Optional[str] = Field(default=None, env="OPENAPI_10_ID")
    OPENAPI_10_NAME: Optional[str] = Field(default=None, env="OPENAPI_10_NAME")
    OPENAPI_10_BASE_URL: Optional[str] = Field(default=None, env="OPENAPI_10_BASE_URL")
    OPENAPI_10_AUTH_TOKEN: Optional[str] = Field(default=None, env="OPENAPI_10_AUTH_TOKEN")
    OPENAPI_10_AUTH_TYPE: Optional[str] = Field(default=None, env="OPENAPI_10_AUTH_TYPE")
    OPENAPI_10_SPEC_PATH: Optional[str] = Field(default=None, env="OPENAPI_10_SPEC_PATH")

    @validator("BACKEND_CORS_ORIGINS", pre=True)
    def assemble_cors_origins(cls: type["Settings"], v: Union[str, List[str]]) -> Union[List[str], str]:
=======
    OPENAPI_1_ENABLED: Optional[bool] = Field(default=None, alias="OPENAPI_1_ENABLED")
    OPENAPI_1_ID: Optional[str] = Field(default=None, alias="OPENAPI_1_ID")
    OPENAPI_1_NAME: Optional[str] = Field(default=None, alias="OPENAPI_1_NAME")
    OPENAPI_1_BASE_URL: Optional[str] = Field(default=None, alias="OPENAPI_1_BASE_URL")
    OPENAPI_1_AUTH_TOKEN: Optional[str] = Field(default=None, alias="OPENAPI_1_AUTH_TOKEN")
    OPENAPI_1_AUTH_TYPE: Optional[str] = Field(default=None, alias="OPENAPI_1_AUTH_TYPE")
    OPENAPI_1_SPEC_PATH: Optional[str] = Field(default=None, alias="OPENAPI_1_SPEC_PATH")

    OPENAPI_2_ENABLED: Optional[bool] = Field(default=None, alias="OPENAPI_2_ENABLED")
    OPENAPI_2_ID: Optional[str] = Field(default=None, alias="OPENAPI_2_ID")
    OPENAPI_2_NAME: Optional[str] = Field(default=None, alias="OPENAPI_2_NAME")
    OPENAPI_2_BASE_URL: Optional[str] = Field(default=None, alias="OPENAPI_2_BASE_URL")
    OPENAPI_2_AUTH_TOKEN: Optional[str] = Field(default=None, alias="OPENAPI_2_AUTH_TOKEN")
    OPENAPI_2_AUTH_TYPE: Optional[str] = Field(default=None, alias="OPENAPI_2_AUTH_TYPE")
    OPENAPI_2_SPEC_PATH: Optional[str] = Field(default=None, alias="OPENAPI_2_SPEC_PATH")

    OPENAPI_3_ENABLED: Optional[bool] = Field(default=None, alias="OPENAPI_3_ENABLED")
    OPENAPI_3_ID: Optional[str] = Field(default=None, alias="OPENAPI_3_ID")
    OPENAPI_3_NAME: Optional[str] = Field(default=None, alias="OPENAPI_3_NAME")
    OPENAPI_3_BASE_URL: Optional[str] = Field(default=None, alias="OPENAPI_3_BASE_URL")
    OPENAPI_3_AUTH_TOKEN: Optional[str] = Field(default=None, alias="OPENAPI_3_AUTH_TOKEN")
    OPENAPI_3_AUTH_TYPE: Optional[str] = Field(default=None, alias="OPENAPI_3_AUTH_TYPE")
    OPENAPI_3_SPEC_PATH: Optional[str] = Field(default=None, alias="OPENAPI_3_SPEC_PATH")

    OPENAPI_4_ENABLED: Optional[bool] = Field(default=None, alias="OPENAPI_4_ENABLED")
    OPENAPI_4_ID: Optional[str] = Field(default=None, alias="OPENAPI_4_ID")
    OPENAPI_4_NAME: Optional[str] = Field(default=None, alias="OPENAPI_4_NAME")
    OPENAPI_4_BASE_URL: Optional[str] = Field(default=None, alias="OPENAPI_4_BASE_URL")
    OPENAPI_4_AUTH_TOKEN: Optional[str] = Field(default=None, alias="OPENAPI_4_AUTH_TOKEN")
    OPENAPI_4_AUTH_TYPE: Optional[str] = Field(default=None, alias="OPENAPI_4_AUTH_TYPE")
    OPENAPI_4_SPEC_PATH: Optional[str] = Field(default=None, alias="OPENAPI_4_SPEC_PATH")

    OPENAPI_5_ENABLED: Optional[bool] = Field(default=None, alias="OPENAPI_5_ENABLED")
    OPENAPI_5_ID: Optional[str] = Field(default=None, alias="OPENAPI_5_ID")
    OPENAPI_5_NAME: Optional[str] = Field(default=None, alias="OPENAPI_5_NAME")
    OPENAPI_5_BASE_URL: Optional[str] = Field(default=None, alias="OPENAPI_5_BASE_URL")
    OPENAPI_5_AUTH_TOKEN: Optional[str] = Field(default=None, alias="OPENAPI_5_AUTH_TOKEN")
    OPENAPI_5_AUTH_TYPE: Optional[str] = Field(default=None, alias="OPENAPI_5_AUTH_TYPE")
    OPENAPI_5_SPEC_PATH: Optional[str] = Field(default=None, alias="OPENAPI_5_SPEC_PATH")

    OPENAPI_6_ENABLED: Optional[bool] = Field(default=None, alias="OPENAPI_6_ENABLED")
    OPENAPI_6_ID: Optional[str] = Field(default=None, alias="OPENAPI_6_ID")
    OPENAPI_6_NAME: Optional[str] = Field(default=None, alias="OPENAPI_6_NAME")
    OPENAPI_6_BASE_URL: Optional[str] = Field(default=None, alias="OPENAPI_6_BASE_URL")
    OPENAPI_6_AUTH_TOKEN: Optional[str] = Field(default=None, alias="OPENAPI_6_AUTH_TOKEN")
    OPENAPI_6_AUTH_TYPE: Optional[str] = Field(default=None, alias="OPENAPI_6_AUTH_TYPE")
    OPENAPI_6_SPEC_PATH: Optional[str] = Field(default=None, alias="OPENAPI_6_SPEC_PATH")

    OPENAPI_7_ENABLED: Optional[bool] = Field(default=None, alias="OPENAPI_7_ENABLED")
    OPENAPI_7_ID: Optional[str] = Field(default=None, alias="OPENAPI_7_ID")
    OPENAPI_7_NAME: Optional[str] = Field(default=None, alias="OPENAPI_7_NAME")
    OPENAPI_7_BASE_URL: Optional[str] = Field(default=None, alias="OPENAPI_7_BASE_URL")
    OPENAPI_7_AUTH_TOKEN: Optional[str] = Field(default=None, alias="OPENAPI_7_AUTH_TOKEN")
    OPENAPI_7_AUTH_TYPE: Optional[str] = Field(default=None, alias="OPENAPI_7_AUTH_TYPE")
    OPENAPI_7_SPEC_PATH: Optional[str] = Field(default=None, alias="OPENAPI_7_SPEC_PATH")

    OPENAPI_8_ENABLED: Optional[bool] = Field(default=None, alias="OPENAPI_8_ENABLED")
    OPENAPI_8_ID: Optional[str] = Field(default=None, alias="OPENAPI_8_ID")
    OPENAPI_8_NAME: Optional[str] = Field(default=None, alias="OPENAPI_8_NAME")
    OPENAPI_8_BASE_URL: Optional[str] = Field(default=None, alias="OPENAPI_8_BASE_URL")
    OPENAPI_8_AUTH_TOKEN: Optional[str] = Field(default=None, alias="OPENAPI_8_AUTH_TOKEN")
    OPENAPI_8_AUTH_TYPE: Optional[str] = Field(default=None, alias="OPENAPI_8_AUTH_TYPE")
    OPENAPI_8_SPEC_PATH: Optional[str] = Field(default=None, alias="OPENAPI_8_SPEC_PATH")

    OPENAPI_9_ENABLED: Optional[bool] = Field(default=None, alias="OPENAPI_9_ENABLED")
    OPENAPI_9_ID: Optional[str] = Field(default=None, alias="OPENAPI_9_ID")
    OPENAPI_9_NAME: Optional[str] = Field(default=None, alias="OPENAPI_9_NAME")
    OPENAPI_9_BASE_URL: Optional[str] = Field(default=None, alias="OPENAPI_9_BASE_URL")
    OPENAPI_9_AUTH_TOKEN: Optional[str] = Field(default=None, alias="OPENAPI_9_AUTH_TOKEN")
    OPENAPI_9_AUTH_TYPE: Optional[str] = Field(default=None, alias="OPENAPI_9_AUTH_TYPE")
    OPENAPI_9_SPEC_PATH: Optional[str] = Field(default=None, alias="OPENAPI_9_SPEC_PATH")

    OPENAPI_10_ENABLED: Optional[bool] = Field(default=None, alias="OPENAPI_10_ENABLED")
    OPENAPI_10_ID: Optional[str] = Field(default=None, alias="OPENAPI_10_ID")
    OPENAPI_10_NAME: Optional[str] = Field(default=None, alias="OPENAPI_10_NAME")
    OPENAPI_10_BASE_URL: Optional[str] = Field(default=None, alias="OPENAPI_10_BASE_URL")
    OPENAPI_10_AUTH_TOKEN: Optional[str] = Field(default=None, alias="OPENAPI_10_AUTH_TOKEN")
    OPENAPI_10_AUTH_TYPE: Optional[str] = Field(default=None, alias="OPENAPI_10_AUTH_TYPE")
    OPENAPI_10_SPEC_PATH: Optional[str] = Field(default=None, alias="OPENAPI_10_SPEC_PATH")

    @field_validator("BACKEND_CORS_ORIGINS", mode="before")
    @classmethod
    def assemble_cors_origins(cls: type, v: Union[str, List[str]]) -> Union[List[str], str]:
        """Assemble cors origins."""
>>>>>>> 27377bc4
        if isinstance(v, str) and not v.startswith("["):
            return [i.strip() for i in v.split(",")]
        elif isinstance(v, (list, str)):
            return v
        raise ValueError(v)

<<<<<<< HEAD
    @validator("SECRET_KEY", pre=True)
    def validate_secret_key(cls: type["Settings"], v: str) -> str:
=======
    @field_validator("SECRET_KEY", mode="before")
    @classmethod
    def validate_secret_key(cls: type, v: str) -> str:
        """Validate secret key."""
>>>>>>> 27377bc4
        if not v:
            # Generate a default secret key for development
            import secrets

            return secrets.token_urlsafe(32)
        return v

<<<<<<< HEAD
    @validator("APISIX_GATEWAY_SECRET", pre=True)
    def validate_apisix_gateway_secret(cls: type["Settings"], v: str) -> str:
=======
    @field_validator("APISIX_GATEWAY_SECRET", mode="before")
    @classmethod
    def validate_apisix_gateway_secret(cls: type, v: str) -> str:
        """Validate apisix gateway secret."""
>>>>>>> 27377bc4
        if not v:
            # Generate a default gateway secret for development
            import secrets

            return secrets.token_urlsafe(32)
        return v

<<<<<<< HEAD
    @validator("APP_DATA_DIR", "CONFIG_DIR", pre=True)
    def validate_paths(cls: type["Settings"], v: Union[str, Path]) -> Path:
=======
    @field_validator("APP_DATA_DIR", mode="before")
    @classmethod
    def validate_app_data_dir_path(cls: type, v: Union[str, Path]) -> Path:
        """Validate app data dir path."""
        path = Path(v) if isinstance(v, str) else v
        path.mkdir(parents=True, exist_ok=True)
        return path

    @field_validator("CONFIG_DIR", mode="before")
    @classmethod
    def validate_config_dir_path(cls: type, v: Union[str, Path]) -> Path:
        """Validate config dir path."""
>>>>>>> 27377bc4
        path = Path(v) if isinstance(v, str) else v
        path.mkdir(parents=True, exist_ok=True)
        return path

    model_config = {"env_file": ".env", "case_sensitive": True}


# Create global settings instance
settings = Settings()<|MERGE_RESOLUTION|>--- conflicted
+++ resolved
@@ -1,18 +1,13 @@
-<<<<<<< HEAD
-# # Copyright (c) 2024 ViolentUTF Project
-# # Licensed under MIT License
-=======
 # Copyright (c) 2025 ViolentUTF Contributors.
 # Licensed under the MIT License.
 #
 # This file is part of ViolentUTF - An AI Red Teaming Platform.
 # See LICENSE file in the project root for license information.
->>>>>>> 27377bc4
 
 """Application configuration using Pydantic Settings."""
 
 from pathlib import Path
-from typing import Any, List, Optional, Union
+from typing import List, Optional, Union
 
 from pydantic import AnyHttpUrl, Field, field_validator
 from pydantic_settings import BaseSettings
@@ -40,12 +35,6 @@
     API_KEY_EXPIRE_DAYS: int = Field(default=365, alias="API_KEY_EXPIRE_DAYS")
     ALGORITHM: str = "HS256"
 
-<<<<<<< HEAD
-    @validator("JWT_SECRET_KEY", always=True)
-    def set_jwt_secret_key(cls: type["Settings"], v, values) -> Any:
-        """Use SECRET_KEY if JWT_SECRET_KEY is not set."""
-        return v or values.get("SECRET_KEY", "")
-=======
     @field_validator("JWT_SECRET_KEY", mode="before")
     @classmethod
     def set_jwt_secret_key(cls: type, v: object, info: object) -> object:
@@ -53,7 +42,6 @@
         if hasattr(info, "data") and v is None:
             return info.data.get("SECRET_KEY", "")
         return v or ""
->>>>>>> 27377bc4
 
     # CORS
     BACKEND_CORS_ORIGINS: List[Union[str, AnyHttpUrl]] = Field(
@@ -110,90 +98,6 @@
 
     # OpenAPI Provider Configurations (for dynamic model discovery)
     # Support up to 10 OpenAPI providers (OPENAPI_1_* through OPENAPI_10_*)
-<<<<<<< HEAD
-    OPENAPI_1_ENABLED: Optional[bool] = Field(default=None, env="OPENAPI_1_ENABLED")
-    OPENAPI_1_ID: Optional[str] = Field(default=None, env="OPENAPI_1_ID")
-    OPENAPI_1_NAME: Optional[str] = Field(default=None, env="OPENAPI_1_NAME")
-    OPENAPI_1_BASE_URL: Optional[str] = Field(default=None, env="OPENAPI_1_BASE_URL")
-    OPENAPI_1_AUTH_TOKEN: Optional[str] = Field(default=None, env="OPENAPI_1_AUTH_TOKEN")
-    OPENAPI_1_AUTH_TYPE: Optional[str] = Field(default=None, env="OPENAPI_1_AUTH_TYPE")
-    OPENAPI_1_SPEC_PATH: Optional[str] = Field(default=None, env="OPENAPI_1_SPEC_PATH")
-
-    OPENAPI_2_ENABLED: Optional[bool] = Field(default=None, env="OPENAPI_2_ENABLED")
-    OPENAPI_2_ID: Optional[str] = Field(default=None, env="OPENAPI_2_ID")
-    OPENAPI_2_NAME: Optional[str] = Field(default=None, env="OPENAPI_2_NAME")
-    OPENAPI_2_BASE_URL: Optional[str] = Field(default=None, env="OPENAPI_2_BASE_URL")
-    OPENAPI_2_AUTH_TOKEN: Optional[str] = Field(default=None, env="OPENAPI_2_AUTH_TOKEN")
-    OPENAPI_2_AUTH_TYPE: Optional[str] = Field(default=None, env="OPENAPI_2_AUTH_TYPE")
-    OPENAPI_2_SPEC_PATH: Optional[str] = Field(default=None, env="OPENAPI_2_SPEC_PATH")
-
-    OPENAPI_3_ENABLED: Optional[bool] = Field(default=None, env="OPENAPI_3_ENABLED")
-    OPENAPI_3_ID: Optional[str] = Field(default=None, env="OPENAPI_3_ID")
-    OPENAPI_3_NAME: Optional[str] = Field(default=None, env="OPENAPI_3_NAME")
-    OPENAPI_3_BASE_URL: Optional[str] = Field(default=None, env="OPENAPI_3_BASE_URL")
-    OPENAPI_3_AUTH_TOKEN: Optional[str] = Field(default=None, env="OPENAPI_3_AUTH_TOKEN")
-    OPENAPI_3_AUTH_TYPE: Optional[str] = Field(default=None, env="OPENAPI_3_AUTH_TYPE")
-    OPENAPI_3_SPEC_PATH: Optional[str] = Field(default=None, env="OPENAPI_3_SPEC_PATH")
-
-    OPENAPI_4_ENABLED: Optional[bool] = Field(default=None, env="OPENAPI_4_ENABLED")
-    OPENAPI_4_ID: Optional[str] = Field(default=None, env="OPENAPI_4_ID")
-    OPENAPI_4_NAME: Optional[str] = Field(default=None, env="OPENAPI_4_NAME")
-    OPENAPI_4_BASE_URL: Optional[str] = Field(default=None, env="OPENAPI_4_BASE_URL")
-    OPENAPI_4_AUTH_TOKEN: Optional[str] = Field(default=None, env="OPENAPI_4_AUTH_TOKEN")
-    OPENAPI_4_AUTH_TYPE: Optional[str] = Field(default=None, env="OPENAPI_4_AUTH_TYPE")
-    OPENAPI_4_SPEC_PATH: Optional[str] = Field(default=None, env="OPENAPI_4_SPEC_PATH")
-
-    OPENAPI_5_ENABLED: Optional[bool] = Field(default=None, env="OPENAPI_5_ENABLED")
-    OPENAPI_5_ID: Optional[str] = Field(default=None, env="OPENAPI_5_ID")
-    OPENAPI_5_NAME: Optional[str] = Field(default=None, env="OPENAPI_5_NAME")
-    OPENAPI_5_BASE_URL: Optional[str] = Field(default=None, env="OPENAPI_5_BASE_URL")
-    OPENAPI_5_AUTH_TOKEN: Optional[str] = Field(default=None, env="OPENAPI_5_AUTH_TOKEN")
-    OPENAPI_5_AUTH_TYPE: Optional[str] = Field(default=None, env="OPENAPI_5_AUTH_TYPE")
-    OPENAPI_5_SPEC_PATH: Optional[str] = Field(default=None, env="OPENAPI_5_SPEC_PATH")
-
-    OPENAPI_6_ENABLED: Optional[bool] = Field(default=None, env="OPENAPI_6_ENABLED")
-    OPENAPI_6_ID: Optional[str] = Field(default=None, env="OPENAPI_6_ID")
-    OPENAPI_6_NAME: Optional[str] = Field(default=None, env="OPENAPI_6_NAME")
-    OPENAPI_6_BASE_URL: Optional[str] = Field(default=None, env="OPENAPI_6_BASE_URL")
-    OPENAPI_6_AUTH_TOKEN: Optional[str] = Field(default=None, env="OPENAPI_6_AUTH_TOKEN")
-    OPENAPI_6_AUTH_TYPE: Optional[str] = Field(default=None, env="OPENAPI_6_AUTH_TYPE")
-    OPENAPI_6_SPEC_PATH: Optional[str] = Field(default=None, env="OPENAPI_6_SPEC_PATH")
-
-    OPENAPI_7_ENABLED: Optional[bool] = Field(default=None, env="OPENAPI_7_ENABLED")
-    OPENAPI_7_ID: Optional[str] = Field(default=None, env="OPENAPI_7_ID")
-    OPENAPI_7_NAME: Optional[str] = Field(default=None, env="OPENAPI_7_NAME")
-    OPENAPI_7_BASE_URL: Optional[str] = Field(default=None, env="OPENAPI_7_BASE_URL")
-    OPENAPI_7_AUTH_TOKEN: Optional[str] = Field(default=None, env="OPENAPI_7_AUTH_TOKEN")
-    OPENAPI_7_AUTH_TYPE: Optional[str] = Field(default=None, env="OPENAPI_7_AUTH_TYPE")
-    OPENAPI_7_SPEC_PATH: Optional[str] = Field(default=None, env="OPENAPI_7_SPEC_PATH")
-
-    OPENAPI_8_ENABLED: Optional[bool] = Field(default=None, env="OPENAPI_8_ENABLED")
-    OPENAPI_8_ID: Optional[str] = Field(default=None, env="OPENAPI_8_ID")
-    OPENAPI_8_NAME: Optional[str] = Field(default=None, env="OPENAPI_8_NAME")
-    OPENAPI_8_BASE_URL: Optional[str] = Field(default=None, env="OPENAPI_8_BASE_URL")
-    OPENAPI_8_AUTH_TOKEN: Optional[str] = Field(default=None, env="OPENAPI_8_AUTH_TOKEN")
-    OPENAPI_8_AUTH_TYPE: Optional[str] = Field(default=None, env="OPENAPI_8_AUTH_TYPE")
-    OPENAPI_8_SPEC_PATH: Optional[str] = Field(default=None, env="OPENAPI_8_SPEC_PATH")
-
-    OPENAPI_9_ENABLED: Optional[bool] = Field(default=None, env="OPENAPI_9_ENABLED")
-    OPENAPI_9_ID: Optional[str] = Field(default=None, env="OPENAPI_9_ID")
-    OPENAPI_9_NAME: Optional[str] = Field(default=None, env="OPENAPI_9_NAME")
-    OPENAPI_9_BASE_URL: Optional[str] = Field(default=None, env="OPENAPI_9_BASE_URL")
-    OPENAPI_9_AUTH_TOKEN: Optional[str] = Field(default=None, env="OPENAPI_9_AUTH_TOKEN")
-    OPENAPI_9_AUTH_TYPE: Optional[str] = Field(default=None, env="OPENAPI_9_AUTH_TYPE")
-    OPENAPI_9_SPEC_PATH: Optional[str] = Field(default=None, env="OPENAPI_9_SPEC_PATH")
-
-    OPENAPI_10_ENABLED: Optional[bool] = Field(default=None, env="OPENAPI_10_ENABLED")
-    OPENAPI_10_ID: Optional[str] = Field(default=None, env="OPENAPI_10_ID")
-    OPENAPI_10_NAME: Optional[str] = Field(default=None, env="OPENAPI_10_NAME")
-    OPENAPI_10_BASE_URL: Optional[str] = Field(default=None, env="OPENAPI_10_BASE_URL")
-    OPENAPI_10_AUTH_TOKEN: Optional[str] = Field(default=None, env="OPENAPI_10_AUTH_TOKEN")
-    OPENAPI_10_AUTH_TYPE: Optional[str] = Field(default=None, env="OPENAPI_10_AUTH_TYPE")
-    OPENAPI_10_SPEC_PATH: Optional[str] = Field(default=None, env="OPENAPI_10_SPEC_PATH")
-
-    @validator("BACKEND_CORS_ORIGINS", pre=True)
-    def assemble_cors_origins(cls: type["Settings"], v: Union[str, List[str]]) -> Union[List[str], str]:
-=======
     OPENAPI_1_ENABLED: Optional[bool] = Field(default=None, alias="OPENAPI_1_ENABLED")
     OPENAPI_1_ID: Optional[str] = Field(default=None, alias="OPENAPI_1_ID")
     OPENAPI_1_NAME: Optional[str] = Field(default=None, alias="OPENAPI_1_NAME")
@@ -278,22 +182,16 @@
     @classmethod
     def assemble_cors_origins(cls: type, v: Union[str, List[str]]) -> Union[List[str], str]:
         """Assemble cors origins."""
->>>>>>> 27377bc4
         if isinstance(v, str) and not v.startswith("["):
             return [i.strip() for i in v.split(",")]
         elif isinstance(v, (list, str)):
             return v
         raise ValueError(v)
 
-<<<<<<< HEAD
-    @validator("SECRET_KEY", pre=True)
-    def validate_secret_key(cls: type["Settings"], v: str) -> str:
-=======
     @field_validator("SECRET_KEY", mode="before")
     @classmethod
     def validate_secret_key(cls: type, v: str) -> str:
         """Validate secret key."""
->>>>>>> 27377bc4
         if not v:
             # Generate a default secret key for development
             import secrets
@@ -301,15 +199,10 @@
             return secrets.token_urlsafe(32)
         return v
 
-<<<<<<< HEAD
-    @validator("APISIX_GATEWAY_SECRET", pre=True)
-    def validate_apisix_gateway_secret(cls: type["Settings"], v: str) -> str:
-=======
     @field_validator("APISIX_GATEWAY_SECRET", mode="before")
     @classmethod
     def validate_apisix_gateway_secret(cls: type, v: str) -> str:
         """Validate apisix gateway secret."""
->>>>>>> 27377bc4
         if not v:
             # Generate a default gateway secret for development
             import secrets
@@ -317,10 +210,6 @@
             return secrets.token_urlsafe(32)
         return v
 
-<<<<<<< HEAD
-    @validator("APP_DATA_DIR", "CONFIG_DIR", pre=True)
-    def validate_paths(cls: type["Settings"], v: Union[str, Path]) -> Path:
-=======
     @field_validator("APP_DATA_DIR", mode="before")
     @classmethod
     def validate_app_data_dir_path(cls: type, v: Union[str, Path]) -> Path:
@@ -333,7 +222,6 @@
     @classmethod
     def validate_config_dir_path(cls: type, v: Union[str, Path]) -> Path:
         """Validate config dir path."""
->>>>>>> 27377bc4
         path = Path(v) if isinstance(v, str) else v
         path.mkdir(parents=True, exist_ok=True)
         return path
