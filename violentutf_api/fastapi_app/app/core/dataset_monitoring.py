--- conflicted
+++ resolved
@@ -1,10 +1,3 @@
-<<<<<<< HEAD
-# # Copyright (c) 2024 ViolentUTF Project
-# # Licensed under MIT License
-
-"""
-Monitoring and metrics integration for dataset import operations
-=======
 # Copyright (c) 2025 ViolentUTF Contributors.
 # Licensed under the MIT License.
 #
@@ -12,7 +5,6 @@
 # See LICENSE file in the project root for license information.
 
 """Monitoring and metrics integration for dataset import operations
->>>>>>> 27377bc4
 
 This module provides comprehensive monitoring capabilities including
 performance metrics, health checks, and integration with monitoring systems.
@@ -35,12 +27,8 @@
 class SystemMetrics:
     """System-level metrics for monitoring."""
 
-<<<<<<< HEAD
-    # CPU metrics.
-=======
     # CPU metrics
 
->>>>>>> 27377bc4
     cpu_percent: float = 0.0
     cpu_count: int = 0
     load_average: List[float] = field(default_factory=list)
@@ -69,11 +57,7 @@
     timestamp: datetime = field(default_factory=datetime.utcnow)
 
     @classmethod
-<<<<<<< HEAD
-    def collect_current(cls) -> "SystemMetrics":
-=======
     def collect_current(cls: type) -> "SystemMetrics":
->>>>>>> 27377bc4
         """Collect current system metrics."""
         try:
 
@@ -146,20 +130,12 @@
 
 
 class PerformanceMonitor:
-<<<<<<< HEAD
-    """Monitors performance of dataset operations."""
-
-    def __init__(self, config: Optional[DatasetImportConfig] = None) -> None:
-        """ "Initialize the instance."""
-        self.config = config or DatasetImportConfig()
-=======
     """Monitor performance of dataset operations."""
 
     def __init__(self: "Self", config: DatasetImportConfig) -> None:
         """Initialize instance."""
         self.config = config
 
->>>>>>> 27377bc4
         self.metrics_history: deque = deque(maxlen=1000)  # Store last 1000 metrics
         self.operation_timings: Dict[str, List[float]] = defaultdict(list)
         self.error_counts: Dict[str, int] = defaultdict(int)
@@ -167,16 +143,6 @@
         self.system_metrics_history: deque = deque(maxlen=100)
 
         # Start background monitoring if enabled
-<<<<<<< HEAD
-        if self.config.enable_statistics_tracking:
-            self._monitoring_task = None
-            self._start_background_monitoring()
-
-    def _start_background_monitoring(self: "PerformanceMonitor") -> None:
-        """Start background system monitoring."""
-
-        async def monitor_loop() -> None:
-=======
         if config.enable_statistics_tracking:
             self._monitoring_task: Optional[asyncio.Task[Any]] = None
             self._start_background_monitoring()
@@ -186,7 +152,6 @@
 
         async def monitor_loop() -> None:
 
->>>>>>> 27377bc4
             while True:
                 try:
                     system_metrics = SystemMetrics.collect_current()
@@ -211,11 +176,7 @@
             # No event loop running
             logger.debug("No event loop for background monitoring")
 
-<<<<<<< HEAD
-    async def _check_resource_alerts(self: "PerformanceMonitor", metrics: SystemMetrics) -> None:
-=======
     async def _check_resource_alerts(self: "Self", metrics: SystemMetrics) -> None:
->>>>>>> 27377bc4
         """Check for resource usage alerts."""
         alerts = []
 
@@ -242,16 +203,10 @@
         for alert in alerts:
             logger.warning("Resource alert: %s", alert)
 
-<<<<<<< HEAD
-    def _cleanup_old_data(self: "PerformanceMonitor") -> None:
-        """Clean up old monitoring data."""
-        # Note: cutoff_time would be used if we stored timestamps with timings.
-=======
     def _cleanup_old_data(self: "Self") -> None:
         """Clean up old monitoring data."""
         # Note: cutoff_time would be used if we stored timestamps with timings
 
->>>>>>> 27377bc4
         # cutoff_time = datetime.utcnow() - timedelta(hours=24)
 
         # Clean up operation timings older than 24 hours
@@ -260,22 +215,14 @@
             if len(timings) > 1000:  # Keep only last 1000 entries
                 self.operation_timings[operation] = timings[-1000:]
 
-<<<<<<< HEAD
-    def start_operation(self: "PerformanceMonitor", operation_id: str, operation_type: str) -> None:
-=======
     def start_operation(self: "Self", operation_id: str, operation_type: str) -> None:
->>>>>>> 27377bc4
         """Start tracking an operation."""
         self.active_operations[operation_id] = datetime.utcnow()
 
         logger.debug("Started tracking operation: %s (type: %s)", operation_id, operation_type)
 
     def end_operation(
-<<<<<<< HEAD
-        self: "PerformanceMonitor",
-=======
         self: "Self",
->>>>>>> 27377bc4
         operation_id: str,
         operation_type: str,
         success: bool = True,
@@ -320,11 +267,7 @@
 
         return duration
 
-<<<<<<< HEAD
-    def record_error(self: "PerformanceMonitor", operation_type: str, error: Exception) -> None:
-=======
     def record_error(self: "Self", operation_type: str, error: Exception) -> None:
->>>>>>> 27377bc4
         """Record an error occurrence."""
         self.error_counts[f"{operation_type}_error"] += 1
 
@@ -337,11 +280,7 @@
             str(error),
         )
 
-<<<<<<< HEAD
-    def get_performance_summary(self: "PerformanceMonitor", operation_type: Optional[str] = None) -> Dict[str, Any]:
-=======
     def get_performance_summary(self: "Self", operation_type: Optional[str] = None) -> Dict[str, Any]:
->>>>>>> 27377bc4
         """Get performance summary for operations."""
         if operation_type:
 
@@ -375,11 +314,7 @@
             ),
         }
 
-<<<<<<< HEAD
-    def get_system_health(self: "PerformanceMonitor") -> Dict[str, Any]:
-=======
     def get_system_health(self: "Self") -> Dict[str, Any]:
->>>>>>> 27377bc4
         """Get current system health status."""
         if not self.system_metrics_history:
 
@@ -433,11 +368,7 @@
             "timestamp": current_metrics.timestamp.isoformat(),
         }
 
-<<<<<<< HEAD
-    def get_detailed_metrics(self: "PerformanceMonitor") -> Dict[str, Any]:
-=======
     def get_detailed_metrics(self: "Self") -> Dict[str, Any]:
->>>>>>> 27377bc4
         """Get detailed metrics for debugging and analysis."""
         return {
             "performance_summary": {
@@ -464,11 +395,7 @@
             ],
         }
 
-<<<<<<< HEAD
-    def export_metrics(self: "PerformanceMonitor", format: str = "json") -> Union[str, Dict[str, Any]]:
-=======
     def export_metrics(self: "Self", export_format: str = "json") -> Union[str, Dict[str, Any]]:
->>>>>>> 27377bc4
         """Export metrics in specified format."""
         metrics_data = {
             "export_timestamp": datetime.utcnow().isoformat(),
@@ -485,11 +412,7 @@
         else:
             return metrics_data
 
-<<<<<<< HEAD
-    def reset_metrics(self: "PerformanceMonitor") -> None:
-=======
     def reset_metrics(self: "Self") -> None:
->>>>>>> 27377bc4
         """Reset all metrics (useful for testing)."""
         self.metrics_history.clear()
 
@@ -500,11 +423,7 @@
 
         logger.info("All monitoring metrics have been reset")
 
-<<<<<<< HEAD
-    def __del__(self: "PerformanceMonitor") -> None:
-=======
     def __del__(self: "Self") -> None:
->>>>>>> 27377bc4
         """Cleanup monitoring task."""
         if hasattr(self, "_monitoring_task") and self._monitoring_task:
 
@@ -515,17 +434,11 @@
 _global_monitor: Optional[PerformanceMonitor] = None
 
 
-<<<<<<< HEAD
-def get_global_monitor(config: Optional[DatasetImportConfig] = None) -> PerformanceMonitor:
-    """Get or create global performance monitor."""
-    global _global_monitor
-=======
 def get_global_monitor(
     config: Optional[DatasetImportConfig] = None,
 ) -> PerformanceMonitor:
     """Get or create global performance monitor."""
     global _global_monitor  # pylint: disable=global-statement
->>>>>>> 27377bc4
 
     if _global_monitor is None:
         if config is None:
@@ -540,12 +453,8 @@
 
 def reset_global_monitor() -> None:
     """Reset global performance monitor (useful for testing)."""
-<<<<<<< HEAD
-    global _global_monitor
-=======
     global _global_monitor  # pylint: disable=global-statement
 
->>>>>>> 27377bc4
     if _global_monitor:
         _global_monitor.reset_metrics()
     _global_monitor = None
