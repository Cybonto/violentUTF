--- conflicted
+++ resolved
@@ -1,12 +1,3 @@
-<<<<<<< HEAD
-# # Copyright (c) 2024 ViolentUTF Project
-# # Licensed under MIT License
-
-"""
-Security configuration validation.
-
-SECURITY: Validates that security measures are properly configured
-=======
 # Copyright (c) 2025 ViolentUTF Contributors.
 # Licensed under the MIT License.
 #
@@ -16,7 +7,6 @@
 """Security configuration validation.
 
 SECURITY: Validates that security measures are properly configured.
->>>>>>> 27377bc4
 """
 
 import logging
@@ -29,11 +19,7 @@
 
 def validate_rate_limiting_config() -> Dict[str, Any]:
     """Validate rate limiting configuration."""
-<<<<<<< HEAD
-    validation_results = {
-=======
     validation_results: Dict[str, Any] = {
->>>>>>> 27377bc4
         "rate_limiting_enabled": False,
         "slowapi_available": False,
         "limiter_configured": False,
@@ -99,16 +85,12 @@
 
 def validate_security_headers() -> Dict[str, Any]:
     """Validate security headers configuration."""
-<<<<<<< HEAD
-    validation_results = {"cors_configured": False, "security_headers": False, "issues": [], "recommendations": []}
-=======
     validation_results: Dict[str, Any] = {
         "cors_configured": False,
         "security_headers": False,
         "issues": [],
         "recommendations": [],
     }
->>>>>>> 27377bc4
 
     # Check CORS configuration
     if hasattr(settings, "BACKEND_CORS_ORIGINS"):
