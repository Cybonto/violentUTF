--- conflicted
+++ resolved
@@ -1,9 +1,3 @@
-<<<<<<< HEAD
-# # Copyright (c) 2024 ViolentUTF Project
-# # Licensed under MIT License
-
-"""Authentication and authorization middleware."""
-=======
 # Copyright (c) 2025 ViolentUTF Contributors.
 # Licensed under the MIT License.
 #
@@ -17,7 +11,6 @@
 
 
 """
->>>>>>> 27377bc4
 
 # Copyright (c) 2025 ViolentUTF Contributors.
 
@@ -27,11 +20,7 @@
 # See LICENSE file in the project root for license information.
 
 import logging
-<<<<<<< HEAD
-from typing import Any, Optional, Tuple
-=======
 from typing import Optional, Self
->>>>>>> 27377bc4
 
 from app.core.config import settings
 from app.core.security import decode_token
@@ -53,22 +42,14 @@
     """Authentication middleware that supports both JWT and API keys."""
 
     async def __call__(
-<<<<<<< HEAD
-        self: "AuthMiddleware",
-=======
         self: "Self",
->>>>>>> 27377bc4
         request: Request,
         credentials: Optional[HTTPAuthorizationCredentials] = Security(bearer_scheme),
         api_key: Optional[str] = Security(api_key_header),
     ) -> User:
         """Authenticate request using either JWT or API key."""
-<<<<<<< HEAD
-        # Check if request is from APISIX (cryptographically verified).
-=======
         # Check if request is from APISIX (cryptographically verified)
 
->>>>>>> 27377bc4
         if not self._is_from_apisix(request):
             # Log security event for unauthorized direct access attempt
             from app.core.security_logging import log_suspicious_activity
@@ -98,16 +79,10 @@
             headers={"WWW-Authenticate": "Bearer"},
         )
 
-<<<<<<< HEAD
-    def _is_from_apisix(self: "AuthMiddleware", request: Request) -> bool:
-        """Verify request is coming from APISIX using practical security measures."""
-        # Check for basic APISIX gateway identification header.
-=======
     def _is_from_apisix(self: "Self", request: Request) -> bool:
         """Verify request is coming from APISIX using practical security measures."""
         # Check for basic APISIX gateway identification header
 
->>>>>>> 27377bc4
         apisix_gateway_header = request.headers.get("X-API-Gateway")
         if apisix_gateway_header != "APISIX":
             logger.warning("Missing or invalid X-API-Gateway header")
@@ -152,14 +127,8 @@
         logger.debug("APISIX gateway verification successful")
         return True
 
-<<<<<<< HEAD
-    def _verify_apisix_signature(self: "AuthMiddleware", request: Request, signature: str, timestamp: str) -> bool:
-        """
-        Verify HMAC signature from APISIX gateway.
-=======
     def _verify_apisix_signature(self: "Self", request: Request, signature: str, timestamp: str) -> bool:
         """Verify HMAC signature from APISIX gateway
->>>>>>> 27377bc4
 
         Args:
             request: FastAPI request object
@@ -205,11 +174,7 @@
             logger.error("Error verifying APISIX signature: %s", str(e))
             return False
 
-<<<<<<< HEAD
-    async def _authenticate_jwt(self: "AuthMiddleware", token: str) -> User:
-=======
     async def _authenticate_jwt(self: "Self", token: str) -> User:
->>>>>>> 27377bc4
         """Authenticate using JWT token."""
         try:
 
@@ -257,16 +222,10 @@
                 detail="Could not validate token",
             ) from exc
 
-<<<<<<< HEAD
-    async def _authenticate_api_key(self: "AuthMiddleware", api_key: str) -> User:
-        """Authenticate using API key."""
-        # Decode API key (which is actually a JWT).
-=======
     async def _authenticate_api_key(self: "Self", api_key: str) -> User:
         """Authenticate using API key."""
         # Decode API key (which is actually a JWT)
 
->>>>>>> 27377bc4
         try:
             payload = decode_token(api_key)
             if not payload:
@@ -341,18 +300,11 @@
 
 
 # Role-based access control
-<<<<<<< HEAD
-def require_role(role: str) -> Any:
-    """Dependency factory for role-based access control."""
-
-    async def role_checker(current_user: User = Security(get_current_user)) -> Any:
-=======
 def require_role(role: str) -> object:
     """Dependency factory for role-based access control."""
 
     async def role_checker(current_user: User = Security(get_current_user)) -> User:
 
->>>>>>> 27377bc4
         if role not in current_user.roles:
             raise HTTPException(status_code=status.HTTP_403_FORBIDDEN, detail=f"Role '{role}' required")
         return current_user
@@ -361,12 +313,6 @@
 
 
 # Permission-based access control
-<<<<<<< HEAD
-def require_permission(permission: str) -> Any:
-    """Dependency factory for permission-based access control."""
-
-    async def permission_checker(current_user: User = Security(get_current_user)) -> Any:
-=======
 def require_permission(permission: str) -> object:
     """Dependency factory for permission-based access control."""
 
@@ -374,7 +320,6 @@
         current_user: User = Security(get_current_user),
     ) -> User:
 
->>>>>>> 27377bc4
         if permission not in current_user.permissions:
             raise HTTPException(
                 status_code=status.HTTP_403_FORBIDDEN,
