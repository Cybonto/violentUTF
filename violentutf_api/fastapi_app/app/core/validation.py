"""
Comprehensive input validation module
SECURITY: Validates and sanitizes all user inputs to prevent injection attacks and data corruption
"""

import json
import logging
import re
from datetime import datetime, timedelta
from typing import Any, Dict, List, Optional, Union
from urllib.parse import urlparse

import jwt
from fastapi import HTTPException, status
from pydantic import BaseModel, EmailStr, Field, validator

logger = logging.getLogger(__name__)

# Constants to avoid bandit B104 hardcoded binding warnings
WILDCARD_ADDRESS = "0.0.0.0"  # nosec B104


# Security constants for validation
class SecurityLimits:
    """Security limits for input validation"""

    MAX_STRING_LENGTH = 1000
    MAX_DESCRIPTION_LENGTH = 2000
    MAX_LIST_ITEMS = 100
    MAX_NESTED_DEPTH = 5
    MAX_JSON_SIZE = 10000  # bytes

    # Username / identifier limits
    MIN_USERNAME_LENGTH = 3
    MAX_USERNAME_LENGTH = 50
    MIN_NAME_LENGTH = 1
    MAX_NAME_LENGTH = 100

    # API key limits
    MIN_API_KEY_NAME_LENGTH = 3
    MAX_API_KEY_NAME_LENGTH = 100
    MAX_PERMISSIONS = 20


# Validation patterns
class ValidationPatterns:
    """Regex patterns for validation"""
    # fmt: off
    # SECURITY CRITICAL: DO NOT MODIFY THESE PATTERNS
    # These regex patterns are security-critical and must not be modified by automated tools.
    # Any spaces added to character ranges (e.g., [A-Z] becoming [A - Z]) will break validation.

    # Safe username pattern (alphanumeric, dash, underscore)
    USERNAME = re.compile(r"^[a-zA-Z0-9_-]+$")  # noqa: E501

    # Safe name pattern (letters, spaces, basic punctuation)
    SAFE_NAME = re.compile(r"^[a-zA-Z0-9\s\-_.()]+$")

    # Safe identifier for API keys, dataset names, etc.
    SAFE_IDENTIFIER = re.compile(r"^[a-zA-Z0-9_-]+$")

    # Generator name pattern (allows dots for model names like gpt3.5)
    GENERATOR_NAME = re.compile(r"^[a-zA-Z0-9._-]+$")

    # Generator type pattern (allows spaces for types like "AI Gateway")
    GENERATOR_TYPE = re.compile(r"^[a-zA-Z0-9\s_-]+$")

    # Safe file name pattern
    SAFE_FILENAME = re.compile(r"^[a-zA-Z0-9_.-]+$")

    # Safe URL pattern (basic validation)
    SAFE_URL = re.compile(r"^https?://[a-zA-Z0-9.-]+[a-zA-Z0-9/._-]*$")

    # JWT token pattern
    JWT_TOKEN = re.compile(r"^[A-Za-z0-9_-]+\.[A-Za-z0-9_-]+\.[A-Za-z0-9_-]+$")

    # Role pattern (lowercase alphanumeric with dash)
    ROLE_PATTERN = re.compile(r"^[a-z0-9-]+$")  # noqa: E501
    # fmt: on


class SafeString(str):
    """String type that ensures content is sanitized"""

    @classmethod
    def __get_validators__(cls):
        yield cls.validate

    @classmethod
    def validate(cls, v):
        if not isinstance(v, str):
            raise ValueError("String expected")

        # Check length
        if len(v) > SecurityLimits.MAX_STRING_LENGTH:
            raise ValueError(f"String too long (max {SecurityLimits.MAX_STRING_LENGTH} characters)")

        # Sanitize dangerous characters
        sanitized = sanitize_string(v)
        return cls(sanitized)


class SafeIdentifier(str):
    """Safe identifier for API keys, usernames, etc."""

    @classmethod
    def __get_validators__(cls):
        yield cls.validate

    @classmethod
    def validate(cls, v):
        if not isinstance(v, str):
            raise ValueError("String expected")

        v = v.strip()

        # Check length
        if len(v) < SecurityLimits.MIN_USERNAME_LENGTH:
            raise ValueError(f"Identifier too short (min {SecurityLimits.MIN_USERNAME_LENGTH} characters)")
        if len(v) > SecurityLimits.MAX_USERNAME_LENGTH:
            raise ValueError(f"Identifier too long (max {SecurityLimits.MAX_USERNAME_LENGTH} characters)")

        # Check pattern
        if not ValidationPatterns.SAFE_IDENTIFIER.match(v):
            raise ValueError("Identifier must contain only alphanumeric characters, underscores, and hyphens")

        return cls(v)


def sanitize_string(value: str) -> str:
    """
    Sanitize string input to prevent injection attacks
    """
    if not isinstance(value, str):
        return str(value)

    # Remove null bytes and control characters
    sanitized = "".join(char for char in value if ord(char) >= 32 or char in ["\n", "\r", "\t"])

    # Limit length
    if len(sanitized) > SecurityLimits.MAX_STRING_LENGTH:
        sanitized = sanitized[: SecurityLimits.MAX_STRING_LENGTH]
        logger.warning(f"String truncated to {SecurityLimits.MAX_STRING_LENGTH} characters")

    return sanitized.strip()


def validate_email(email: str) -> str:
    """
    Validate email address format
    """
    if not email:
        raise ValueError("Email is required")

    email = email.strip().lower()

    # Basic format check
    if not re.match(r"^[a-zA-Z0-9._%+-]+@[a-zA-Z0-9.-]+\.[a-zA-Z]{2,}$", email):
        raise ValueError("Invalid email format")

    if len(email) > 254:  # RFC 5321 limit
        raise ValueError("Email address too long")

    return email


def validate_username(username: str) -> str:
    """
    Validate username format and length
    """
    if not username:
        raise ValueError("Username is required")

    username = username.strip()

    if len(username) < SecurityLimits.MIN_USERNAME_LENGTH:
        raise ValueError(f"Username too short (min {SecurityLimits.MIN_USERNAME_LENGTH} characters)")

    if len(username) > SecurityLimits.MAX_USERNAME_LENGTH:
        raise ValueError(f"Username too long (max {SecurityLimits.MAX_USERNAME_LENGTH} characters)")

    if not ValidationPatterns.USERNAME.match(username):
        raise ValueError("Username must contain only alphanumeric characters, underscores, and hyphens")

    return username


def validate_role_list(roles: List[str]) -> List[str]:
    """
    Validate list of roles
    """
    if not roles:
        return []

    if len(roles) > SecurityLimits.MAX_PERMISSIONS:
        raise ValueError(f"Too many roles (max {SecurityLimits.MAX_PERMISSIONS})")

    validated_roles = []
    for role in roles:
        if not isinstance(role, str):
            raise ValueError("Role must be a string")

        role = role.strip().lower()

        if not role:
            continue

        if len(role) > 50:
            raise ValueError("Role name too long (max 50 characters)")

        if not ValidationPatterns.ROLE_PATTERN.match(role):
            raise ValueError(
                f"Invalid role format: {role}. Must contain only lowercase alphanumeric characters and hyphens"
            )

        if role not in validated_roles:
            validated_roles.append(role)

    return validated_roles


def validate_jwt_token(token: str) -> Dict[str, Any]:
    """
    Validate JWT token structure and basic format
    """
    if not token:
        raise ValueError("Token is required")

    token = token.strip()

    # Remove 'Bearer ' prefix if present
    if token.startswith("Bearer "):
        token = token[7:]

    # Check basic JWT format
    if not ValidationPatterns.JWT_TOKEN.match(token):
        raise ValueError("Invalid JWT token format")

    # Check token length (reasonable bounds)
    if len(token) > 2048:
        raise ValueError("Token too long")

    if len(token) < 50:
        raise ValueError("Token too short")

    try:
        # Decode header to check algorithm
        header = jwt.get_unverified_header(token)

        # Validate algorithm
        allowed_algorithms = ["HS256", "RS256", "ES256"]
        if header.get("alg") not in allowed_algorithms:
            raise ValueError(f"Unsupported JWT algorithm: {header.get('alg')}")

        # Get unverified payload for basic validation
        payload = jwt.decode(token, options={"verify_signature": False})

        # Validate required claims
        required_claims = ["sub", "iat", "exp"]
        for claim in required_claims:
            if claim not in payload:
                raise ValueError(f"Missing required JWT claim: {claim}")

        # Validate expiration
        if payload.get("exp"):
            exp_time = datetime.fromtimestamp(payload["exp"])
            if exp_time < datetime.now():
                raise ValueError("JWT token has expired")

        return payload

    except jwt.InvalidTokenError as e:
        raise ValueError(f"Invalid JWT token: {str(e)}")


def validate_url(url: str) -> str:
    """
    Validate URL format and security
    """
    if not url:
        raise ValueError("URL is required")

    url = url.strip()

    # Parse URL
    try:
        parsed = urlparse(url)
    except Exception:
        raise ValueError("Invalid URL format")

    # Check scheme
    if parsed.scheme not in ["http", "https"]:
        raise ValueError("URL must use http or https scheme")

    # Check host
    if not parsed.netloc:
        raise ValueError("URL must have a valid host")

    # Enhanced security checks for URL validation
    host = parsed.hostname
    if not host:
        raise ValueError("Invalid URL: no hostname")

    # Enhanced dangerous hosts list
    dangerous_hosts = [
        "localhost",
        "127.",
        "::1",
        "10.",  # Private network
        "192.168.",  # Private network
<<<<<<< HEAD
        "172.",  # Private network (172.16-31.x.x)
        "169.254.",  # Link-local
=======
        "172.",  # Private network (172.16 - 31.x.x)
        "169.254.",  # Link - local
>>>>>>> 2e1518b4
        "metadata.google.internal",
        "metadata",
        "metadata.aws",
        "metadata.azure.com",
    ]

    # Special handling for wildcard address - always block
    # nosec B104 - This is security validation, not binding to all interfaces
    if host == WILDCARD_ADDRESS:
        raise ValueError("Access to 0.0.0.0 is not allowed")

    for dangerous in dangerous_hosts:
        if host.startswith(dangerous):
            raise ValueError(f"Access to internal / localhost URLs not allowed: {host}")

    # Additional check for private IP ranges
    import ipaddress

    try:
        ip = ipaddress.ip_address(host)
        if ip.is_private or ip.is_loopback or ip.is_link_local:
            raise ValueError(f"Access to private / internal IP addresses not allowed: {host}")
    except ipaddress.AddressValueError:
        # Not an IP address, hostname validation above should catch issues
        pass

    # Additional check for private IP ranges
    import ipaddress

    try:
        ip = ipaddress.ip_address(host)
        if ip.is_private or ip.is_loopback or ip.is_link_local:
            raise ValueError(f"Access to private/internal IP addresses not allowed: {host}")
    except ipaddress.AddressValueError:
        # Not an IP address, hostname validation above should catch issues
        pass

    if len(url) > 2048:
        raise ValueError("URL too long")

    return url


def validate_json_data(data: Union[str, Dict, List], max_depth: int = SecurityLimits.MAX_NESTED_DEPTH) -> Any:
    """
    Validate JSON data structure and prevent deeply nested objects
    """
    if isinstance(data, str):
        if len(data.encode("utf-8")) > SecurityLimits.MAX_JSON_SIZE:
            raise ValueError(f"JSON data too large (max {SecurityLimits.MAX_JSON_SIZE} bytes)")

        try:
            data = json.loads(data)
        except json.JSONDecodeError as e:
            raise ValueError(f"Invalid JSON format: {str(e)}")

    def check_depth(obj, current_depth=0):
        if current_depth > max_depth:
            raise ValueError(f"JSON structure too deeply nested (max depth {max_depth})")

        if isinstance(obj, dict):
            if len(obj) > SecurityLimits.MAX_LIST_ITEMS:
                raise ValueError(f"Too many dictionary items (max {SecurityLimits.MAX_LIST_ITEMS})")

            for key, value in obj.items():
                if not isinstance(key, str):
                    raise ValueError("Dictionary keys must be strings")
                if len(str(key)) > 100:
                    raise ValueError("Dictionary key too long")
                check_depth(value, current_depth + 1)

        elif isinstance(obj, list):
            if len(obj) > SecurityLimits.MAX_LIST_ITEMS:
                raise ValueError(f"Too many list items (max {SecurityLimits.MAX_LIST_ITEMS})")

            for item in obj:
                check_depth(item, current_depth + 1)

        elif isinstance(obj, str):
            if len(obj) > SecurityLimits.MAX_STRING_LENGTH:
                raise ValueError(f"String too long in JSON (max {SecurityLimits.MAX_STRING_LENGTH} characters)")

    check_depth(data)
    return data


def validate_file_upload(filename: str, content_type: str, file_size: int) -> str:
    """
    Validate file upload parameters
    """
    if not filename:
        raise ValueError("Filename is required")

    filename = filename.strip()

    # Validate filename
    if not ValidationPatterns.SAFE_FILENAME.match(filename):
        raise ValueError(
            "Invalid filename format. Only alphanumeric characters, dots, underscores, and hyphens allowed"
        )

    if len(filename) > 255:
        raise ValueError("Filename too long")

    # Check file extension
    allowed_extensions = [".csv", ".txt", ".json", ".yaml", ".yml", ".tsv"]
    if not any(filename.lower().endswith(ext) for ext in allowed_extensions):
        raise ValueError(f"File type not allowed. Supported: {', '.join(allowed_extensions)}")

    # Validate content type
    allowed_content_types = [
        "text/csv",
        "text/plain",
        "application/json",
        "application/x-yaml",
        "text/yaml",
        "text/tab-separated-values",
    ]

    if content_type not in allowed_content_types:
        logger.warning(f"Unexpected content type: {content_type}")

    # Check file size (10MB limit)
    max_size = 10 * 1024 * 1024  # 10MB
    if file_size > max_size:
        raise ValueError(f"File too large (max {max_size // (1024 * 1024)}MB)")

    return filename


class ValidationError(HTTPException):
    """Custom validation error with proper HTTP status"""

    def __init__(self, detail: str):
        super().__init__(status_code=status.HTTP_422_UNPROCESSABLE_ENTITY, detail=f"Validation error: {detail}")


def create_validation_error(detail: str) -> ValidationError:
    """Create a validation error with security logging"""
    logger.warning(f"Validation error: {detail}")
    return ValidationError(detail)


# Enhanced validators for common patterns
def validate_generator_parameters(parameters: Dict[str, Any]) -> Dict[str, Any]:
    """
    Validate generator parameters dictionary
    """
    if not isinstance(parameters, dict):
        raise ValueError("Parameters must be a dictionary")

    validated = {}

    for key, value in parameters.items():
        # Validate key
        if not isinstance(key, str):
            raise ValueError("Parameter keys must be strings")

        key = key.strip()
        if len(key) > 100:
            raise ValueError("Parameter key too long")

        if not re.match(r"^[a-zA-Z_][a-zA-Z0-9_]*$", key):
            raise ValueError(f"Invalid parameter key format: {key}")

        # Validate value based on type
        if isinstance(value, str):
            value = sanitize_string(value)
            if len(value) > SecurityLimits.MAX_STRING_LENGTH:
                raise ValueError(f"Parameter value too long for key: {key}")
        elif isinstance(value, (int, float, bool)):
            pass  # These are safe
        elif isinstance(value, list):
            if len(value) > SecurityLimits.MAX_LIST_ITEMS:
                raise ValueError(f"Too many items in parameter list: {key}")
            value = [sanitize_string(str(item)) if isinstance(item, str) else item for item in value]
        elif isinstance(value, dict):
            value = validate_json_data(value, max_depth=2)  # Limited depth for parameters
        else:
            raise ValueError(f"Unsupported parameter type for key: {key}")

        validated[key] = value

    return validated<|MERGE_RESOLUTION|>--- conflicted
+++ resolved
@@ -308,13 +308,8 @@
         "::1",
         "10.",  # Private network
         "192.168.",  # Private network
-<<<<<<< HEAD
-        "172.",  # Private network (172.16-31.x.x)
-        "169.254.",  # Link-local
-=======
         "172.",  # Private network (172.16 - 31.x.x)
         "169.254.",  # Link - local
->>>>>>> 2e1518b4
         "metadata.google.internal",
         "metadata",
         "metadata.aws",
