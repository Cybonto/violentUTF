<<<<<<< HEAD
# # Copyright (c) 2024 ViolentUTF Project
# # Licensed under MIT License

"""Comprehensive input validation module.

SECURITY: Validates and sanitizes all user inputs to prevent injection attacks and data corruption.
"""
=======
# Copyright (c) 2025 ViolentUTF Contributors.
# Licensed under the MIT License.
#
# This file is part of ViolentUTF - An AI Red Teaming Platform.
# See LICENSE file in the project root for license information.

"""Comprehensive input validation module.
>>>>>>> 27377bc4

SECURITY: Validates and sanitizes all user inputs to prevent injection attacks and data corruption.
"""
import json
import logging
import re
from datetime import datetime
from typing import Callable, Dict, Generator, List, Self, Type, Union
from urllib.parse import urlparse

import jwt
from fastapi import HTTPException, status

logger = logging.getLogger(__name__)

# Constants to avoid bandit B104 hardcoded binding warnings
WILDCARD_ADDRESS = "0.0.0.0"  # nosec B104

# Security constants for validation


class SecurityLimits:
    """Security limits for input validation."""
<<<<<<< HEAD
=======

>>>>>>> 27377bc4
    MAX_STRING_LENGTH = 1000
    MAX_DESCRIPTION_LENGTH = 2000
    MAX_LIST_ITEMS = 100
    MAX_NESTED_DEPTH = 5
    MAX_JSON_SIZE = 10000  # bytes

    # Username / identifier limits
    MIN_USERNAME_LENGTH = 3
    MAX_USERNAME_LENGTH = 50
    MIN_NAME_LENGTH = 1
    MAX_NAME_LENGTH = 100

    # API key limits
    MIN_API_KEY_NAME_LENGTH = 3
    MAX_API_KEY_NAME_LENGTH = 100
    MAX_PERMISSIONS = 20


# Validation patterns


class ValidationPatterns:
    """Regex patterns for validation."""
<<<<<<< HEAD
=======

>>>>>>> 27377bc4
    # fmt: off

    # SECURITY CRITICAL: DO NOT MODIFY THESE PATTERNS
    # These regex patterns are security-critical and must not be modified by automated tools.
    # Any spaces added to character ranges (e.g., [A-Z] becoming [A - Z]) will break validation.

    # Safe username pattern (alphanumeric, dash, underscore)
    USERNAME = re.compile(r"^[a-zA-Z0-9_-]+$")  # noqa: E501

    # Safe name pattern (letters, spaces, basic punctuation)
    SAFE_NAME = re.compile(r"^[a-zA-Z0-9\s\-_.()]+$")     # Safe identifier for API keys, dataset names, etc.
    SAFE_IDENTIFIER = re.compile(r"^[a-zA-Z0-9_-]+$")

    # Generator name pattern (allows dots for model names like gpt3.5)
    GENERATOR_NAME = re.compile(r"^[a-zA-Z0-9._-]+$")

    # Generator type pattern (allows spaces for types like "AI Gateway")
    GENERATOR_TYPE = re.compile(r"^[a-zA-Z0-9\s_-]+$")     # Safe file name pattern
    SAFE_FILENAME = re.compile(r"^[a-zA-Z0-9_.-]+$")

    # Safe URL pattern (basic validation)
    SAFE_URL = re.compile(r"^https?://[a-zA-Z0-9.-]+[a-zA-Z0-9/._-]*$")

    # JWT token pattern
    JWT_TOKEN = re.compile(r"^[A-Za-z0-9_-]+\.[A-Za-z0-9_-]+\.[A-Za-z0-9_-]+$")     # Role pattern (lowercase alphanumeric with dash)
    ROLE_PATTERN = re.compile(r"^[a-z0-9-]+$")  # noqa: E501
    # fmt: on


class SafeString(str):
    """String type that ensures content is sanitized."""
<<<<<<< HEAD
    @classmethod
    def __get_validators__(cls) -> None:
        yield cls.validate

    @classmethod
    def validate(cls, v: Any) -> str:
=======

    @classmethod
    def __get_validators__(cls: Type["SafeString"]) -> Generator[Callable, None, None]:
        """Get validators for SafeString."""
        yield cls.validate

    @classmethod
    def validate(cls: Type["SafeString"], v: object) -> str:
        """Validate."""
>>>>>>> 27377bc4
        if not isinstance(v, str):

            raise ValueError("String expected")

        # Check length
        if len(v) > SecurityLimits.MAX_STRING_LENGTH:
            raise ValueError(f"String too long (max {SecurityLimits.MAX_STRING_LENGTH} characters)")

        # Sanitize dangerous characters
        sanitized = sanitize_string(v)
        return cls(sanitized)


class SafeIdentifier(str):
    """Safe identifier for API keys, usernames, etc."""
    @classmethod
<<<<<<< HEAD
    def __get_validators__(cls) -> None:
        yield cls.validate

    @classmethod
    def validate(cls, v: Any) -> str:
=======
    def __get_validators__(cls: Type["SafeIdentifier"]) -> Generator[Callable, None, None]:
        """Get validators for SafeIdentifier."""
        yield cls.validate

    @classmethod
    def validate(cls: Type["SafeIdentifier"], v: object) -> str:
        """Validate."""
>>>>>>> 27377bc4
        if not isinstance(v, str):

            raise ValueError("String expected")

        v = v.strip()

        # Check length
        if len(v) < SecurityLimits.MIN_USERNAME_LENGTH:
            raise ValueError(f"Identifier too short (min {SecurityLimits.MIN_USERNAME_LENGTH} characters)")
        if len(v) > SecurityLimits.MAX_USERNAME_LENGTH:
            raise ValueError(f"Identifier too long (max {SecurityLimits.MAX_USERNAME_LENGTH} characters)")

        # Check pattern
        if not ValidationPatterns.SAFE_IDENTIFIER.match(v):
            raise ValueError("Identifier must contain only alphanumeric characters, underscores, and hyphens")

        return cls(v)


def sanitize_string(value: str) -> str:
    """Sanitize string input to prevent injection attacks."""
<<<<<<< HEAD
    if not isinstance(value, str):
        return str(value)
=======
    # Value is guaranteed to be str by type annotation
>>>>>>> 27377bc4

    # Remove null bytes and control characters
    sanitized = "".join(char for char in value if ord(char) >= 32 or char in ["\n", "\r", "\t"])     # Limit length
    if len(sanitized) > SecurityLimits.MAX_STRING_LENGTH:
        sanitized = sanitized[: SecurityLimits.MAX_STRING_LENGTH]
        logger.warning("String truncated to %s characters", SecurityLimits.MAX_STRING_LENGTH)

    return sanitized.strip()


def validate_email(email: str) -> str:
    """Validate email address format."""
    if not email:

        raise ValueError("Email is required")

    email = email.strip().lower()

    # Basic format check
    if not re.match(r"^[a-zA-Z0-9._%+-]+@[a-zA-Z0-9.-]+\.[a-zA-Z]{2,}$", email):
        raise ValueError("Invalid email format")

    if len(email) > 254:  # RFC 5321 limit
        raise ValueError("Email address too long")

    return email


def validate_username(username: str) -> str:
    """Validate username format and length."""
    if not username:

        raise ValueError("Username is required")

    username = username.strip()

    if len(username) < SecurityLimits.MIN_USERNAME_LENGTH:
        raise ValueError(f"Username too short (min {SecurityLimits.MIN_USERNAME_LENGTH} characters)")

    if len(username) > SecurityLimits.MAX_USERNAME_LENGTH:
        raise ValueError(f"Username too long (max {SecurityLimits.MAX_USERNAME_LENGTH} characters)")

    if not ValidationPatterns.USERNAME.match(username):
        raise ValueError("Username must contain only alphanumeric characters, underscores, and hyphens")

    return username


def validate_role_list(roles: List[str]) -> List[str]:
    """Validate list of roles."""
    if not roles:

        return []

    if len(roles) > SecurityLimits.MAX_PERMISSIONS:
        raise ValueError(f"Too many roles (max {SecurityLimits.MAX_PERMISSIONS})")

    validated_roles = []
    for role in roles:
        if not isinstance(role, str):
            raise ValueError("Role must be a string")

        role = role.strip().lower()

        if not role:
            continue

        if len(role) > 50:
            raise ValueError("Role name too long (max 50 characters)")

        if not ValidationPatterns.ROLE_PATTERN.match(role):
            raise ValueError(
                f"Invalid role format: {role}. Must contain only lowercase alphanumeric characters and hyphens"
            )

        if role not in validated_roles:
            validated_roles.append(role)

    return validated_roles


<<<<<<< HEAD
def validate_jwt_token(token: str) -> Dict[str, Any]:
=======
def validate_jwt_token(token: str) -> Dict[str, object]:
>>>>>>> 27377bc4
    """Validate JWT token structure and basic format."""
    if not token:

        raise ValueError("Token is required")

    token = token.strip()

    # Remove 'Bearer ' prefix if present
    if token.startswith("Bearer "):
        token = token[7:]

    # Check basic JWT format
    if not ValidationPatterns.JWT_TOKEN.match(token):
        raise ValueError("Invalid JWT token format")

    # Check token length (reasonable bounds)
    if len(token) > 2048:
        raise ValueError("Token too long")

    if len(token) < 50:
        raise ValueError("Token too short")

    try:
        # Decode header to check algorithm
        header = jwt.get_unverified_header(token)

        # Validate algorithm
        allowed_algorithms = ["HS256", "RS256", "ES256"]
        if header.get("alg") not in allowed_algorithms:
            raise ValueError(f"Unsupported JWT algorithm: {header.get('alg')}")

        # Get unverified payload for basic validation
        payload = jwt.decode(token, options={"verify_signature": False})

        # Validate required claims
        required_claims = ["sub", "iat", "exp"]
        for claim in required_claims:
            if claim not in payload:
                raise ValueError(f"Missing required JWT claim: {claim}")

        # Validate expiration
        if payload.get("exp"):
            exp_time = datetime.fromtimestamp(payload["exp"])
            if exp_time < datetime.now():
                raise ValueError("JWT token has expired")

        return dict(payload) if payload else {}

    except jwt.InvalidTokenError as e:
        raise ValueError(f"Invalid JWT token: {str(e)}") from e


def validate_url(url: str) -> str:
    """Validate URL format and security."""
    if not url:

        raise ValueError("URL is required")

    url = url.strip()

    # Parse URL
    try:
        parsed = urlparse(url)
    except Exception as exc:
        raise ValueError("Invalid URL format") from exc

    # Check scheme
    if parsed.scheme not in ["http", "https"]:
        raise ValueError("URL must use http or https scheme")

    # Check host
    if not parsed.netloc:
        raise ValueError("URL must have a valid host")

    # Enhanced security checks for URL validation
    host = parsed.hostname
    if not host:
        raise ValueError("Invalid URL: no hostname")

    # Enhanced dangerous hosts list
    dangerous_hosts = [
        "localhost",
        "127.",
        "::1",
        "10.",  # Private network
        "192.168.",  # Private network
        "172.",  # Private network (172.16 - 31.x.x)
        "169.254.",  # Link - local
        "metadata.google.internal",
        "metadata",
        "metadata.aws",
        "metadata.azure.com",
    ]

    # Special handling for wildcard address - always block
    # nosec B104 - This is security validation, not binding to all interfaces
    if host == WILDCARD_ADDRESS:
        raise ValueError("Access to 0.0.0.0 is not allowed")

    for dangerous in dangerous_hosts:
        if host.startswith(dangerous):
            raise ValueError(f"Access to internal / localhost URLs not allowed: {host}")

    # Additional check for private IP ranges
    import ipaddress

    try:
        ip = ipaddress.ip_address(host)
        if ip.is_private or ip.is_loopback or ip.is_link_local:
            raise ValueError(f"Access to private / internal IP addresses not allowed: {host}")
    except ipaddress.AddressValueError:
        # Not an IP address, hostname validation above should catch issues
        pass

    if len(url) > 2048:
        raise ValueError("URL too long")

    return url


<<<<<<< HEAD
def validate_json_data(data: Union[str, Dict, List], max_depth: int = SecurityLimits.MAX_NESTED_DEPTH) -> Any:
=======
def validate_json_data(
    data: Union[str, Dict, List], max_depth: int = SecurityLimits.MAX_NESTED_DEPTH
) -> Union[str, Dict, List]:
>>>>>>> 27377bc4
    """Validate JSON data structure and prevent deeply nested objects."""
    if isinstance(data, str):

        if len(data.encode("utf-8")) > SecurityLimits.MAX_JSON_SIZE:
            raise ValueError(f"JSON data too large (max {SecurityLimits.MAX_JSON_SIZE} bytes)")

        try:
            data = json.loads(data)
        except json.JSONDecodeError as e:
            raise ValueError(f"Invalid JSON format: {str(e)}") from e

<<<<<<< HEAD
    def check_depth(obj, current_depth: Any = 0) -> None:
=======
    def check_depth(obj: object, current_depth: int = 0) -> None:
>>>>>>> 27377bc4
        if current_depth > max_depth:
            raise ValueError(f"JSON structure too deeply nested (max depth {max_depth})")

        if isinstance(obj, dict):
            if len(obj) > SecurityLimits.MAX_LIST_ITEMS:
                raise ValueError(f"Too many dictionary items (max {SecurityLimits.MAX_LIST_ITEMS})")

            for key, value in obj.items():
                if not isinstance(key, str):
                    raise ValueError("Dictionary keys must be strings")
                if len(str(key)) > 100:
                    raise ValueError("Dictionary key too long")
                check_depth(value, current_depth + 1)

        elif isinstance(obj, list):
            if len(obj) > SecurityLimits.MAX_LIST_ITEMS:
                raise ValueError(f"Too many list items (max {SecurityLimits.MAX_LIST_ITEMS})")

            for item in obj:
                check_depth(item, current_depth + 1)

        elif isinstance(obj, str):
            if len(obj) > SecurityLimits.MAX_STRING_LENGTH:
                raise ValueError(f"String too long in JSON (max {SecurityLimits.MAX_STRING_LENGTH} characters)")

    check_depth(data)
    return data


def validate_file_upload(filename: str, content_type: str, file_size: int) -> str:
    """Validate file upload parameters."""
    if not filename:

        raise ValueError("Filename is required")

    filename = filename.strip()

    # Validate filename
    if not ValidationPatterns.SAFE_FILENAME.match(filename):
        raise ValueError(
            "Invalid filename format. Only alphanumeric characters, dots, underscores, and hyphens allowed"
        )

    if len(filename) > 255:
        raise ValueError("Filename too long")

    # Check file extension
    allowed_extensions = [".csv", ".txt", ".json", ".yaml", ".yml", ".tsv"]
    if not any(filename.lower().endswith(ext) for ext in allowed_extensions):
        raise ValueError(f"File type not allowed. Supported: {', '.join(allowed_extensions)}")

    # Validate content type
    allowed_content_types = [
        "text/csv",
        "text/plain",
        "application/json",
        "application/x-yaml",
        "text/yaml",
        "text/tab-separated-values",
    ]

    if content_type not in allowed_content_types:
        logger.warning("Unexpected content type: %s", content_type)

    # Check file size (10MB limit)
    max_size = 10 * 1024 * 1024  # 10MB
    if file_size > max_size:
        raise ValueError(f"File too large (max {max_size // (1024 * 1024)}MB)")

    return filename


class ValidationError(HTTPException):
<<<<<<< HEAD
    """Custom validation error with proper HTTP status."""
    def __init__(self, detail: str = "Validation error") -> None:
        """Initialize the instance."""
=======
    """Customize validation error with proper HTTP status."""

    def __init__(self: "Self", detail: str) -> None:
        """Initialize instance."""
>>>>>>> 27377bc4
        super().__init__(status_code=status.HTTP_422_UNPROCESSABLE_ENTITY, detail=f"Validation error: {detail}")


def create_validation_error(detail: str) -> ValidationError:
    """Create a validation error with security logging."""
<<<<<<< HEAD
    logger.warning(f"Validation error: {detail}")
=======
    logger.warning("Validation error: %s", detail)

>>>>>>> 27377bc4
    return ValidationError(detail)


# Enhanced validators for common patterns
<<<<<<< HEAD
def validate_generator_parameters(parameters: Dict[str, Any]) -> Dict[str, Any]:
=======


def validate_generator_parameters(parameters: Dict[str, object]) -> Dict[str, object]:
>>>>>>> 27377bc4
    """Validate generator parameters dictionary."""
    if not isinstance(parameters, dict):

        raise ValueError("Parameters must be a dictionary")

    validated: Dict[str, object] = {}

    for key, value in parameters.items():
        # Validate key
        if not isinstance(key, str):
            raise ValueError("Parameter keys must be strings")

        key = key.strip()
        if len(key) > 100:
            raise ValueError("Parameter key too long")

        if not re.match(r"^[a-zA-Z_][a-zA-Z0-9_]*$", key):
            raise ValueError(f"Invalid parameter key format: {key}")

        # Validate value based on type
        if isinstance(value, str):
            value = sanitize_string(value)
            if len(value) > SecurityLimits.MAX_STRING_LENGTH:
                raise ValueError(f"Parameter value too long for key: {key}")
        elif isinstance(value, (int, float, bool)):
            pass  # These are safe
        elif isinstance(value, list):
            if len(value) > SecurityLimits.MAX_LIST_ITEMS:
                raise ValueError(f"Too many items in parameter list: {key}")
            value = [sanitize_string(str(item)) if isinstance(item, str) else item for item in value]
        elif isinstance(value, dict):
            value = validate_json_data(value, max_depth=2)  # Limited depth for parameters
        else:
            raise ValueError(f"Unsupported parameter type for key: {key}")

        validated[key] = value

    return validated<|MERGE_RESOLUTION|>--- conflicted
+++ resolved
@@ -1,12 +1,3 @@
-<<<<<<< HEAD
-# # Copyright (c) 2024 ViolentUTF Project
-# # Licensed under MIT License
-
-"""Comprehensive input validation module.
-
-SECURITY: Validates and sanitizes all user inputs to prevent injection attacks and data corruption.
-"""
-=======
 # Copyright (c) 2025 ViolentUTF Contributors.
 # Licensed under the MIT License.
 #
@@ -14,7 +5,6 @@
 # See LICENSE file in the project root for license information.
 
 """Comprehensive input validation module.
->>>>>>> 27377bc4
 
 SECURITY: Validates and sanitizes all user inputs to prevent injection attacks and data corruption.
 """
@@ -38,10 +28,7 @@
 
 class SecurityLimits:
     """Security limits for input validation."""
-<<<<<<< HEAD
-=======
-
->>>>>>> 27377bc4
+
     MAX_STRING_LENGTH = 1000
     MAX_DESCRIPTION_LENGTH = 2000
     MAX_LIST_ITEMS = 100
@@ -65,10 +52,7 @@
 
 class ValidationPatterns:
     """Regex patterns for validation."""
-<<<<<<< HEAD
-=======
-
->>>>>>> 27377bc4
+
     # fmt: off
 
     # SECURITY CRITICAL: DO NOT MODIFY THESE PATTERNS
@@ -79,35 +63,33 @@
     USERNAME = re.compile(r"^[a-zA-Z0-9_-]+$")  # noqa: E501
 
     # Safe name pattern (letters, spaces, basic punctuation)
-    SAFE_NAME = re.compile(r"^[a-zA-Z0-9\s\-_.()]+$")     # Safe identifier for API keys, dataset names, etc.
+    SAFE_NAME = re.compile(r"^[a-zA-Z0-9\s\-_.()]+$")
+
+    # Safe identifier for API keys, dataset names, etc.
     SAFE_IDENTIFIER = re.compile(r"^[a-zA-Z0-9_-]+$")
 
     # Generator name pattern (allows dots for model names like gpt3.5)
     GENERATOR_NAME = re.compile(r"^[a-zA-Z0-9._-]+$")
 
     # Generator type pattern (allows spaces for types like "AI Gateway")
-    GENERATOR_TYPE = re.compile(r"^[a-zA-Z0-9\s_-]+$")     # Safe file name pattern
+    GENERATOR_TYPE = re.compile(r"^[a-zA-Z0-9\s_-]+$")
+
+    # Safe file name pattern
     SAFE_FILENAME = re.compile(r"^[a-zA-Z0-9_.-]+$")
 
     # Safe URL pattern (basic validation)
     SAFE_URL = re.compile(r"^https?://[a-zA-Z0-9.-]+[a-zA-Z0-9/._-]*$")
 
     # JWT token pattern
-    JWT_TOKEN = re.compile(r"^[A-Za-z0-9_-]+\.[A-Za-z0-9_-]+\.[A-Za-z0-9_-]+$")     # Role pattern (lowercase alphanumeric with dash)
+    JWT_TOKEN = re.compile(r"^[A-Za-z0-9_-]+\.[A-Za-z0-9_-]+\.[A-Za-z0-9_-]+$")
+
+    # Role pattern (lowercase alphanumeric with dash)
     ROLE_PATTERN = re.compile(r"^[a-z0-9-]+$")  # noqa: E501
     # fmt: on
 
 
 class SafeString(str):
     """String type that ensures content is sanitized."""
-<<<<<<< HEAD
-    @classmethod
-    def __get_validators__(cls) -> None:
-        yield cls.validate
-
-    @classmethod
-    def validate(cls, v: Any) -> str:
-=======
 
     @classmethod
     def __get_validators__(cls: Type["SafeString"]) -> Generator[Callable, None, None]:
@@ -117,7 +99,6 @@
     @classmethod
     def validate(cls: Type["SafeString"], v: object) -> str:
         """Validate."""
->>>>>>> 27377bc4
         if not isinstance(v, str):
 
             raise ValueError("String expected")
@@ -133,14 +114,8 @@
 
 class SafeIdentifier(str):
     """Safe identifier for API keys, usernames, etc."""
+
     @classmethod
-<<<<<<< HEAD
-    def __get_validators__(cls) -> None:
-        yield cls.validate
-
-    @classmethod
-    def validate(cls, v: Any) -> str:
-=======
     def __get_validators__(cls: Type["SafeIdentifier"]) -> Generator[Callable, None, None]:
         """Get validators for SafeIdentifier."""
         yield cls.validate
@@ -148,7 +123,6 @@
     @classmethod
     def validate(cls: Type["SafeIdentifier"], v: object) -> str:
         """Validate."""
->>>>>>> 27377bc4
         if not isinstance(v, str):
 
             raise ValueError("String expected")
@@ -170,15 +144,12 @@
 
 def sanitize_string(value: str) -> str:
     """Sanitize string input to prevent injection attacks."""
-<<<<<<< HEAD
-    if not isinstance(value, str):
-        return str(value)
-=======
     # Value is guaranteed to be str by type annotation
->>>>>>> 27377bc4
 
     # Remove null bytes and control characters
-    sanitized = "".join(char for char in value if ord(char) >= 32 or char in ["\n", "\r", "\t"])     # Limit length
+    sanitized = "".join(char for char in value if ord(char) >= 32 or char in ["\n", "\r", "\t"])
+
+    # Limit length
     if len(sanitized) > SecurityLimits.MAX_STRING_LENGTH:
         sanitized = sanitized[: SecurityLimits.MAX_STRING_LENGTH]
         logger.warning("String truncated to %s characters", SecurityLimits.MAX_STRING_LENGTH)
@@ -257,11 +228,7 @@
     return validated_roles
 
 
-<<<<<<< HEAD
-def validate_jwt_token(token: str) -> Dict[str, Any]:
-=======
 def validate_jwt_token(token: str) -> Dict[str, object]:
->>>>>>> 27377bc4
     """Validate JWT token structure and basic format."""
     if not token:
 
@@ -382,13 +349,9 @@
     return url
 
 
-<<<<<<< HEAD
-def validate_json_data(data: Union[str, Dict, List], max_depth: int = SecurityLimits.MAX_NESTED_DEPTH) -> Any:
-=======
 def validate_json_data(
     data: Union[str, Dict, List], max_depth: int = SecurityLimits.MAX_NESTED_DEPTH
 ) -> Union[str, Dict, List]:
->>>>>>> 27377bc4
     """Validate JSON data structure and prevent deeply nested objects."""
     if isinstance(data, str):
 
@@ -400,11 +363,7 @@
         except json.JSONDecodeError as e:
             raise ValueError(f"Invalid JSON format: {str(e)}") from e
 
-<<<<<<< HEAD
-    def check_depth(obj, current_depth: Any = 0) -> None:
-=======
     def check_depth(obj: object, current_depth: int = 0) -> None:
->>>>>>> 27377bc4
         if current_depth > max_depth:
             raise ValueError(f"JSON structure too deeply nested (max depth {max_depth})")
 
@@ -478,38 +437,24 @@
 
 
 class ValidationError(HTTPException):
-<<<<<<< HEAD
-    """Custom validation error with proper HTTP status."""
-    def __init__(self, detail: str = "Validation error") -> None:
-        """Initialize the instance."""
-=======
     """Customize validation error with proper HTTP status."""
 
     def __init__(self: "Self", detail: str) -> None:
         """Initialize instance."""
->>>>>>> 27377bc4
         super().__init__(status_code=status.HTTP_422_UNPROCESSABLE_ENTITY, detail=f"Validation error: {detail}")
 
 
 def create_validation_error(detail: str) -> ValidationError:
     """Create a validation error with security logging."""
-<<<<<<< HEAD
-    logger.warning(f"Validation error: {detail}")
-=======
     logger.warning("Validation error: %s", detail)
 
->>>>>>> 27377bc4
     return ValidationError(detail)
 
 
 # Enhanced validators for common patterns
-<<<<<<< HEAD
-def validate_generator_parameters(parameters: Dict[str, Any]) -> Dict[str, Any]:
-=======
 
 
 def validate_generator_parameters(parameters: Dict[str, object]) -> Dict[str, object]:
->>>>>>> 27377bc4
     """Validate generator parameters dictionary."""
     if not isinstance(parameters, dict):
 
