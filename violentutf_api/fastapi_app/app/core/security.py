<<<<<<< HEAD
# # Copyright (c) 2024 ViolentUTF Project
# # Licensed under MIT License

"""
Security utilities for JWT token generation and validation.
=======
# Copyright (c) 2025 ViolentUTF Contributors.
# Licensed under the MIT License.
#
# This file is part of ViolentUTF - An AI Red Teaming Platform.
# See LICENSE file in the project root for license information.

"""Security utilities for JWT token generation and validation
>>>>>>> 27377bc4

SECURITY: Enhanced with comprehensive validation to prevent token injection attacks
"""
import logging
from datetime import datetime, timedelta
from typing import Any, Dict, Optional

import jwt
from app.core.config import settings
from app.core.password_policy import PasswordStrength, validate_password_strength
from app.core.validation import SecurityLimits, sanitize_string, validate_jwt_token
from passlib.context import CryptContext

logger = logging.getLogger(__name__)

# Password hashing
pwd_context = CryptContext(schemes=["bcrypt"], deprecated="auto")

# JWT token settings
ALGORITHM = settings.ALGORITHM
# Use JWT_SECRET_KEY for compatibility with Streamlit JWT manager
SECRET_KEY = settings.JWT_SECRET_KEY or settings.SECRET_KEY


def create_access_token(data: dict, expires_delta: Optional[timedelta] = None) -> str:
<<<<<<< HEAD
    """
    Create a JWT access token.
=======
    """Create a JWT access token
>>>>>>> 27377bc4

    Args:
        data: Payload data to encode
        expires_delta: Token expiration time

    Returns:
        Encoded JWT token
    """
    to_encode = data.copy()

    if expires_delta:
        expire = datetime.utcnow() + expires_delta
    else:
        expire = datetime.utcnow() + timedelta(minutes=settings.ACCESS_TOKEN_EXPIRE_MINUTES)

    to_encode.update({"exp": expire, "iat": datetime.utcnow()})
    encoded_jwt = jwt.encode(to_encode, SECRET_KEY, algorithm=ALGORITHM)

    return encoded_jwt


<<<<<<< HEAD
def decode_token(token: str) -> Optional[Dict[str, Any]]:
    """
    Decode and validate a JWT token with comprehensive security checks.
=======
def decode_token(token: str) -> Dict[str, Any] | None:
    """Decode and validate a JWT token with comprehensive security checks
>>>>>>> 27377bc4

    Args:
        token: JWT token to decode

    Returns:
        Decoded payload or None if invalid
    """
    if not token:

        logger.warning("Empty token provided for validation")
        return None

    try:
        # First, validate token format and basic structure
        validate_jwt_token(token)

        # Decode with signature verification
        payload = jwt.decode(token, SECRET_KEY, algorithms=[ALGORITHM])

        # Additional payload validation
        if not payload.get("sub"):
            logger.warning("JWT token missing required 'sub' claim")
            return None

        # Validate subject (username/user_id)
        subject = sanitize_string(payload["sub"])
        if len(subject) > SecurityLimits.MAX_USERNAME_LENGTH:
            logger.warning("JWT subject too long: %s characters", len(subject))
            return None

        payload["sub"] = subject

        # Validate roles if present
        if "roles" in payload:
            if isinstance(payload["roles"], list):
                # Sanitize roles
                safe_roles = []
                for role in payload["roles"]:
                    if isinstance(role, str):
                        safe_role = sanitize_string(role).lower()
                        if safe_role and len(safe_role) <= 50:
                            safe_roles.append(safe_role)
                payload["roles"] = safe_roles
            else:
                logger.warning("JWT roles claim is not a list")
                payload["roles"] = []

        # Validate email if present
        if "email" in payload and payload["email"]:
            try:
                email = sanitize_string(payload["email"]).lower()
                if "@" not in email or len(email) > 254:
                    logger.warning("Invalid email in JWT payload")
                    payload["email"] = None
                else:
                    payload["email"] = email
            except Exception:
                payload["email"] = None

        logger.debug("Successfully validated JWT token for user: %s", payload.get("sub"))
        return dict(payload)

    except jwt.ExpiredSignatureError:
        logger.warning("JWT token has expired")
        return None
    except jwt.InvalidSignatureError:
        logger.warning("JWT token has invalid signature")
        return None
    except jwt.InvalidTokenError as e:
        logger.warning("Invalid JWT token: %s", str(e))
        return None
    except ValueError as e:
        logger.warning("JWT validation failed: %s", str(e))
        return None
    except Exception as e:
        logger.error("Unexpected error during JWT validation: %s", str(e))
        return None


def verify_password(plain_password: str, hashed_password: str) -> bool:
<<<<<<< HEAD
    """
    Verify a plain password against a hashed password with input validation.
=======
    """Verify a plain password against a hashed password with input validation
>>>>>>> 27377bc4

    Args:
        plain_password: Plain text password
        hashed_password: Hashed password to compare against

    Returns:
        True if password matches, False otherwise
    """
    if not plain_password or not hashed_password:

        logger.warning("Empty password or hash provided for verification")
        return False

    # Validate password length to prevent DoS attacks
    if len(plain_password) > 1000:
        logger.warning("Password too long for verification")
        return False

    try:
        return bool(pwd_context.verify(plain_password, hashed_password))
    except Exception as e:
        logger.error("Password verification error: %s", str(e))
        return False


<<<<<<< HEAD
def get_password_hash(password: str, username: str = None, email: str = None) -> str:
    """
    Hash a password using bcrypt with comprehensive security validation.
=======
def get_password_hash(password: str, username: Optional[str] = None, email: Optional[str] = None) -> str:
    """Hash a password using bcrypt with comprehensive security validation
>>>>>>> 27377bc4

    Args:
        password: Plain text password
        username: Username for personal info validation
        email: Email for personal info validation

    Returns:
        Hashed password

    Raises:
        ValueError: If password doesn't meet security requirements
    """
    if not password:

        raise ValueError("Password is required")

    # Comprehensive password strength validation
    validation_result = validate_password_strength(password=password, username=username, email=email)

    if not validation_result.is_valid:
        error_msg = "Password does not meet security requirements: " + "; ".join(validation_result.errors)
        logger.warning("Password validation failed: %s errors", len(validation_result.errors))
        raise ValueError(error_msg)

    # Warn about weak passwords but allow them if they pass basic validation
    if validation_result.strength in [PasswordStrength.WEAK, PasswordStrength.MODERATE]:
        logger.warning(
            "Weak password detected (strength: %s, score: %s)",
            validation_result.strength.value,
            validation_result.score,
        )
        if validation_result.warnings:
            logger.info("Password warnings: %s", "; ".join(validation_result.warnings))

    try:
        hashed = pwd_context.hash(password)
        logger.info(
            "Password hashed successfully (strength: %s, score: %s)",
            validation_result.strength.value,
            validation_result.score,
        )
        return str(hashed)
    except Exception as e:
        logger.error("Password hashing error: %s", str(e))
        raise ValueError("Failed to hash password") from e


<<<<<<< HEAD
def create_api_key_token(user_id: str, key_name: str, permissions: list = None, key_id: str = None) -> Dict[str, Any]:
    """
    Create an API key token with extended expiration and input validation.
=======
def create_api_key_token(
    user_id: str,
    key_name: str,
    permissions: Optional[list] = None,
    key_id: Optional[str] = None,
) -> Dict[str, Any]:
    """Create an API key token with extended expiration and input validation
>>>>>>> 27377bc4

    Args:
        user_id: User identifier
        key_name: Name/description of the API key
        permissions: List of permissions/scopes
        key_id: Unique identifier for the key

    Returns:
        Dictionary with token and metadata

    Raises:
        ValueError: If input validation fails
    """
<<<<<<< HEAD
    # Validate and sanitize all inputs
    validated_user_id = _validate_api_key_user_id(user_id)
    validated_key_name = _validate_api_key_name(key_name)
    validated_permissions = _validate_api_key_permissions(permissions)
    validated_key_id = _validate_api_key_id(key_id)

    # Create token with validated data
    return _create_api_key_token_response(
        validated_user_id, validated_key_name, validated_permissions, validated_key_id
    )


def _validate_api_key_user_id(user_id: str) -> str:
    """Validate and sanitize user ID for API key creation."""
=======
    # Validate inputs

>>>>>>> 27377bc4
    if not user_id:
        raise ValueError("User ID is required")

    user_id = sanitize_string(user_id)
    if len(user_id) > SecurityLimits.MAX_USERNAME_LENGTH:
        raise ValueError("User ID too long")

    return user_id


def _validate_api_key_name(key_name: str) -> str:
    """Validate and sanitize key name for API key creation."""
    if not key_name:
        raise ValueError("Key name is required")

    key_name = sanitize_string(key_name)
    if len(key_name) < 3 or len(key_name) > SecurityLimits.MAX_API_KEY_NAME_LENGTH:
        raise ValueError(f"Key name must be 3-{SecurityLimits.MAX_API_KEY_NAME_LENGTH} characters")

    return key_name


def _validate_api_key_permissions(permissions: list) -> list:
    """Validate and sanitize permissions for API key creation."""
    if not permissions:
        return ["api:access"]

    if not isinstance(permissions, list):
        raise ValueError("Permissions must be a list")

    if len(permissions) > SecurityLimits.MAX_PERMISSIONS:
        raise ValueError(f"Too many permissions (max {SecurityLimits.MAX_PERMISSIONS})")

    safe_permissions = []
    for perm in permissions:
        if not isinstance(perm, str):
            raise ValueError("Permission must be a string")

        perm = sanitize_string(perm).lower()
        if not perm:
            continue

        if len(perm) > 50:
            raise ValueError("Permission name too long")

        # Validate permission format
        import re

        if not re.match(r"^[a-z0-9:_-]+$", perm):
            raise ValueError(f"Invalid permission format: {perm}")

        safe_permissions.append(perm)

    return safe_permissions


def _validate_api_key_id(key_id: str) -> str:
    """Validate and sanitize key ID for API key creation."""
    if not key_id:
        return key_id

    key_id = sanitize_string(key_id)
    if len(key_id) > 64:
        raise ValueError("Key ID too long")

    return key_id


def _create_api_key_token_response(user_id: str, key_name: str, permissions: list, key_id: str) -> Dict[str, Any]:
    """Create the API key token and return response dictionary."""
    # API keys have longer expiration (1 year by default)
    expires_delta = timedelta(days=365)

    data = {
        "sub": user_id,
        "key_name": key_name,
        "key_id": key_id,
        "type": "api_key",
        "permissions": permissions,
    }

    try:
        token = create_access_token(data, expires_delta)

        return {
            "token": token,
            "key_name": key_name,
            "created_at": datetime.utcnow().isoformat(),
            "expires_at": (datetime.utcnow() + expires_delta).isoformat(),
            "permissions": permissions,
        }
    except Exception as e:
        logger.error("Failed to create API key token: %s", str(e))
        raise ValueError("Failed to create API key token") from e<|MERGE_RESOLUTION|>--- conflicted
+++ resolved
@@ -1,10 +1,3 @@
-<<<<<<< HEAD
-# # Copyright (c) 2024 ViolentUTF Project
-# # Licensed under MIT License
-
-"""
-Security utilities for JWT token generation and validation.
-=======
 # Copyright (c) 2025 ViolentUTF Contributors.
 # Licensed under the MIT License.
 #
@@ -12,7 +5,6 @@
 # See LICENSE file in the project root for license information.
 
 """Security utilities for JWT token generation and validation
->>>>>>> 27377bc4
 
 SECURITY: Enhanced with comprehensive validation to prevent token injection attacks
 """
@@ -38,12 +30,7 @@
 
 
 def create_access_token(data: dict, expires_delta: Optional[timedelta] = None) -> str:
-<<<<<<< HEAD
-    """
-    Create a JWT access token.
-=======
     """Create a JWT access token
->>>>>>> 27377bc4
 
     Args:
         data: Payload data to encode
@@ -65,14 +52,8 @@
     return encoded_jwt
 
 
-<<<<<<< HEAD
-def decode_token(token: str) -> Optional[Dict[str, Any]]:
-    """
-    Decode and validate a JWT token with comprehensive security checks.
-=======
 def decode_token(token: str) -> Dict[str, Any] | None:
     """Decode and validate a JWT token with comprehensive security checks
->>>>>>> 27377bc4
 
     Args:
         token: JWT token to decode
@@ -153,12 +134,7 @@
 
 
 def verify_password(plain_password: str, hashed_password: str) -> bool:
-<<<<<<< HEAD
-    """
-    Verify a plain password against a hashed password with input validation.
-=======
     """Verify a plain password against a hashed password with input validation
->>>>>>> 27377bc4
 
     Args:
         plain_password: Plain text password
@@ -184,14 +160,8 @@
         return False
 
 
-<<<<<<< HEAD
-def get_password_hash(password: str, username: str = None, email: str = None) -> str:
-    """
-    Hash a password using bcrypt with comprehensive security validation.
-=======
 def get_password_hash(password: str, username: Optional[str] = None, email: Optional[str] = None) -> str:
     """Hash a password using bcrypt with comprehensive security validation
->>>>>>> 27377bc4
 
     Args:
         password: Plain text password
@@ -239,11 +209,6 @@
         raise ValueError("Failed to hash password") from e
 
 
-<<<<<<< HEAD
-def create_api_key_token(user_id: str, key_name: str, permissions: list = None, key_id: str = None) -> Dict[str, Any]:
-    """
-    Create an API key token with extended expiration and input validation.
-=======
 def create_api_key_token(
     user_id: str,
     key_name: str,
@@ -251,7 +216,6 @@
     key_id: Optional[str] = None,
 ) -> Dict[str, Any]:
     """Create an API key token with extended expiration and input validation
->>>>>>> 27377bc4
 
     Args:
         user_id: User identifier
@@ -265,95 +229,62 @@
     Raises:
         ValueError: If input validation fails
     """
-<<<<<<< HEAD
-    # Validate and sanitize all inputs
-    validated_user_id = _validate_api_key_user_id(user_id)
-    validated_key_name = _validate_api_key_name(key_name)
-    validated_permissions = _validate_api_key_permissions(permissions)
-    validated_key_id = _validate_api_key_id(key_id)
-
-    # Create token with validated data
-    return _create_api_key_token_response(
-        validated_user_id, validated_key_name, validated_permissions, validated_key_id
-    )
-
-
-def _validate_api_key_user_id(user_id: str) -> str:
-    """Validate and sanitize user ID for API key creation."""
-=======
     # Validate inputs
 
->>>>>>> 27377bc4
     if not user_id:
         raise ValueError("User ID is required")
 
+    if not key_name:
+        raise ValueError("Key name is required")
+
+    # Sanitize and validate user_id
     user_id = sanitize_string(user_id)
     if len(user_id) > SecurityLimits.MAX_USERNAME_LENGTH:
         raise ValueError("User ID too long")
 
-    return user_id
-
-
-def _validate_api_key_name(key_name: str) -> str:
-    """Validate and sanitize key name for API key creation."""
-    if not key_name:
-        raise ValueError("Key name is required")
-
+    # Sanitize and validate key_name
     key_name = sanitize_string(key_name)
     if len(key_name) < 3 or len(key_name) > SecurityLimits.MAX_API_KEY_NAME_LENGTH:
         raise ValueError(f"Key name must be 3-{SecurityLimits.MAX_API_KEY_NAME_LENGTH} characters")
 
-    return key_name
-
-
-def _validate_api_key_permissions(permissions: list) -> list:
-    """Validate and sanitize permissions for API key creation."""
-    if not permissions:
-        return ["api:access"]
-
-    if not isinstance(permissions, list):
-        raise ValueError("Permissions must be a list")
-
-    if len(permissions) > SecurityLimits.MAX_PERMISSIONS:
-        raise ValueError(f"Too many permissions (max {SecurityLimits.MAX_PERMISSIONS})")
-
-    safe_permissions = []
-    for perm in permissions:
-        if not isinstance(perm, str):
-            raise ValueError("Permission must be a string")
-
-        perm = sanitize_string(perm).lower()
-        if not perm:
-            continue
-
-        if len(perm) > 50:
-            raise ValueError("Permission name too long")
-
-        # Validate permission format
-        import re
-
-        if not re.match(r"^[a-z0-9:_-]+$", perm):
-            raise ValueError(f"Invalid permission format: {perm}")
-
-        safe_permissions.append(perm)
-
-    return safe_permissions
-
-
-def _validate_api_key_id(key_id: str) -> str:
-    """Validate and sanitize key ID for API key creation."""
-    if not key_id:
-        return key_id
-
-    key_id = sanitize_string(key_id)
-    if len(key_id) > 64:
-        raise ValueError("Key ID too long")
-
-    return key_id
-
-
-def _create_api_key_token_response(user_id: str, key_name: str, permissions: list, key_id: str) -> Dict[str, Any]:
-    """Create the API key token and return response dictionary."""
+    # Validate permissions
+    if permissions:
+        if not isinstance(permissions, list):
+            raise ValueError("Permissions must be a list")
+
+        if len(permissions) > SecurityLimits.MAX_PERMISSIONS:
+            raise ValueError(f"Too many permissions (max {SecurityLimits.MAX_PERMISSIONS})")
+
+        safe_permissions = []
+        for perm in permissions:
+            if not isinstance(perm, str):
+                raise ValueError("Permission must be a string")
+
+            perm = sanitize_string(perm).lower()
+            if not perm:
+                continue
+
+            if len(perm) > 50:
+                raise ValueError("Permission name too long")
+
+            # Validate permission format
+            import re
+
+            if not re.match(r"^[a-z0-9:_-]+$", perm):
+                raise ValueError(f"Invalid permission format: {perm}")
+
+            safe_permissions.append(perm)
+
+        permissions = safe_permissions
+    else:
+        permissions = ["api:access"]
+
+    # Validate key_id if provided
+    if key_id:
+        key_id = sanitize_string(key_id)
+        if len(key_id) > 64:
+            raise ValueError("Key ID too long")
+
     # API keys have longer expiration (1 year by default)
     expires_delta = timedelta(days=365)
 
