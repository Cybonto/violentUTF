<<<<<<< HEAD
# # Copyright (c) 2024 ViolentUTF Project
# # Licensed under MIT License
=======
# Copyright (c) 2025 ViolentUTF Contributors.
# Licensed under the MIT License.
#
# This file is part of ViolentUTF - An AI Red Teaming Platform.
# See LICENSE file in the project root for license information.
>>>>>>> 27377bc4

"""Logging configuration for ViolentUTF API."""

import json
import logging
import sys
from datetime import datetime
from pathlib import Path
<<<<<<< HEAD
from typing import Any
=======
from typing import Optional, Self
>>>>>>> 27377bc4


class JSONFormatter(logging.Formatter):
    """Custom JSON formatter for structured logging."""

<<<<<<< HEAD
    def format(self: "JSONFormatter", record: Any) -> Any:
=======
    def format(self: "Self", record: logging.LogRecord) -> str:
        """Format."""
>>>>>>> 27377bc4
        log_obj = {
            "timestamp": datetime.utcnow().isoformat(),
            "level": record.levelname,
            "logger": record.name,
            "message": record.getMessage(),
            "module": record.module,
            "function": record.funcName,
            "line": record.lineno,
        }

        # Add exception info if present
        if record.exc_info:
            log_obj["exception"] = self.formatException(record.exc_info)

        # Add extra fields
        for key, value in record.__dict__.items():
            if key not in [
                "name",
                "msg",
                "args",
                "created",
                "filename",
                "funcName",
                "levelname",
                "levelno",
                "lineno",
                "module",
                "exc_info",
                "exc_text",
                "stack_info",
                "pathname",
                "processName",
                "relativeCreated",
                "thread",
                "threadName",
                "getMessage",
            ]:
                log_obj[key] = value

        return json.dumps(log_obj)


<<<<<<< HEAD
def setup_logging(log_level: str = "INFO", log_dir: Path = None) -> Any:
    """
    Setup logging configuration for the application.
=======
def setup_logging(log_level: str = "INFO", log_dir: Optional[Path] = None) -> logging.Logger:
    """
    Set up logging configuration for the application
>>>>>>> 27377bc4

    Args:
        log_level: Logging level (DEBUG, INFO, WARNING, ERROR, CRITICAL)
        log_dir: Directory to store log files (optional)
    """
    # Create logger.
    logger = logging.getLogger()
    logger.setLevel(getattr(logging, log_level.upper()))

    # Remove existing handlers
    logger.handlers = []

    # Console handler with standard formatter
    console_handler = logging.StreamHandler(sys.stdout)
    console_formatter = logging.Formatter("%(asctime)s - %(name)s - %(levelname)s - %(message)s")
    console_handler.setFormatter(console_formatter)
    logger.addHandler(console_handler)

    # File handler with JSON formatter (if log_dir provided)
    if log_dir:
        log_dir = Path(log_dir)
        log_dir.mkdir(parents=True, exist_ok=True)

        log_file = log_dir / f"violentutf_api_{datetime.now().strftime('%Y%m%d')}.log"
        file_handler = logging.FileHandler(log_file)
        file_handler.setFormatter(JSONFormatter())
        logger.addHandler(file_handler)

    # Set levels for third-party loggers
    logging.getLogger("uvicorn").setLevel(logging.INFO)
    logging.getLogger("fastapi").setLevel(logging.INFO)

    return logger<|MERGE_RESOLUTION|>--- conflicted
+++ resolved
@@ -1,13 +1,8 @@
-<<<<<<< HEAD
-# # Copyright (c) 2024 ViolentUTF Project
-# # Licensed under MIT License
-=======
 # Copyright (c) 2025 ViolentUTF Contributors.
 # Licensed under the MIT License.
 #
 # This file is part of ViolentUTF - An AI Red Teaming Platform.
 # See LICENSE file in the project root for license information.
->>>>>>> 27377bc4
 
 """Logging configuration for ViolentUTF API."""
 
@@ -16,22 +11,14 @@
 import sys
 from datetime import datetime
 from pathlib import Path
-<<<<<<< HEAD
-from typing import Any
-=======
 from typing import Optional, Self
->>>>>>> 27377bc4
 
 
 class JSONFormatter(logging.Formatter):
     """Custom JSON formatter for structured logging."""
 
-<<<<<<< HEAD
-    def format(self: "JSONFormatter", record: Any) -> Any:
-=======
     def format(self: "Self", record: logging.LogRecord) -> str:
         """Format."""
->>>>>>> 27377bc4
         log_obj = {
             "timestamp": datetime.utcnow().isoformat(),
             "level": record.levelname,
@@ -74,21 +61,15 @@
         return json.dumps(log_obj)
 
 
-<<<<<<< HEAD
-def setup_logging(log_level: str = "INFO", log_dir: Path = None) -> Any:
-    """
-    Setup logging configuration for the application.
-=======
 def setup_logging(log_level: str = "INFO", log_dir: Optional[Path] = None) -> logging.Logger:
     """
     Set up logging configuration for the application
->>>>>>> 27377bc4
 
     Args:
         log_level: Logging level (DEBUG, INFO, WARNING, ERROR, CRITICAL)
         log_dir: Directory to store log files (optional)
     """
-    # Create logger.
+    # Create logger
     logger = logging.getLogger()
     logger.setLevel(getattr(logging, log_level.upper()))
 
