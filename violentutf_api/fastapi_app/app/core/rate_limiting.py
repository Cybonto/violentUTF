<<<<<<< HEAD
# # Copyright (c) 2024 ViolentUTF Project
# # Licensed under MIT License

"""
Rate limiting implementation for authentication endpoints.

SECURITY: Implements rate limiting to prevent brute force attacks
"""

import logging
from typing import Any
=======
# Copyright (c) 2025 ViolentUTF Contributors.
# Licensed under the MIT License.
#
# This file is part of ViolentUTF - An AI Red Teaming Platform.
# See LICENSE file in the project root for license information.

"""Rate Limiting module."""

import logging
from typing import Callable
>>>>>>> 27377bc4

from app.core.security_logging import log_rate_limit_exceeded
from fastapi import Request, status
from fastapi.responses import JSONResponse
from slowapi import Limiter
from slowapi.errors import RateLimitExceeded
from slowapi.util import get_remote_address

logger = logging.getLogger(__name__)

# Rate limiter configuration


def get_client_ip(request: Request) -> str:
<<<<<<< HEAD
    """
    Get client IP for rate limiting.

    SECURITY: Uses proper forwarded headers from APISIX gateway
    """
    # Check for forwarded IP from APISIX gateway.
=======
    """Get client IP for rate limiting.

    SECURITY: Uses proper forwarded headers from APISIX gateway
    """
    # Check for forwarded IP from APISIX gateway

>>>>>>> 27377bc4
    forwarded_for = request.headers.get("X-Forwarded-For")
    if forwarded_for:
        # Take the first IP (original client) from X-Forwarded-For chain
        client_ip = forwarded_for.split(",")[0].strip()
        return client_ip

    # Fallback to direct connection IP
    return get_remote_address(request)


# Create limiter instance
limiter = Limiter(key_func=get_client_ip)

# Rate limiting configurations for different endpoint types
RATE_LIMITS = {
    # Authentication endpoints (stricter limits)
    "auth_login": "5/minute",  # Login attempts: 5 per minute
    "auth_token": "10/minute",  # Token requests: 10 per minute
    "auth_refresh": "20/minute",  # Token refresh: 20 per minute
    "auth_validate": "30/minute",  # Token validation: 30 per minute
    # General API endpoints (more permissive)
    "api_general": "100/minute",  # General API calls: 100 per minute
    "api_data": "50/minute",  # Data operations: 50 per minute
}


def custom_rate_limit_handler(request: Request, exc: RateLimitExceeded) -> JSONResponse:
<<<<<<< HEAD
    """Handle rate limit exceeded handler with security logging."""
=======
    """Customize rate limit exceeded handler with security logging"""
>>>>>>> 27377bc4
    client_ip = get_client_ip(request)

    endpoint = request.url.path

    # Log security event

    log_rate_limit_exceeded(request=request, limit_type=endpoint, limit_details=str(exc.detail))

    # Log the rate limit violation for security monitoring
    logger.warning(
        "Rate limit exceeded for IP %s on endpoint %s. Limit: %s, User-Agent: %s",
        client_ip,
        endpoint,
        exc.detail,
        request.headers.get("User-Agent", "Unknown"),
    )

    return JSONResponse(
        status_code=status.HTTP_429_TOO_MANY_REQUESTS,
        content={
            "error": "rate_limit_exceeded",
            "message": "Too many requests. Please try again later.",
            "retry_after": 60,  # Suggest retry after 60 seconds
        },
        headers={"Retry-After": "60"},
    )


def get_rate_limit(endpoint_type: str) -> str:
<<<<<<< HEAD
    """Get rate limit configuration for endpoint type."""
=======
    """Get rate limit configuration for endpoint type"""
>>>>>>> 27377bc4
    return RATE_LIMITS.get(endpoint_type, RATE_LIMITS["api_general"])


# Rate limiting decorators for different endpoint types
<<<<<<< HEAD
def auth_rate_limit(endpoint_type: str = "auth_login") -> Any:
    """Rate limiting decorator for authentication endpoints."""
=======


def auth_rate_limit(endpoint_type: str = "auth_login") -> Callable:
    """Rate limiting decorator for authentication endpoints"""
>>>>>>> 27377bc4
    rate_limit = get_rate_limit(endpoint_type)

    return limiter.limit(rate_limit)


<<<<<<< HEAD
def api_rate_limit(endpoint_type: str = "api_general") -> Any:
    """Rate limiting decorator for general API endpoints."""
=======
def api_rate_limit(endpoint_type: str = "api_general") -> Callable:
    """Rate limiting decorator for general API endpoints"""
>>>>>>> 27377bc4
    rate_limit = get_rate_limit(endpoint_type)

    return limiter.limit(rate_limit)<|MERGE_RESOLUTION|>--- conflicted
+++ resolved
@@ -1,16 +1,3 @@
-<<<<<<< HEAD
-# # Copyright (c) 2024 ViolentUTF Project
-# # Licensed under MIT License
-
-"""
-Rate limiting implementation for authentication endpoints.
-
-SECURITY: Implements rate limiting to prevent brute force attacks
-"""
-
-import logging
-from typing import Any
-=======
 # Copyright (c) 2025 ViolentUTF Contributors.
 # Licensed under the MIT License.
 #
@@ -21,7 +8,6 @@
 
 import logging
 from typing import Callable
->>>>>>> 27377bc4
 
 from app.core.security_logging import log_rate_limit_exceeded
 from fastapi import Request, status
@@ -36,21 +22,12 @@
 
 
 def get_client_ip(request: Request) -> str:
-<<<<<<< HEAD
-    """
-    Get client IP for rate limiting.
-
-    SECURITY: Uses proper forwarded headers from APISIX gateway
-    """
-    # Check for forwarded IP from APISIX gateway.
-=======
     """Get client IP for rate limiting.
 
     SECURITY: Uses proper forwarded headers from APISIX gateway
     """
     # Check for forwarded IP from APISIX gateway
 
->>>>>>> 27377bc4
     forwarded_for = request.headers.get("X-Forwarded-For")
     if forwarded_for:
         # Take the first IP (original client) from X-Forwarded-For chain
@@ -78,11 +55,7 @@
 
 
 def custom_rate_limit_handler(request: Request, exc: RateLimitExceeded) -> JSONResponse:
-<<<<<<< HEAD
-    """Handle rate limit exceeded handler with security logging."""
-=======
     """Customize rate limit exceeded handler with security logging"""
->>>>>>> 27377bc4
     client_ip = get_client_ip(request)
 
     endpoint = request.url.path
@@ -112,36 +85,22 @@
 
 
 def get_rate_limit(endpoint_type: str) -> str:
-<<<<<<< HEAD
-    """Get rate limit configuration for endpoint type."""
-=======
     """Get rate limit configuration for endpoint type"""
->>>>>>> 27377bc4
     return RATE_LIMITS.get(endpoint_type, RATE_LIMITS["api_general"])
 
 
 # Rate limiting decorators for different endpoint types
-<<<<<<< HEAD
-def auth_rate_limit(endpoint_type: str = "auth_login") -> Any:
-    """Rate limiting decorator for authentication endpoints."""
-=======
 
 
 def auth_rate_limit(endpoint_type: str = "auth_login") -> Callable:
     """Rate limiting decorator for authentication endpoints"""
->>>>>>> 27377bc4
     rate_limit = get_rate_limit(endpoint_type)
 
     return limiter.limit(rate_limit)
 
 
-<<<<<<< HEAD
-def api_rate_limit(endpoint_type: str = "api_general") -> Any:
-    """Rate limiting decorator for general API endpoints."""
-=======
 def api_rate_limit(endpoint_type: str = "api_general") -> Callable:
     """Rate limiting decorator for general API endpoints"""
->>>>>>> 27377bc4
     rate_limit = get_rate_limit(endpoint_type)
 
     return limiter.limit(rate_limit)