# # Copyright (c) 2024 ViolentUTF Project
# # Licensed under MIT License

"""
Rate limiting implementation for authentication endpoints.

SECURITY: Implements rate limiting to prevent brute force attacks
"""

import logging
<<<<<<< HEAD
from typing import Any
=======
>>>>>>> 0d01b602

from fastapi import HTTPException, Request, status
from fastapi.responses import JSONResponse
from slowapi import Limiter, _rate_limit_exceeded_handler
from slowapi.errors import RateLimitExceeded
from slowapi.util import get_remote_address

logger = logging.getLogger(__name__)


# Rate limiter configuration
def get_client_ip(request: Request) -> str:
    """
    Get client IP for rate limiting.

    SECURITY: Uses proper forwarded headers from APISIX gateway
    """
    # Check for forwarded IP from APISIX gateway.
    forwarded_for = request.headers.get("X-Forwarded-For")
    if forwarded_for:
        # Take the first IP (original client) from X-Forwarded-For chain
        client_ip = forwarded_for.split(",")[0].strip()
        return client_ip

    # Fallback to direct connection IP
    return get_remote_address(request)


# Create limiter instance
limiter = Limiter(key_func=get_client_ip)

# Rate limiting configurations for different endpoint types
RATE_LIMITS = {
    # Authentication endpoints (stricter limits)
    "auth_login": "5/minute",  # Login attempts: 5 per minute
    "auth_token": "10/minute",  # Token requests: 10 per minute
    "auth_refresh": "20/minute",  # Token refresh: 20 per minute
    "auth_validate": "30/minute",  # Token validation: 30 per minute
    # General API endpoints (more permissive)
    "api_general": "100/minute",  # General API calls: 100 per minute
    "api_data": "50/minute",  # Data operations: 50 per minute
}


def custom_rate_limit_handler(request: Request, exc: RateLimitExceeded) -> JSONResponse:
    """Handle rate limit exceeded handler with security logging."""
    client_ip = get_client_ip(request)
    endpoint = request.url.path

    # Log security event
    from app.core.security_logging import log_rate_limit_exceeded

    log_rate_limit_exceeded(request=request, limit_type=endpoint, limit_details=str(exc.detail))

    # Log the rate limit violation for security monitoring
    logger.warning(
        f"Rate limit exceeded for IP {client_ip} on endpoint {endpoint}. "
        f"Limit: {exc.detail}, User-Agent: {request.headers.get('User-Agent', 'Unknown')}"
    )

    return JSONResponse(
        status_code=status.HTTP_429_TOO_MANY_REQUESTS,
        content={
            "error": "rate_limit_exceeded",
            "message": "Too many requests. Please try again later.",
            "retry_after": 60,  # Suggest retry after 60 seconds
        },
        headers={"Retry-After": "60"},
    )


def get_rate_limit(endpoint_type: str) -> str:
    """Get rate limit configuration for endpoint type."""
    return RATE_LIMITS.get(endpoint_type, RATE_LIMITS["api_general"])


# Rate limiting decorators for different endpoint types
def auth_rate_limit(endpoint_type: str = "auth_login") -> Any:
    """Rate limiting decorator for authentication endpoints."""
    rate_limit = get_rate_limit(endpoint_type)
    return limiter.limit(rate_limit)


def api_rate_limit(endpoint_type: str = "api_general") -> Any:
    """Rate limiting decorator for general API endpoints."""
    rate_limit = get_rate_limit(endpoint_type)
    return limiter.limit(rate_limit)<|MERGE_RESOLUTION|>--- conflicted
+++ resolved
@@ -8,10 +8,13 @@
 """
 
 import logging
-<<<<<<< HEAD
 from typing import Any
-=======
->>>>>>> 0d01b602
+
+from fastapi import HTTPException, Request, status
+from fastapi.responses import JSONResponse
+from slowapi import Limiter, _rate_limit_exceeded_handler
+from slowapi.errors import RateLimitExceeded
+from slowapi.util import get_remote_address
 
 from fastapi import HTTPException, Request, status
 from fastapi.responses import JSONResponse
