--- conflicted
+++ resolved
@@ -1,10 +1,3 @@
-<<<<<<< HEAD
-# # Copyright (c) 2024 ViolentUTF Project
-# # Licensed under MIT License
-
-"""
-Password strength validation and policy enforcement.
-=======
 # Copyright (c) 2025 ViolentUTF Contributors.
 # Licensed under the MIT License.
 #
@@ -12,18 +5,13 @@
 # See LICENSE file in the project root for license information.
 
 """Password strength validation and policy enforcement
->>>>>>> 27377bc4
 
 SECURITY: Implements comprehensive password security requirements to prevent weak passwords
 """
 import logging
 from dataclasses import dataclass
 from enum import Enum
-<<<<<<< HEAD
-from typing import Any, Dict, List, Optional, Tuple
-=======
 from typing import Dict, List, Optional, Self
->>>>>>> 27377bc4
 
 logger = logging.getLogger(__name__)
 
@@ -80,32 +68,19 @@
 
 
 class PasswordValidator:
-<<<<<<< HEAD
-    """Comprehensive password validation and strength assessment."""
-
-    def __init__(self: "PasswordValidator", policy: Optional[PasswordPolicy] = None) -> None:
-        """Initialize the instance."""
-=======
     """Comprehensive password validation and strength assessment"""
 
     def __init__(self: "Self", policy: Optional[PasswordPolicy] = None) -> None:
         """Initialize instance."""
->>>>>>> 27377bc4
         self.policy = policy or PasswordPolicy()
 
         self._load_common_passwords()
         self._load_keyboard_patterns()
 
-<<<<<<< HEAD
-    def _load_common_passwords(self: "PasswordValidator") -> None:
-        """Load common/weak passwords list."""
-        # Top 100 most common passwords - in production, load from file.
-=======
     def _load_common_passwords(self: "Self") -> None:
         """Load common/weak passwords list."""
         # Top 100 most common passwords - in production, load from file
 
->>>>>>> 27377bc4
         self.common_passwords = {
             "password",
             "123456",
@@ -215,11 +190,7 @@
             "terminal",
         }
 
-<<<<<<< HEAD
-    def _load_keyboard_patterns(self: "PasswordValidator") -> None:
-=======
     def _load_keyboard_patterns(self: "Self") -> None:
->>>>>>> 27377bc4
         """Load keyboard pattern sequences."""
         self.keyboard_patterns = [
             # QWERTY rows
@@ -264,22 +235,13 @@
         ]
 
     def validate_password(
-<<<<<<< HEAD
-        self: "PasswordValidator",
-=======
         self: "Self",
->>>>>>> 27377bc4
         password: str,
         username: Optional[str] = None,
         email: Optional[str] = None,
         personal_info: Optional[List[str]] = None,
     ) -> PasswordValidationResult:
-<<<<<<< HEAD
-        """
-        Comprehensive password validation.
-=======
         """Comprehensive password validation
->>>>>>> 27377bc4
 
         Args:
             password: Password to validate
@@ -428,11 +390,7 @@
             suggestions=suggestions,
         )
 
-<<<<<<< HEAD
-    def _check_repeated_characters(self: "PasswordValidator", password: str) -> int:
-=======
     def _check_repeated_characters(self: "Self", password: str) -> int:
->>>>>>> 27377bc4
         """Check for repeated character sequences."""
         max_repeated = 0
 
@@ -447,11 +405,7 @@
 
         return max(max_repeated, current_repeated)
 
-<<<<<<< HEAD
-    def _check_sequential_characters(self: "PasswordValidator", password: str) -> int:
-=======
     def _check_sequential_characters(self: "Self", password: str) -> int:
->>>>>>> 27377bc4
         """Check for sequential character patterns."""
         max_sequential = 0
 
@@ -477,11 +431,7 @@
 
         return max_sequential
 
-<<<<<<< HEAD
-    def _check_keyboard_patterns(self: "PasswordValidator", password: str) -> Optional[str]:
-=======
     def _check_keyboard_patterns(self: "Self", password: str) -> Optional[str]:
->>>>>>> 27377bc4
         """Check for keyboard walking patterns."""
         password_lower = password.lower()
 
@@ -497,11 +447,7 @@
         return None
 
     def _check_personal_info(
-<<<<<<< HEAD
-        self: "PasswordValidator",
-=======
         self: "Self",
->>>>>>> 27377bc4
         password: str,
         username: Optional[str] = None,
         email: Optional[str] = None,
@@ -534,11 +480,7 @@
 
         return None
 
-<<<<<<< HEAD
-    def _calculate_strength(self: "PasswordValidator", score: int) -> PasswordStrength:
-=======
     def _calculate_strength(self: "Self", score: int) -> PasswordStrength:
->>>>>>> 27377bc4
         """Calculate password strength based on score."""
         if score < 30:
 
@@ -552,11 +494,7 @@
         else:
             return PasswordStrength.VERY_STRONG
 
-<<<<<<< HEAD
-    def generate_password_requirements(self: "PasswordValidator") -> Dict:
-=======
     def generate_password_requirements(self: "Self") -> Dict:
->>>>>>> 27377bc4
         """Generate password requirements description for UI."""
         return {
             "min_length": self.policy.min_length,
@@ -590,12 +528,7 @@
     email: Optional[str] = None,
     personal_info: Optional[List[str]] = None,
 ) -> PasswordValidationResult:
-<<<<<<< HEAD
-    """
-    Convenience function for password validation.
-=======
     """Validate password conveniently for password validation
->>>>>>> 27377bc4
 
     Args:
         password: Password to validate
@@ -611,14 +544,8 @@
     )
 
 
-<<<<<<< HEAD
-def is_password_secure(password: str, **kwargs) -> bool:
-    """
-    Quick check if password meets security requirements.
-=======
 def is_password_secure(password: str, **kwargs: object) -> bool:
     """Quick check if password meets security requirements
->>>>>>> 27377bc4
 
     Args:
         password: Password to check
