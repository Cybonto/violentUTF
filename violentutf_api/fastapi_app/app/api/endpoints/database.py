--- conflicted
+++ resolved
@@ -1,9 +1,3 @@
-<<<<<<< HEAD
-# # Copyright (c) 2024 ViolentUTF Project
-# # Licensed under MIT License
-
-"""Database management endpoints for PyRIT Memory (DuckDB) operations."""
-=======
 # Copyright (c) 2025 ViolentUTF Contributors.
 # Licensed under the MIT License.
 #
@@ -11,18 +5,12 @@
 # See LICENSE file in the project root for license information.
 
 """Database module."""
->>>>>>> 27377bc4
 
 import hashlib
 import logging
 import os
 import shutil
 from datetime import datetime
-<<<<<<< HEAD
-from pathlib import Path
-from typing import Any, List, Optional
-=======
->>>>>>> 27377bc4
 
 import duckdb
 from app.core.auth import get_current_user
@@ -75,11 +63,7 @@
 }
 
 
-<<<<<<< HEAD
-def get_secure_table_count(conn, table_name: str) -> int:
-=======
 def get_secure_table_count(conn: object, table_name: str) -> int:
->>>>>>> 27377bc4
     """Get row count for table with name validation to prevent SQL injection."""
     if table_name not in ALLOWED_PYRIT_TABLES:
 
@@ -94,11 +78,7 @@
 @router.post("/initialize", response_model=DatabaseInitResponse)
 async def initialize_database(
     request: InitializeDatabaseRequest, current_user: User = Depends(get_current_user)
-<<<<<<< HEAD
-) -> Any:
-=======
 ) -> object:
->>>>>>> 27377bc4
     """Initialize user-specific PyRIT DuckDB database using salted hash-based path generation."""
     try:
 
@@ -140,13 +120,7 @@
         with duckdb.connect(db_path) as conn:
             # Create basic PyRIT schema
             conn.execute(
-<<<<<<< HEAD
-                """
-                CREATE TABLE IF NOT EXISTS prompt_pieces (.
-
-=======
                 """CREATE TABLE IF NOT EXISTS prompt_pieces (
->>>>>>> 27377bc4
                     id INTEGER PRIMARY KEY,
                     conversation_id TEXT,
                     role TEXT,
@@ -158,13 +132,7 @@
             )
 
             conn.execute(
-<<<<<<< HEAD
-                """
-                CREATE TABLE IF NOT EXISTS conversations (.
-
-=======
                 """CREATE TABLE IF NOT EXISTS conversations (
->>>>>>> 27377bc4
                     id TEXT PRIMARY KEY,
                     user_id TEXT,
                     created_at TIMESTAMP DEFAULT CURRENT_TIMESTAMP,
@@ -174,13 +142,7 @@
             )
 
             conn.execute(
-<<<<<<< HEAD
-                """
-                CREATE TABLE IF NOT EXISTS scores (.
-
-=======
                 """CREATE TABLE IF NOT EXISTS scores (
->>>>>>> 27377bc4
                     id INTEGER PRIMARY KEY,
                     prompt_piece_id INTEGER,
                     scorer_name TEXT,
@@ -209,11 +171,7 @@
 
 
 @router.get("/status", response_model=DatabaseStatusResponse)
-<<<<<<< HEAD
-async def get_database_status(current_user: User = Depends(get_current_user)) -> Any:
-=======
 async def get_database_status(current_user: User = Depends(get_current_user)) -> object:
->>>>>>> 27377bc4
     """Check database initialization status and health."""
     try:
 
@@ -261,11 +219,7 @@
 
 
 @router.get("/stats", response_model=DatabaseStatsResponse)
-<<<<<<< HEAD
-async def get_database_stats(current_user: User = Depends(get_current_user)) -> Any:
-=======
 async def get_database_stats(current_user: User = Depends(get_current_user)) -> object:
->>>>>>> 27377bc4
     """Get comprehensive database statistics and table information."""
     try:
 
@@ -320,11 +274,7 @@
         ) from e
 
 
-<<<<<<< HEAD
-async def reset_database_task(db_path: str, preserve_user_data: bool = False) -> None:
-=======
 async def reset_database_task(db_path: str, preserve_user_data: bool = False) -> object:
->>>>>>> 27377bc4
     """Background task to reset database."""
     try:
 
@@ -342,13 +292,7 @@
 
             # Recreate schema
             conn.execute(
-<<<<<<< HEAD
-                """
-                CREATE TABLE IF NOT EXISTS prompt_pieces (.
-
-=======
                 """CREATE TABLE IF NOT EXISTS prompt_pieces (
->>>>>>> 27377bc4
                     id INTEGER PRIMARY KEY,
                     conversation_id TEXT,
                     role TEXT,
@@ -360,13 +304,7 @@
             )
 
             conn.execute(
-<<<<<<< HEAD
-                """
-                CREATE TABLE IF NOT EXISTS conversations (.
-
-=======
                 """CREATE TABLE IF NOT EXISTS conversations (
->>>>>>> 27377bc4
                     id TEXT PRIMARY KEY,
                     user_id TEXT,
                     created_at TIMESTAMP DEFAULT CURRENT_TIMESTAMP,
@@ -376,13 +314,7 @@
             )
 
             conn.execute(
-<<<<<<< HEAD
-                """
-                CREATE TABLE IF NOT EXISTS scores (.
-
-=======
                 """CREATE TABLE IF NOT EXISTS scores (
->>>>>>> 27377bc4
                     id INTEGER PRIMARY KEY,
                     prompt_piece_id INTEGER,
                     scorer_name TEXT,
@@ -395,30 +327,18 @@
             )
 
     except Exception as e:
-<<<<<<< HEAD
-        logger.error(f"Error in reset_database_task: {e}")
-=======
         logger.error("Error in reset_database_task: %s", e)
         raise
     return None
->>>>>>> 27377bc4
 
 
 @router.post("/reset")
 async def reset_database(
-<<<<<<< HEAD
-    request: ResetDatabaseRequest, background_tasks: BackgroundTasks, current_user: User = Depends(get_current_user)
-) -> Any:
-    """
-    Reset database tables (drops and recreates schema). Requires confirmation.
-    """
-=======
     request: ResetDatabaseRequest,
     background_tasks: BackgroundTasks,
     current_user: User = Depends(get_current_user),
 ) -> object:
     """Reset database tables (drops and recreates schema). Requires confirmation."""
->>>>>>> 27377bc4
     if not request.confirmation:
 
         raise HTTPException(
@@ -456,11 +376,7 @@
 
 
 @router.post("/backup")
-<<<<<<< HEAD
-async def backup_database(background_tasks: BackgroundTasks, current_user: User = Depends(get_current_user)) -> Any:
-=======
 async def backup_database(background_tasks: BackgroundTasks, current_user: User = Depends(get_current_user)) -> object:
->>>>>>> 27377bc4
     """Create database backup."""
     try:
 
@@ -477,13 +393,7 @@
         # Create backup
         backup_path = f"{db_path}.backup.{datetime.now().strftime('%Y%m%d_%H%M%S')}"
 
-<<<<<<< HEAD
-        def backup_task() -> None:
-            import shutil
-
-=======
         def backup_task() -> object:
->>>>>>> 27377bc4
             shutil.copy2(db_path, backup_path)
             return None
 
