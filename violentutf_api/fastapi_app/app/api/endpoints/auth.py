--- conflicted
+++ resolved
@@ -1,17 +1,3 @@
-<<<<<<< HEAD
-# # Copyright (c) 2024 ViolentUTF Project
-# # Licensed under MIT License
-
-"""
-Authentication endpoints for obtaining JWT tokens.
-
-SECURITY: Rate limiting and secure error handling implemented to prevent attacks
-"""
-
-import logging
-from datetime import timedelta
-from typing import Any, Optional
-=======
 # Copyright (c) 2025 ViolentUTF Contributors.
 # Licensed under the MIT License.
 #
@@ -22,7 +8,6 @@
 
 import logging
 from datetime import datetime, timedelta
->>>>>>> 27377bc4
 
 import httpx
 from app.core.auth import get_current_user
@@ -59,15 +44,6 @@
 
 @router.post("/token", response_model=Token)
 @auth_rate_limit("auth_login")
-<<<<<<< HEAD
-async def login(request: Request, form_data: OAuth2PasswordRequestForm = Depends()) -> Any:
-    """
-    OAuth2 compatible token endpoint.
-
-    Authenticates against Keycloak and returns a JWT token.
-    """
-    # Prepare request to Keycloak.
-=======
 async def login(request: Request, form_data: OAuth2PasswordRequestForm = Depends()) -> object:
     """OAuth2 compatible token endpoint.
 
@@ -75,7 +51,6 @@
     """
     # Prepare request to Keycloak
 
->>>>>>> 27377bc4
     token_url = f"{settings.KEYCLOAK_URL}/realms/{settings.KEYCLOAK_REALM}/protocol/openid-connect/token"
 
     data = {
@@ -201,11 +176,6 @@
 
 @router.get("/me", response_model=UserInfo)
 @auth_rate_limit("auth_token")
-<<<<<<< HEAD
-async def read_users_me(request: Request, current_user: User = Depends(get_current_user)) -> Any:
-    """Get current user information."""
-    return UserInfo(username=current_user.username, email=current_user.email, roles=current_user.roles)
-=======
 async def read_users_me(request: Request, current_user: User = Depends(get_current_user)) -> object:
     """Get current user information."""
     return UserInfo(
@@ -213,16 +183,11 @@
         email=current_user.email,
         roles=current_user.roles,
     )
->>>>>>> 27377bc4
 
 
 @router.post("/refresh", response_model=Token)
 @auth_rate_limit("auth_refresh")
-<<<<<<< HEAD
-async def refresh_token(request: Request, current_user: User = Depends(get_current_user)) -> Any:
-=======
 async def refresh_token(request: Request, current_user: User = Depends(get_current_user)) -> object:
->>>>>>> 27377bc4
     """Refresh access token."""
     access_token_expires = timedelta(minutes=settings.ACCESS_TOKEN_EXPIRE_MINUTES)
 
@@ -243,17 +208,8 @@
 
 @router.get("/token/info", response_model=TokenInfoResponse)
 @auth_rate_limit("auth_validate")
-<<<<<<< HEAD
-async def get_token_info(request: Request, current_user: User = Depends(get_current_user)) -> Any:
-    """Get decoded JWT token information for current user."""
-    from datetime import datetime
-
-    import jwt
-
-=======
 async def get_token_info(request: Request, current_user: User = Depends(get_current_user)) -> object:
     """Get decoded JWT token information for current user."""
->>>>>>> 27377bc4
     # Check if user has AI access (ai-api-access role)
 
     has_ai_access = "ai-api-access" in current_user.roles
@@ -272,15 +228,10 @@
 @router.post("/token/validate", response_model=TokenValidationResponse)
 @auth_rate_limit("auth_validate")
 async def validate_token(
-<<<<<<< HEAD
-    request_data: TokenValidationRequest, request: Request, current_user: User = Depends(get_current_user)
-) -> Any:
-=======
     request_data: TokenValidationRequest,
     request: Request,
     current_user: User = Depends(get_current_user),
 ) -> TokenValidationResponse:
->>>>>>> 27377bc4
     """Validate JWT token and check specific roles/permissions."""
     try:
 
@@ -320,11 +271,7 @@
 
 @router.post("/logout")
 @auth_rate_limit("auth_token")
-<<<<<<< HEAD
-async def logout(request: Request, current_user: User = Depends(get_current_user)) -> Any:
-=======
 async def logout(request: Request, current_user: User = Depends(get_current_user)) -> object:
->>>>>>> 27377bc4
     """Invalidate current session and tokens."""
     # In a real implementation, you would:
 
@@ -335,11 +282,7 @@
 
 
 @router.get("/password-requirements")
-<<<<<<< HEAD
-async def get_password_requirements() -> Any:
-=======
 async def get_password_requirements() -> object:
->>>>>>> 27377bc4
     """Get password security requirements and policy."""
     return {
         "requirements": default_password_validator.generate_password_requirements(),
@@ -349,15 +292,9 @@
 
 @router.post("/password-strength")
 @auth_rate_limit("auth_validate")
-<<<<<<< HEAD
-async def check_password_strength(request: Request) -> Any:
-    """
-    Check password strength without storing or logging the password.
-=======
 async def check_password_strength(request: Request) -> object:
     """
     Check password strength without storing or logging the password
->>>>>>> 27377bc4
 
     Expects JSON: {"password": "string", "username": "optional", "email": "optional"}
     """
