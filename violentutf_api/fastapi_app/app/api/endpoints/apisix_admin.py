<<<<<<< HEAD
# # Copyright (c) 2024 ViolentUTF Project
# # Licensed under MIT License

"""
APISIX Admin API proxy endpoints with proper authentication and authorization.
=======
# Copyright (c) 2025 ViolentUTF Contributors.
# Licensed under the MIT License.
#
# This file is part of ViolentUTF - An AI Red Teaming Platform.
# See LICENSE file in the project root for license information.

"""APISIX Admin API proxy endpoints with proper authentication and authorization.
>>>>>>> 27377bc4

This module provides secure access to APISIX admin functions for authorized users.
"""
import logging
from typing import Any, Dict, List, Optional

import httpx
from app.core.auth import get_current_user
from app.core.config import settings
from app.models.auth import User
from fastapi import APIRouter, Depends, HTTPException, status
from pydantic import BaseModel, Field

logger = logging.getLogger(__name__)

router = APIRouter(prefix="/apisix-admin", tags=["apisix-admin"])

# APISIX Admin configuration
APISIX_ADMIN_URL = settings.APISIX_ADMIN_URL
APISIX_ADMIN_KEY = settings.APISIX_ADMIN_KEY


class PluginConfig(BaseModel):
    """Model for plugin configuration."""

    plugin_name: str

    config: Dict[str, Any]


class RouteUpdate(BaseModel):
    """Model for route update request."""

    route_id: str

    plugins: Dict[str, Dict[str, Any]]


class AIPromptGuardConfig(BaseModel):
    """Configuration for ai-prompt-guard plugin."""

    deny_patterns: Optional[List[str]] = Field(default=[], description="Patterns to deny")

    allow_patterns: Optional[List[str]] = Field(default=[], description="Patterns to allow")
    deny_message: Optional[str] = Field(default="Request blocked by policy", description="Message when denied")
    case_insensitive: Optional[bool] = Field(default=True, description="Case insensitive matching")


class AIPromptDecoratorConfig(BaseModel):
    """Configuration for ai-prompt-decorator plugin."""

    prefix: Optional[str] = Field(default="", description="Text to prepend to prompts")

    suffix: Optional[str] = Field(default="", description="Text to append to prompts")
    system: Optional[str] = Field(default="", description="System prompt for chat models")
    template: Optional[str] = Field(default="", description="Template with {prompt} placeholder")


<<<<<<< HEAD
def get_apisix_admin_key() -> Any:
=======
def get_apisix_admin_key() -> Optional[str]:
>>>>>>> 27377bc4
    """Get APISIX admin key from settings."""
    return APISIX_ADMIN_KEY if APISIX_ADMIN_KEY else None


def check_admin_permission(user: User) -> bool:
    """Check if user has admin permissions for APISIX management."""
<<<<<<< HEAD
    # Check for admin role or specific permission.
=======
    # Check for admin role or specific permission

>>>>>>> 27377bc4
    if hasattr(user, "roles"):
        return "admin" in user.roles or "apisix-admin" in user.roles

    # For MVP, allow authenticated users with specific username
    allowed_users = ["admin", "violentutf.web", "keycloak_user"]
    return user.username in allowed_users


@router.get("/routes", response_model=Dict[str, Any])
<<<<<<< HEAD
async def get_ai_routes(current_user: User = Depends(get_current_user)) -> Dict[str, Any]:
    """
    Get all AI-related routes from APISIX.
=======
async def get_ai_routes(
    current_user: User = Depends(get_current_user),
) -> Dict[str, Any]:
    """Get all AI-related routes from APISIX.
>>>>>>> 27377bc4

    Only returns routes with ai-proxy plugin or /ai/ prefix.
    """
    if not check_admin_permission(current_user):

        raise HTTPException(
            status_code=status.HTTP_403_FORBIDDEN,
            detail="Insufficient permissions to access APISIX admin functions",
        )

    # Check admin key
    admin_key = get_apisix_admin_key()
    if not admin_key:
        logger.error("APISIX admin key not configured")
        raise HTTPException(
            status_code=status.HTTP_500_INTERNAL_SERVER_ERROR,
            detail="APISIX admin key not configured",
        )

    try:
        async with httpx.AsyncClient() as client:
            response = await client.get(
                f"{APISIX_ADMIN_URL}/apisix/admin/routes",
                headers={"X-API-KEY": admin_key},
                timeout=10.0,
            )

            if response.status_code != 200:
                logger.error("Failed to get routes: %s", response.status_code)
                raise HTTPException(
                    status_code=status.HTTP_502_BAD_GATEWAY,
                    detail="Failed to retrieve routes from APISIX",
                )

            data = response.json()
            all_routes = data.get("list", [])

            # Filter AI routes
            ai_routes = []
            for route in all_routes:
                plugins = route.get("value", {}).get("plugins", {})
                uri = route.get("value", {}).get("uri", "")

                if "ai-proxy" in plugins or "/ai/" in uri:
                    ai_routes.append(route)

            return {"list": ai_routes}

    except httpx.TimeoutException as exc:
        logger.error("Timeout connecting to APISIX admin API")
        raise HTTPException(
            status_code=status.HTTP_504_GATEWAY_TIMEOUT,
            detail="Timeout connecting to APISIX admin API",
        ) from exc
    except Exception as e:
        logger.error("Error getting routes: %s", e)
        raise HTTPException(
            status_code=status.HTTP_500_INTERNAL_SERVER_ERROR,
            detail=f"Error retrieving routes: {str(e)}",
        ) from e


@router.get("/routes/{route_id}", response_model=Dict[str, Any])
async def get_route(route_id: str, current_user: User = Depends(get_current_user)) -> Dict[str, Any]:
    """Get specific route configuration from APISIX."""
    if not check_admin_permission(current_user):

        raise HTTPException(
            status_code=status.HTTP_403_FORBIDDEN,
            detail="Insufficient permissions to access APISIX admin functions",
        )

    admin_key = get_apisix_admin_key()
    if not admin_key:
        raise HTTPException(
            status_code=status.HTTP_500_INTERNAL_SERVER_ERROR,
            detail="APISIX admin key not configured",
        )

    try:
        async with httpx.AsyncClient() as client:
            response = await client.get(
                f"{APISIX_ADMIN_URL}/apisix/admin/routes/{route_id}",
                headers={"X-API-KEY": admin_key},
                timeout=10.0,
            )

            if response.status_code != 200:
                raise HTTPException(
                    status_code=status.HTTP_404_NOT_FOUND,
                    detail=f"Route {route_id} not found",
                )

            return response.json()

    except Exception as e:
        logger.error("Error getting route %s: %s", route_id, e)
        raise HTTPException(
            status_code=status.HTTP_500_INTERNAL_SERVER_ERROR,
            detail=f"Error retrieving route: {str(e)}",
        ) from e


@router.put("/routes/{route_id}/plugins", response_model=Dict[str, Any])
async def update_route_plugins(
    route_id: str,
    route_config: Dict[str, Any],
    current_user: User = Depends(get_current_user),
) -> Dict[str, Any]:
<<<<<<< HEAD
    """
    Update plugins configuration for a specific route.
=======
    """Update plugins configuration for a specific route.
>>>>>>> 27377bc4

    This endpoint allows updating the entire route configuration including plugins.
    """
    if not check_admin_permission(current_user):

        raise HTTPException(
            status_code=status.HTTP_403_FORBIDDEN,
            detail="Insufficient permissions to modify APISIX configurations",
        )

    admin_key = get_apisix_admin_key()
    if not admin_key:
        raise HTTPException(
            status_code=status.HTTP_500_INTERNAL_SERVER_ERROR,
            detail="APISIX admin key not configured",
        )

    try:
        # Validate that we're only updating AI routes
        if "plugins" in route_config:
            plugins = route_config["plugins"]
            uri = route_config.get("uri", "")

            # Ensure this is an AI route
            if "ai-proxy" not in plugins and "/ai/" not in uri:
                raise HTTPException(
                    status_code=status.HTTP_400_BAD_REQUEST,
                    detail="Can only update AI-related routes through this endpoint",
                )

        # Update the route
        async with httpx.AsyncClient() as client:
            response = await client.put(
                f"{APISIX_ADMIN_URL}/apisix/admin/routes/{route_id}",
                headers={"X-API-KEY": admin_key, "Content-Type": "application/json"},
                json=route_config,
                timeout=10.0,
            )

            if response.status_code not in [200, 201]:
                logger.error(
                    "Failed to update route: %s - %s",
                    response.status_code,
                    response.text,
                )
                raise HTTPException(
                    status_code=status.HTTP_502_BAD_GATEWAY,
                    detail="Failed to update route in APISIX",
                )

            logger.info(
                "Successfully updated route %s by user %s",
                route_id,
                current_user.username,
            )
            return response.json()

    except httpx.TimeoutException as exc:
        logger.error("Timeout updating route in APISIX")
        raise HTTPException(
            status_code=status.HTTP_504_GATEWAY_TIMEOUT,
            detail="Timeout updating route in APISIX",
        ) from exc
    except Exception as e:
        logger.error("Error updating route %s: %s", route_id, e)
        raise HTTPException(
            status_code=status.HTTP_500_INTERNAL_SERVER_ERROR,
            detail=f"Error updating route: {str(e)}",
        ) from e


@router.post("/routes/{route_id}/plugins/ai-prompt-guard", response_model=Dict[str, Any])
async def configure_prompt_guard(
    route_id: str,
    config: AIPromptGuardConfig,
    current_user: User = Depends(get_current_user),
) -> Dict[str, Any]:
<<<<<<< HEAD
    """
    Configure ai-prompt-guard plugin for a specific route.
=======
    """Configure ai-prompt-guard plugin for a specific route.
>>>>>>> 27377bc4

    This is a convenience endpoint for updating just the prompt guard plugin.
    """
    if not check_admin_permission(current_user):

        raise HTTPException(status_code=status.HTTP_403_FORBIDDEN, detail="Insufficient permissions")

    # Get current route configuration
    route_data = await get_route(route_id, current_user)
    route_config = route_data.get("node", {}).get("value", {})

    if not route_config:
        raise HTTPException(status_code=status.HTTP_404_NOT_FOUND, detail=f"Route {route_id} not found")

    # Update plugins
    if "plugins" not in route_config:
        route_config["plugins"] = {}

    # Add or update ai-prompt-guard plugin
    route_config["plugins"]["ai-prompt-guard"] = config.dict(exclude_unset=True)

    # Update the route
    return await update_route_plugins(route_id, route_config, current_user)


@router.post("/routes/{route_id}/plugins/ai-prompt-decorator", response_model=Dict[str, Any])
async def configure_prompt_decorator(
    route_id: str,
    config: AIPromptDecoratorConfig,
    current_user: User = Depends(get_current_user),
) -> Dict[str, Any]:
<<<<<<< HEAD
    """
    Configure ai-prompt-decorator plugin for a specific route.
=======
    """Configure ai-prompt-decorator plugin for a specific route.
>>>>>>> 27377bc4

    This is a convenience endpoint for updating just the prompt decorator plugin.
    """
    if not check_admin_permission(current_user):

        raise HTTPException(status_code=status.HTTP_403_FORBIDDEN, detail="Insufficient permissions")

    # Get current route configuration
    route_data = await get_route(route_id, current_user)
    route_config = route_data.get("node", {}).get("value", {})

    if not route_config:
        raise HTTPException(status_code=status.HTTP_404_NOT_FOUND, detail=f"Route {route_id} not found")

    # Update plugins
    if "plugins" not in route_config:
        route_config["plugins"] = {}

    # Add or update ai-prompt-decorator plugin
    route_config["plugins"]["ai-prompt-decorator"] = config.dict(exclude_unset=True)

    # Update the route
    return await update_route_plugins(route_id, route_config, current_user)


@router.delete("/routes/{route_id}/plugins/{plugin_name}")
async def remove_plugin(
    route_id: str, plugin_name: str, current_user: User = Depends(get_current_user)
) -> Dict[str, Any]:
    """Remove a specific plugin from a route."""
    if not check_admin_permission(current_user):

        raise HTTPException(status_code=status.HTTP_403_FORBIDDEN, detail="Insufficient permissions")

    # Validate plugin name
    allowed_plugins = ["ai-prompt-guard", "ai-prompt-decorator"]
    if plugin_name not in allowed_plugins:
        raise HTTPException(
            status_code=status.HTTP_400_BAD_REQUEST,
            detail=f"Plugin {plugin_name} cannot be removed through this endpoint",
        )

    # Get current route configuration
    route_data = await get_route(route_id, current_user)
    route_config = route_data.get("node", {}).get("value", {})

    if not route_config:
        raise HTTPException(status_code=status.HTTP_404_NOT_FOUND, detail=f"Route {route_id} not found")

    # Remove plugin
    if "plugins" in route_config and plugin_name in route_config["plugins"]:
        del route_config["plugins"][plugin_name]

        # Update the route
        return await update_route_plugins(route_id, route_config, current_user)
    else:
        return {"message": f"Plugin {plugin_name} not found on route {route_id}"}<|MERGE_RESOLUTION|>--- conflicted
+++ resolved
@@ -1,10 +1,3 @@
-<<<<<<< HEAD
-# # Copyright (c) 2024 ViolentUTF Project
-# # Licensed under MIT License
-
-"""
-APISIX Admin API proxy endpoints with proper authentication and authorization.
-=======
 # Copyright (c) 2025 ViolentUTF Contributors.
 # Licensed under the MIT License.
 #
@@ -12,7 +5,6 @@
 # See LICENSE file in the project root for license information.
 
 """APISIX Admin API proxy endpoints with proper authentication and authorization.
->>>>>>> 27377bc4
 
 This module provides secure access to APISIX admin functions for authorized users.
 """
@@ -71,23 +63,15 @@
     template: Optional[str] = Field(default="", description="Template with {prompt} placeholder")
 
 
-<<<<<<< HEAD
-def get_apisix_admin_key() -> Any:
-=======
 def get_apisix_admin_key() -> Optional[str]:
->>>>>>> 27377bc4
     """Get APISIX admin key from settings."""
     return APISIX_ADMIN_KEY if APISIX_ADMIN_KEY else None
 
 
 def check_admin_permission(user: User) -> bool:
     """Check if user has admin permissions for APISIX management."""
-<<<<<<< HEAD
-    # Check for admin role or specific permission.
-=======
     # Check for admin role or specific permission
 
->>>>>>> 27377bc4
     if hasattr(user, "roles"):
         return "admin" in user.roles or "apisix-admin" in user.roles
 
@@ -97,16 +81,10 @@
 
 
 @router.get("/routes", response_model=Dict[str, Any])
-<<<<<<< HEAD
-async def get_ai_routes(current_user: User = Depends(get_current_user)) -> Dict[str, Any]:
-    """
-    Get all AI-related routes from APISIX.
-=======
 async def get_ai_routes(
     current_user: User = Depends(get_current_user),
 ) -> Dict[str, Any]:
     """Get all AI-related routes from APISIX.
->>>>>>> 27377bc4
 
     Only returns routes with ai-proxy plugin or /ai/ prefix.
     """
@@ -216,12 +194,7 @@
     route_config: Dict[str, Any],
     current_user: User = Depends(get_current_user),
 ) -> Dict[str, Any]:
-<<<<<<< HEAD
-    """
-    Update plugins configuration for a specific route.
-=======
     """Update plugins configuration for a specific route.
->>>>>>> 27377bc4
 
     This endpoint allows updating the entire route configuration including plugins.
     """
@@ -299,12 +272,7 @@
     config: AIPromptGuardConfig,
     current_user: User = Depends(get_current_user),
 ) -> Dict[str, Any]:
-<<<<<<< HEAD
-    """
-    Configure ai-prompt-guard plugin for a specific route.
-=======
     """Configure ai-prompt-guard plugin for a specific route.
->>>>>>> 27377bc4
 
     This is a convenience endpoint for updating just the prompt guard plugin.
     """
@@ -336,12 +304,7 @@
     config: AIPromptDecoratorConfig,
     current_user: User = Depends(get_current_user),
 ) -> Dict[str, Any]:
-<<<<<<< HEAD
-    """
-    Configure ai-prompt-decorator plugin for a specific route.
-=======
     """Configure ai-prompt-decorator plugin for a specific route.
->>>>>>> 27377bc4
 
     This is a convenience endpoint for updating just the prompt decorator plugin.
     """
