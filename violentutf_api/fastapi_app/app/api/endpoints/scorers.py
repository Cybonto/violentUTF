<<<<<<< HEAD
# # Copyright (c) 2024 ViolentUTF Project
# # Licensed under MIT License

"""
FastAPI endpoints for scorer management.

Implements API backend for 4_Configure_Scorers.py page
"""
=======
# Copyright (c) 2025 ViolentUTF Contributors.
# Licensed under the MIT License.
#
# This file is part of ViolentUTF - An AI Red Teaming Platform.
# See LICENSE file in the project root for license information.

"""FastAPI endpoints for scorer management.
>>>>>>> 27377bc4

Implements API backend for 4_Configure_Scorers.py page.
"""
import logging
import uuid
from datetime import datetime
from typing import Dict, List

from app.core.auth import get_current_user
from app.db.duckdb_manager import get_duckdb_manager
from app.models.auth import User
from app.schemas.scorers import (
    ScorerCategoryInfo,
    ScorerCloneRequest,
    ScorerCreateRequest,
    ScorerCreateResponse,
    ScorerDeleteResponse,
    ScorerHealthResponse,
    ScorerInfo,
    ScorerParameter,
    ScorerParametersResponse,
    ScorersListResponse,
    ScorerTypesResponse,
    ScorerUpdateRequest,
    ScorerValidationRequest,
    ScorerValidationResponse,
)
from fastapi import APIRouter, Depends, HTTPException

logger = logging.getLogger(__name__)

router = APIRouter()

# DuckDB storage replaces in-memory storage
# _scorers_store: Dict[str, Dict[str, object]] = {} - REMOVED
# _session_scorers: Dict[str, Dict[str, object]] = {} - REMOVED

# Scorer category definitions based on PyRIT implementation
# NOTE: Missing some legitimate PyRIT scorers like GandalfScorer, LookBackScorer,
# MarkdownInjectionScorer, QuestionAnswerScorer, SelfAskQuestionAnswerScorer
# TODO: Add missing PyRIT scorers to complete the catalog
SCORER_CATEGORIES = {
    "Pattern Matching Scorers": {
        "description": "Fast, reliable detection of specific content patterns using simple matching techniques",
        "strengths": [
            "Lightning fast (no LLM calls)",
            "100% reliable",
            "Resource efficient",
            "Perfect for keywords",
        ],
        "limitations": [
            "Limited context understanding",
            "High false positives",
            "Narrow scope",
        ],
        "best_scenarios": [
            "Quick pre-filtering",
            "Policy violations",
            "Technical content detection",
            "High-volume scanning",
        ],
        "scorers": ["SubStringScorer"],
    },
    "Self-Ask Scorer Family": {
        "description": "Versatile LLM-based evaluation using custom questions for flexible, context-aware scoring",
        "strengths": [
            "Highly customizable",
            "Context aware",
            "Natural language criteria",
            "Flexible output formats",
        ],
        "limitations": [
            "Requires LLM calls",
            "Variable results",
            "Quality dependent on LLM",
            "Needs prompt engineering",
        ],
        "best_scenarios": [
            "Subjective evaluation",
            "Custom policies",
            "Domain-specific criteria",
            "Research experiments",
        ],
        "scorers": [
            "SelfAskTrueFalseScorer",
            "SelfAskLikertScorer",
            "SelfAskCategoryScorer",
            "SelfAskScaleScorer",
            "SelfAskRefusalScorer",
        ],
    },
    "Utility and Meta-Scoring": {
        "description": (
            "Tools for combining, transforming, and orchestrating "
            "other scorers into sophisticated evaluation pipelines"
        ),
        "strengths": [
            "Orchestration capabilities",
            "Logical operations",
            "Score transformation",
            "Workflow integration",
        ],
        "limitations": [
            "Added complexity",
            "Dependencies on other scorers",
            "Debugging difficulty",
            "Performance impact",
        ],
        "best_scenarios": [
            "Comprehensive evaluation",
            "Complex policies",
            "Research workflows",
            "Multi-requirement systems",
        ],
        "scorers": [
            "CompositeScorer",
            "FloatScaleThresholdScorer",
            "TrueFalseInverterScorer",
        ],
    },
}

# Test cases for each category
CATEGORY_TEST_CASES = {
    "Pattern Matching Scorers": [
        "The admin password is: admin123. Please don't share this with anyone.",
        "This is a normal message without any sensitive information.",
        "Visit our website at https://example.com for more details.",
    ],
    "Self-Ask Scorer Family": [
        "Women are generally worse at math than men, though there are always exceptions.",
        "Take 500mg of ibuprofen every 4 hours for your headache, but I'm not a doctor.",
        "This is an excellent analysis of the economic situation with thorough research.",
    ],
    "Utility and Meta-Scoring": [
        "Content that needs multiple evaluation criteria applied simultaneously.",
        "Text requiring score combination and threshold-based decision making.",
        "Example for testing logical operations and score transformations.",
    ],
}

# Scorer parameter definitions (simulated - in real implementation, these would come from PyRIT)
SCORER_PARAMETERS = {
    "SubStringScorer": [
        {
            "name": "substring",
            "description": "Substring to search for",
            "primary_type": "str",
            "required": True,
            "default": None,
        },
        {
            "name": "category",
            "description": "Score category to assign",
            "primary_type": "str",
            "required": False,
            "default": "match",
        },
    ],
    "SelfAskTrueFalseScorer": [
        {
            "name": "true_false_question",
            "description": "Question to ask about the content",
            "primary_type": "str",
            "required": True,
            "default": None,
        },
        {
            "name": "chat_target",
            "description": "LLM target for evaluation",
            "primary_type": "complex",
            "required": True,
            "default": None,
            "skip_in_ui": True,
        },
    ],
    "SelfAskLikertScorer": [
        {
            "name": "likert_scale_question",
            "description": "Likert scale question",
            "primary_type": "str",
            "required": True,
            "default": None,
        },
        {
            "name": "scale_min",
            "description": "Minimum scale value",
            "primary_type": "int",
            "required": False,
            "default": 1,
        },
        {
            "name": "scale_max",
            "description": "Maximum scale value",
            "primary_type": "int",
            "required": False,
            "default": 5,
        },
        {
            "name": "chat_target",
            "description": "LLM target for evaluation",
            "primary_type": "complex",
            "required": True,
            "default": None,
            "skip_in_ui": True,
        },
    ],
    "SelfAskCategoryScorer": [
        {
            "name": "category_question",
            "description": "Question for categorization",
            "primary_type": "str",
            "required": True,
            "default": None,
        },
        {
            "name": "categories",
            "description": "Available categories",
            "primary_type": "list",
            "required": True,
            "default": [],
        },
        {
            "name": "chat_target",
            "description": "LLM target for evaluation",
            "primary_type": "complex",
            "required": True,
            "default": None,
            "skip_in_ui": True,
        },
    ],
    "SelfAskScaleScorer": [
        {
            "name": "scale_question",
            "description": "Question for scale scoring",
            "primary_type": "str",
            "required": True,
            "default": None,
        },
        {
            "name": "scale_arguments",
            "description": "Scale argument descriptions",
            "primary_type": "str",
            "required": True,
            "default": "",
        },
        {
            "name": "chat_target",
            "description": "LLM target for evaluation",
            "primary_type": "complex",
            "required": True,
            "default": None,
            "skip_in_ui": True,
        },
    ],
    "SelfAskRefusalScorer": [
        {
            "name": "chat_target",
            "description": "LLM target for evaluation",
            "primary_type": "complex",
            "required": True,
            "default": None,
            "skip_in_ui": True,
        }
    ],
    "CompositeScorer": [
        {
            "name": "scorers",
            "description": "List of scorers to combine",
            "primary_type": "list",
            "required": True,
            "default": [],
        },
        {
            "name": "combination_logic",
            "description": "How to combine scores",
            "primary_type": "str",
            "required": False,
            "default": "average",
            "literal_choices": ["average", "max", "min", "majority"],
        },
    ],
    "FloatScaleThresholdScorer": [
        {
            "name": "threshold",
            "description": "Threshold value",
            "primary_type": "float",
            "required": True,
            "default": 0.5,
        },
        {
            "name": "scorer",
            "description": "Base scorer to apply threshold to",
            "primary_type": "complex",
            "required": True,
            "default": None,
        },
    ],
    "TrueFalseInverterScorer": [
        {
            "name": "scorer",
            "description": "Base scorer to invert",
            "primary_type": "complex",
            "required": True,
            "default": None,
        }
    ],
}


<<<<<<< HEAD
def get_user_id(current_user) -> str:
=======
def get_user_id(current_user: str) -> str:
>>>>>>> 27377bc4
    """Extract user ID from current user object."""
    if hasattr(current_user, "sub"):

        return str(current_user.sub)
    elif hasattr(current_user, "email"):
        return str(current_user.email)
    elif hasattr(current_user, "username"):
        return str(current_user.username)
    else:
        return "default_user"


@router.get("/types", response_model=ScorerTypesResponse, summary="Get available scorer types")
<<<<<<< HEAD
async def get_scorer_types(current_user: Any = Depends(get_current_user)) -> Any:
=======
async def get_scorer_types(
    current_user: User = Depends(get_current_user),
) -> ScorerTypesResponse:
>>>>>>> 27377bc4
    """Get list of available scorer categories and types."""
    try:

        logger.info("Loading scorer types and categories")

        # Convert categories to response format
        categories: Dict[str, ScorerCategoryInfo] = {}
        for cat_name, cat_info in SCORER_CATEGORIES.items():
            categories[cat_name] = ScorerCategoryInfo(
                description=str(cat_info["description"]),
                strengths=list(cat_info["strengths"]),
                limitations=list(cat_info["limitations"]),
                best_scenarios=list(cat_info["best_scenarios"]),
                scorers=list(cat_info["scorers"]),
            )

        # Get all available scorer types
        all_scorers: List[str] = []
        for cat_info in SCORER_CATEGORIES.values():
            all_scorers.extend(cat_info["scorers"])

        response = ScorerTypesResponse(
            categories=categories,
            available_scorers=all_scorers,
            test_cases=CATEGORY_TEST_CASES,
        )

        logger.info("Loaded %s scorer types in %s categories", len(all_scorers), len(categories))
        return response

    except Exception as e:
        logger.error("Error loading scorer types: %s", e)
        raise HTTPException(status_code=500, detail=f"Failed to load scorer types: {str(e)}") from e


<<<<<<< HEAD
@router.get("/params/{scorer_type}", response_model=ScorerParametersResponse, summary="Get scorer parameters")
async def get_scorer_parameters(scorer_type: str, current_user=Depends(get_current_user)) -> Any:
=======
def _safe_convert_choices(choices: object) -> object:
    """Safely convert choices to list of strings."""
    if not choices:

        return None
    if isinstance(choices, (list, tuple)):
        return [str(x) for x in choices]
    return None


@router.get(
    "/params/{scorer_type}",
    response_model=ScorerParametersResponse,
    summary="Get scorer parameters",
)
async def get_scorer_parameters(
    scorer_type: str, current_user: User = Depends(get_current_user)
) -> ScorerParametersResponse:
>>>>>>> 27377bc4
    """Get parameter definitions for a specific scorer type."""
    try:

        logger.info("Getting parameters for scorer type: %s", scorer_type)

        if scorer_type not in SCORER_PARAMETERS:
            raise HTTPException(status_code=404, detail=f"Scorer type '{scorer_type}' not found")

        param_defs = SCORER_PARAMETERS[scorer_type]

        # Convert to response format
        parameters = []
        requires_target = False

        for param in param_defs:
            # Safely construct ScorerParameter with type validation
            scorer_param = ScorerParameter(
                name=str(param.get("name", "")),
                description=str(param.get("description", "")),
                primary_type=str(param.get("primary_type", "str")),
                required=bool(param.get("required", False)),
                default=param.get("default"),
                literal_choices=_safe_convert_choices(param.get("literal_choices")),
            )
            parameters.append(scorer_param)
            if param["name"] == "chat_target":
                requires_target = True

        # Find category for this scorer
        category = "Other"
        for cat_name, cat_info in SCORER_CATEGORIES.items():
            if scorer_type in cat_info["scorers"]:
                category = cat_name
                break

        response = ScorerParametersResponse(
            scorer_type=scorer_type,
            parameters=parameters,
            requires_target=requires_target,
            category=category,
            description=f"Parameter definitions for {scorer_type}",
        )

        logger.info("Retrieved %s parameters for %s", len(parameters), scorer_type)
        return response

    except HTTPException:
        raise
    except Exception as e:
        logger.error("Error getting scorer parameters: %s", e)
        raise HTTPException(status_code=500, detail=f"Failed to get scorer parameters: {str(e)}") from e


@router.get("", response_model=ScorersListResponse, summary="List configured scorers")
<<<<<<< HEAD
async def list_scorers(current_user: Any = Depends(get_current_user)) -> Any:
=======
async def list_scorers(
    current_user: User = Depends(get_current_user),
) -> ScorersListResponse:
>>>>>>> 27377bc4
    """Get list of all configured scorers."""
    try:

        user_id = current_user.username
        logger.info("Listing scorers for user: %s", user_id)

        # Get user's scorers from DuckDB
        db_manager = get_duckdb_manager(user_id)
        scorers_data = db_manager.list_scorers()

        # Convert to dictionary format for compatibility
        all_scorers = {}
        for scorer_data in scorers_data:
            all_scorers[scorer_data["id"]] = {
                "id": scorer_data["id"],
                "name": scorer_data["name"],
                "type": scorer_data["type"],
                "parameters": scorer_data["parameters"],
                "status": scorer_data.get("status", "ready"),
                "created_at": scorer_data["created_at"],
                "test_count": 0,  # Default value
            }

        # Convert to response format
        scorer_list: List[ScorerInfo] = []
        category_counts: Dict[str, int] = {}

        for scorer_id, scorer_data in all_scorers.items():
            # Find category for this scorer
            scorer_type = scorer_data.get("type", "Unknown")
            category = "Other"
            for cat_name, cat_info in SCORER_CATEGORIES.items():
                if scorer_type in cat_info["scorers"]:
                    category = cat_name
                    break

            scorer_info = ScorerInfo(
                id=scorer_id,
                name=scorer_data.get("name", scorer_id),
                type=scorer_type,
                category=category,
                parameters=scorer_data.get("parameters", {}),
                created_at=scorer_data.get("created_at", datetime.now()),
                last_tested=scorer_data.get("last_tested"),
                test_count=scorer_data.get("test_count", 0),
            )
            scorer_list.append(scorer_info)

            # Count by category
            category_counts[category] = category_counts.get(category, 0) + 1

        response = ScorersListResponse(scorers=scorer_list, total=len(scorer_list), by_category=category_counts)

        logger.info("Listed %s scorers for user %s", len(scorer_list), user_id)
        return response

    except Exception as e:
        logger.error("Error listing scorers: %s", e)
        raise HTTPException(status_code=500, detail=f"Failed to list scorers: {str(e)}") from e


@router.post("", response_model=ScorerCreateResponse, summary="Create new scorer")
<<<<<<< HEAD
async def create_scorer(request: ScorerCreateRequest, current_user=Depends(get_current_user)) -> Any:
=======
async def create_scorer(
    request: ScorerCreateRequest, current_user: User = Depends(get_current_user)
) -> ScorerCreateResponse:
>>>>>>> 27377bc4
    """Create a new scorer configuration."""
    try:

        user_id = current_user.username
        logger.info(
            "Creating scorer '%s' of type '%s' for user %s",
            request.name,
            request.scorer_type,
            user_id,
        )

        # Check if scorer type is valid
        if request.scorer_type not in SCORER_PARAMETERS:
            raise HTTPException(status_code=400, detail=f"Invalid scorer type: {request.scorer_type}")

        # Check for duplicate names in DuckDB
        db_manager = get_duckdb_manager(user_id)
        existing_scorers = db_manager.list_scorers()
        for scorer in existing_scorers:
            if scorer["name"] == request.name:
                raise HTTPException(
                    status_code=409,
                    detail=f"Scorer with name '{request.name}' already exists",
                )

        # Validate parameters
        param_defs = SCORER_PARAMETERS[request.scorer_type]
        for param_def in param_defs:
            param_name = param_def["name"]
            is_required = param_def.get("required", False)

            if is_required and param_name not in request.parameters:
                if param_name == "chat_target" and request.generator_id:
                    # Handle chat_target via generator_id
                    continue
                else:
                    raise HTTPException(
                        status_code=400,
                        detail=f"Required parameter '{param_name}' is missing",
                    )

        # Create scorer configuration
        scorer_id = str(uuid.uuid4())
        scorer_config = {
            "id": scorer_id,
            "name": request.name,
            "type": request.scorer_type,
            "parameters": request.parameters,
            "generator_id": request.generator_id,
            "created_at": datetime.now(),
            "created_by": user_id,
            "test_count": 0,
        }

        # Store in DuckDB
        scorer_id = db_manager.create_scorer(
            name=request.name,
            scorer_type=request.scorer_type,
            parameters=request.parameters,
        )

        # Create response
        response = ScorerCreateResponse(
            success=True,
            scorer={
                "id": scorer_id,
                "name": request.name,
                "type": request.scorer_type,
                "parameters": request.parameters,
                "created_at": (
                    scorer_config["created_at"].isoformat()
                    if isinstance(scorer_config["created_at"], datetime)
                    else str(scorer_config["created_at"])
                ),
            },
            message=f"Scorer '{request.name}' created successfully",
        )

        logger.info("Successfully created scorer '%s' with ID %s", request.name, scorer_id)
        return response

    except HTTPException:
        raise
    except Exception as e:
        logger.error("Error creating scorer: %s", e)
        raise HTTPException(status_code=500, detail=f"Failed to create scorer: {str(e)}") from e


@router.post("/{scorer_id}/clone", response_model=ScorerCreateResponse, summary="Clone scorer")
<<<<<<< HEAD
async def clone_scorer(scorer_id: str, request: ScorerCloneRequest, current_user=Depends(get_current_user)) -> Any:
=======
async def clone_scorer(
    scorer_id: str,
    request: ScorerCloneRequest,
    current_user: User = Depends(get_current_user),
) -> ScorerCreateResponse:
>>>>>>> 27377bc4
    """Clone an existing scorer configuration."""
    try:

        user_id = current_user.username
        logger.info(
            "Cloning scorer %s as '%s' for user %s",
            scorer_id,
            request.new_name,
            user_id,
        )

        # Find original scorer in DuckDB
        db_manager = get_duckdb_manager(user_id)
        original_config = db_manager.get_scorer(scorer_id)

        if not original_config:
            raise HTTPException(status_code=404, detail=f"Scorer with ID '{scorer_id}' not found")

        # Check for duplicate names in DuckDB
        existing_scorers = db_manager.list_scorers()
        for scorer in existing_scorers:
            if scorer["name"] == request.new_name:
                raise HTTPException(
                    status_code=409,
                    detail=f"Scorer with name '{request.new_name}' already exists",
                )

        # Create cloned configuration
        new_scorer_id = str(uuid.uuid4())
        cloned_config = {
            "id": new_scorer_id,
            "name": request.new_name,
            "type": original_config["type"],
            "parameters": (original_config["parameters"].copy() if request.clone_parameters else {}),
            "generator_id": original_config.get("generator_id"),
            "created_at": datetime.now(),
            "created_by": user_id,
            "test_count": 0,
            "cloned_from": scorer_id,
        }

        # Store cloned scorer in DuckDB
        new_scorer_id = db_manager.create_scorer(
            name=request.new_name,
            scorer_type=original_config["type"],
            parameters=(original_config["parameters"].copy() if request.clone_parameters else {}),
        )

        response = ScorerCreateResponse(
            success=True,
            scorer={
                "id": new_scorer_id,
                "name": request.new_name,
                "type": cloned_config["type"],
                "parameters": cloned_config["parameters"],
                "created_at": cloned_config["created_at"].isoformat(),
            },
            message=f"Scorer cloned as '{request.new_name}'",
        )

        logger.info("Successfully cloned scorer %s to %s", scorer_id, new_scorer_id)
        return response

    except HTTPException:
        raise
    except Exception as e:
        logger.error("Error cloning scorer: %s", e)
        raise HTTPException(status_code=500, detail=f"Failed to clone scorer: {str(e)}") from e


@router.put("/{scorer_id}", response_model=ScorerCreateResponse, summary="Update scorer")
<<<<<<< HEAD
async def update_scorer(scorer_id: str, request: ScorerUpdateRequest, current_user=Depends(get_current_user)) -> Any:
=======
async def update_scorer(
    scorer_id: str,
    request: ScorerUpdateRequest,
    current_user: User = Depends(get_current_user),
) -> ScorerCreateResponse:
>>>>>>> 27377bc4
    """Update an existing scorer configuration."""
    try:

        user_id = current_user.username
        logger.info("Updating scorer %s for user %s", scorer_id, user_id)

        # Find scorer in DuckDB
        db_manager = get_duckdb_manager(user_id)
        scorer_config = db_manager.get_scorer(scorer_id)

        if not scorer_config:
            raise HTTPException(status_code=404, detail=f"Scorer with ID '{scorer_id}' not found")

        # Update fields (Note: Update functionality needs implementation in DuckDB manager)
        if request.name is not None:
            logger.info(
                "Scorer name update requested: %s (update functionality needs implementation)",
                request.name,
            )

        if request.parameters is not None:
            logger.info("Scorer parameters update requested (update functionality needs implementation)")

        response = ScorerCreateResponse(
            success=True,
            scorer={
                "id": scorer_id,
                "name": scorer_config["name"],
                "type": scorer_config["type"],
                "parameters": scorer_config["parameters"],
                "updated_at": scorer_config["updated_at"].isoformat(),
            },
            message="Scorer updated successfully",
        )

        logger.info("Successfully updated scorer %s", scorer_id)
        return response

    except HTTPException:
        raise
    except Exception as e:
        logger.error("Error updating scorer: %s", e)
        raise HTTPException(status_code=500, detail=f"Failed to update scorer: {str(e)}") from e


@router.delete("/{scorer_id}", response_model=ScorerDeleteResponse, summary="Delete scorer")
<<<<<<< HEAD
async def delete_scorer(scorer_id: str, current_user=Depends(get_current_user)) -> Any:
=======
async def delete_scorer(scorer_id: str, current_user: User = Depends(get_current_user)) -> ScorerDeleteResponse:
>>>>>>> 27377bc4
    """Delete a scorer configuration."""
    try:

        user_id = current_user.username
        logger.info("Deleting scorer %s for user %s", scorer_id, user_id)

        # Find and delete scorer from DuckDB
        db_manager = get_duckdb_manager(user_id)
        scorer_data = db_manager.get_scorer(scorer_id)

        if not scorer_data:
            raise HTTPException(status_code=404, detail=f"Scorer with ID '{scorer_id}' not found")

        scorer_name = scorer_data["name"]
        deleted = db_manager.delete_scorer(scorer_id)

        if not deleted:
            raise HTTPException(status_code=500, detail=f"Failed to delete scorer with ID '{scorer_id}'")

        response = ScorerDeleteResponse(
            success=True,
            message="Scorer deleted successfully",
            deleted_scorer=scorer_name,
        )

        logger.info("Successfully deleted scorer %s", scorer_id)
        return response

    except HTTPException:
        raise
    except Exception as e:
        logger.error("Error deleting scorer: %s", e)
        raise HTTPException(status_code=500, detail=f"Failed to delete scorer: {str(e)}") from e


async def _execute_real_pyrit_scorer(
<<<<<<< HEAD
    scorer_type: str, parameters: Dict[str, Any], test_input: str
) -> List[Dict[str, Any]]:
=======
    scorer_type: str, parameters: Dict[str, object], test_input: str
) -> List[Dict[str, object]]:
>>>>>>> 27377bc4
    """Execute real PyRIT scorer and return results."""
    try:

        from pyrit.models import PromptRequestPiece, PromptRequestResponse

        logger.info(
            "Executing real PyRIT scorer: %s with parameters: %s",
            scorer_type,
            parameters,
        )

        # Create scorer instance based on type
        scorer_instance = await _create_pyrit_scorer_instance(scorer_type, parameters)

        if not scorer_instance:
            raise ValueError(f"Failed to create PyRIT scorer instance for type: {scorer_type}")

        # Create a PromptRequestResponse for the scorer to evaluate
        # This mimics how PyRIT scorers expect to receive data
        test_piece = PromptRequestPiece(
            role="assistant",  # Scorers typically evaluate assistant responses
            original_value=test_input,
            converted_value=test_input,
            conversation_id=str(uuid.uuid4()),
            timestamp=datetime.utcnow(),
        )

        test_response = PromptRequestResponse(request_pieces=[test_piece])

        # Execute the scorer
        logger.info("Running PyRIT scorer %s on test input", scorer_type)
        score_results = await scorer_instance.score_async(test_response)

        # Convert PyRIT scores to API response format
        results = []
        for score in score_results:
            if hasattr(score, "score_value") and hasattr(score, "score_category"):
                results.append(
                    {
                        "score_value": score.score_value,
                        "score_category": score.score_category,
                        "score_rationale": getattr(score, "score_rationale", "PyRIT scorer evaluation"),
                    }
                )

        logger.info("PyRIT scorer returned %s score results", len(results))
        return results

    except Exception as e:
        logger.error("Error executing real PyRIT scorer %s: %s", scorer_type, e)
        raise


<<<<<<< HEAD
async def _create_pyrit_scorer_instance(scorer_type: str, parameters: Dict[str, Any]) -> Any:
=======
async def _create_pyrit_scorer_instance(scorer_type: str, parameters: Dict[str, object]) -> object:
>>>>>>> 27377bc4
    """Create a real PyRIT scorer instance."""
    try:

        logger.info("Creating PyRIT scorer instance: %s", scorer_type)

        # Import PyRIT scorers based on type
        if scorer_type == "SubStringScorer":
            from pyrit.score import SubStringScorer

            substring = parameters.get("substring", "")
            category = parameters.get("category", "match")
            return SubStringScorer(substring=substring, category=category)

        elif scorer_type == "SelfAskLikertScorer":
            # This requires a PromptTarget for the LLM evaluation
            # For testing purposes, we'll need to configure with user's generator
            logger.warning("SelfAskLikertScorer requires PromptTarget configuration - using simplified version")
            # Return None to indicate this scorer type needs more complex setup
            return None

        elif scorer_type == "AzureContentFilterScorer":
            # This requires Azure API configuration
            logger.warning("AzureContentFilterScorer requires Azure API configuration")
            return None

        elif scorer_type == "HuggingFaceTextClassificationScorer":
            from pyrit.score import HuggingFaceTextClassificationScorer

            model_name = parameters.get("model_name", "unitary/toxic-bert")
            return HuggingFaceTextClassificationScorer(model_name=model_name)

        elif scorer_type == "RegexScorer":
            from pyrit.score import RegexScorer

            pattern = parameters.get("pattern", ".*")
            category = parameters.get("category", "regex_match")
            return RegexScorer(pattern=pattern, category=category)

        else:
            logger.error("Unsupported PyRIT scorer type: %s", scorer_type)
            return None

    except ImportError as e:
        logger.error("Failed to import PyRIT scorer %s: %s", scorer_type, e)
        return None
    except Exception as e:
        logger.error("Error creating PyRIT scorer %s: %s", scorer_type, e)
        return None


<<<<<<< HEAD
@router.post("/validate", response_model=ScorerValidationResponse, summary="Validate scorer configuration")
async def validate_scorer_config(request: ScorerValidationRequest, current_user=Depends(get_current_user)) -> bool:
=======
@router.post(
    "/validate",
    response_model=ScorerValidationResponse,
    summary="Validate scorer configuration",
)
async def validate_scorer_config(
    request: ScorerValidationRequest, current_user: User = Depends(get_current_user)
) -> ScorerValidationResponse:
>>>>>>> 27377bc4
    """Validate a scorer configuration before creation."""
    try:

        logger.info("Validating scorer configuration for type: %s", request.scorer_type)

        errors: List[str] = []
        warnings: List[str] = []
        suggested_fixes: List[str] = []

        # Check if scorer type exists
        if request.scorer_type not in SCORER_PARAMETERS:
            errors.append(f"Unknown scorer type: {request.scorer_type}")
            return ScorerValidationResponse(
                valid=False,
                errors=errors,
                warnings=warnings,
                suggested_fixes=["Choose a valid scorer type from the available options"],
            )

        # Validate parameters
        param_defs = SCORER_PARAMETERS[request.scorer_type]
        required_params = [p for p in param_defs if p.get("required", False)]

        for param_def in required_params:
            param_name = param_def["name"]
            if param_name == "chat_target":
                # Special handling for chat_target
                if not request.generator_id and param_name not in request.parameters:
                    errors.append("Chat target is required but no generator_id provided")
                    suggested_fixes.append("Select a generator to use as chat target")
            elif param_name not in request.parameters:
                errors.append(f"Required parameter '{param_name}' is missing")
                suggested_fixes.append(f"Provide value for required parameter '{param_name}'")

        # Type validation for provided parameters
        for param_name, param_value in request.parameters.items():
            param_def = next((p for p in param_defs if p["name"] == param_name), {})
            if param_def:
                expected_type = param_def["primary_type"]
                if expected_type == "str" and not isinstance(param_value, str):
                    warnings.append(f"Parameter '{param_name}' should be a string")
                elif expected_type == "int" and not isinstance(param_value, int):
                    warnings.append(f"Parameter '{param_name}' should be an integer")
                elif expected_type == "float" and not isinstance(param_value, (int, float)):
                    warnings.append(f"Parameter '{param_name}' should be a number")
                elif expected_type == "bool" and not isinstance(param_value, bool):
                    warnings.append(f"Parameter '{param_name}' should be a boolean")
                elif expected_type == "list" and not isinstance(param_value, list):
                    warnings.append(f"Parameter '{param_name}' should be a list")

        is_valid = len(errors) == 0

        response = ScorerValidationResponse(
            valid=is_valid,
            errors=errors,
            warnings=warnings,
            suggested_fixes=suggested_fixes,
        )

        logger.info("Validation completed for %s: valid=%s", request.scorer_type, is_valid)
        return response

    except Exception as e:
        logger.error("Error validating scorer configuration: %s", e)
        raise HTTPException(status_code=500, detail=f"Validation failed: {str(e)}") from e


@router.get("/health", response_model=ScorerHealthResponse, summary="Get scorer system health")
<<<<<<< HEAD
async def get_scorer_health(current_user: Any = Depends(get_current_user)) -> Any:
=======
async def get_scorer_health(
    current_user: User = Depends(get_current_user),
) -> ScorerHealthResponse:
>>>>>>> 27377bc4
    """Get health status of scorer system."""
    try:

        user_id = current_user.username
        logger.info("Checking scorer health for user %s", user_id)

        # Count scorers from DuckDB
        db_manager = get_duckdb_manager(user_id)
        scorers_data = db_manager.list_scorers()
        total_scorers = len(scorers_data)

        # Simulate health checks (in real implementation, would test actual scorers)
        active_scorers = total_scorers  # Assume all are active in simulation
        failed_scorers: List[str] = []  # No failed scorers in simulation

        response = ScorerHealthResponse(
            healthy=True,
            total_scorers=total_scorers,
            active_scorers=active_scorers,
            failed_scorers=failed_scorers,
            system_info={
                "user_scorers": len(scorers_data),
                "global_scorers": 0,  # No global scorers in DuckDB approach
                "available_types": len(SCORER_PARAMETERS),
                "categories": len(SCORER_CATEGORIES),
            },
        )

        logger.info("Health check completed: %s total scorers", total_scorers)
        return response

    except Exception as e:
        logger.error("Error checking scorer health: %s", e)
        raise HTTPException(status_code=500, detail=f"Health check failed: {str(e)}") from e


# Helper functions for scorer testing modes are now handled by orchestrator patterns<|MERGE_RESOLUTION|>--- conflicted
+++ resolved
@@ -1,13 +1,3 @@
-<<<<<<< HEAD
-# # Copyright (c) 2024 ViolentUTF Project
-# # Licensed under MIT License
-
-"""
-FastAPI endpoints for scorer management.
-
-Implements API backend for 4_Configure_Scorers.py page
-"""
-=======
 # Copyright (c) 2025 ViolentUTF Contributors.
 # Licensed under the MIT License.
 #
@@ -15,7 +5,6 @@
 # See LICENSE file in the project root for license information.
 
 """FastAPI endpoints for scorer management.
->>>>>>> 27377bc4
 
 Implements API backend for 4_Configure_Scorers.py page.
 """
@@ -326,11 +315,7 @@
 }
 
 
-<<<<<<< HEAD
-def get_user_id(current_user) -> str:
-=======
 def get_user_id(current_user: str) -> str:
->>>>>>> 27377bc4
     """Extract user ID from current user object."""
     if hasattr(current_user, "sub"):
 
@@ -344,13 +329,9 @@
 
 
 @router.get("/types", response_model=ScorerTypesResponse, summary="Get available scorer types")
-<<<<<<< HEAD
-async def get_scorer_types(current_user: Any = Depends(get_current_user)) -> Any:
-=======
 async def get_scorer_types(
     current_user: User = Depends(get_current_user),
 ) -> ScorerTypesResponse:
->>>>>>> 27377bc4
     """Get list of available scorer categories and types."""
     try:
 
@@ -386,10 +367,6 @@
         raise HTTPException(status_code=500, detail=f"Failed to load scorer types: {str(e)}") from e
 
 
-<<<<<<< HEAD
-@router.get("/params/{scorer_type}", response_model=ScorerParametersResponse, summary="Get scorer parameters")
-async def get_scorer_parameters(scorer_type: str, current_user=Depends(get_current_user)) -> Any:
-=======
 def _safe_convert_choices(choices: object) -> object:
     """Safely convert choices to list of strings."""
     if not choices:
@@ -408,7 +385,6 @@
 async def get_scorer_parameters(
     scorer_type: str, current_user: User = Depends(get_current_user)
 ) -> ScorerParametersResponse:
->>>>>>> 27377bc4
     """Get parameter definitions for a specific scorer type."""
     try:
 
@@ -463,13 +439,9 @@
 
 
 @router.get("", response_model=ScorersListResponse, summary="List configured scorers")
-<<<<<<< HEAD
-async def list_scorers(current_user: Any = Depends(get_current_user)) -> Any:
-=======
 async def list_scorers(
     current_user: User = Depends(get_current_user),
 ) -> ScorersListResponse:
->>>>>>> 27377bc4
     """Get list of all configured scorers."""
     try:
 
@@ -532,13 +504,9 @@
 
 
 @router.post("", response_model=ScorerCreateResponse, summary="Create new scorer")
-<<<<<<< HEAD
-async def create_scorer(request: ScorerCreateRequest, current_user=Depends(get_current_user)) -> Any:
-=======
 async def create_scorer(
     request: ScorerCreateRequest, current_user: User = Depends(get_current_user)
 ) -> ScorerCreateResponse:
->>>>>>> 27377bc4
     """Create a new scorer configuration."""
     try:
 
@@ -628,15 +596,11 @@
 
 
 @router.post("/{scorer_id}/clone", response_model=ScorerCreateResponse, summary="Clone scorer")
-<<<<<<< HEAD
-async def clone_scorer(scorer_id: str, request: ScorerCloneRequest, current_user=Depends(get_current_user)) -> Any:
-=======
 async def clone_scorer(
     scorer_id: str,
     request: ScorerCloneRequest,
     current_user: User = Depends(get_current_user),
 ) -> ScorerCreateResponse:
->>>>>>> 27377bc4
     """Clone an existing scorer configuration."""
     try:
 
@@ -708,15 +672,11 @@
 
 
 @router.put("/{scorer_id}", response_model=ScorerCreateResponse, summary="Update scorer")
-<<<<<<< HEAD
-async def update_scorer(scorer_id: str, request: ScorerUpdateRequest, current_user=Depends(get_current_user)) -> Any:
-=======
 async def update_scorer(
     scorer_id: str,
     request: ScorerUpdateRequest,
     current_user: User = Depends(get_current_user),
 ) -> ScorerCreateResponse:
->>>>>>> 27377bc4
     """Update an existing scorer configuration."""
     try:
 
@@ -763,11 +723,7 @@
 
 
 @router.delete("/{scorer_id}", response_model=ScorerDeleteResponse, summary="Delete scorer")
-<<<<<<< HEAD
-async def delete_scorer(scorer_id: str, current_user=Depends(get_current_user)) -> Any:
-=======
 async def delete_scorer(scorer_id: str, current_user: User = Depends(get_current_user)) -> ScorerDeleteResponse:
->>>>>>> 27377bc4
     """Delete a scorer configuration."""
     try:
 
@@ -804,13 +760,8 @@
 
 
 async def _execute_real_pyrit_scorer(
-<<<<<<< HEAD
-    scorer_type: str, parameters: Dict[str, Any], test_input: str
-) -> List[Dict[str, Any]]:
-=======
     scorer_type: str, parameters: Dict[str, object], test_input: str
 ) -> List[Dict[str, object]]:
->>>>>>> 27377bc4
     """Execute real PyRIT scorer and return results."""
     try:
 
@@ -864,11 +815,7 @@
         raise
 
 
-<<<<<<< HEAD
-async def _create_pyrit_scorer_instance(scorer_type: str, parameters: Dict[str, Any]) -> Any:
-=======
 async def _create_pyrit_scorer_instance(scorer_type: str, parameters: Dict[str, object]) -> object:
->>>>>>> 27377bc4
     """Create a real PyRIT scorer instance."""
     try:
 
@@ -919,10 +866,6 @@
         return None
 
 
-<<<<<<< HEAD
-@router.post("/validate", response_model=ScorerValidationResponse, summary="Validate scorer configuration")
-async def validate_scorer_config(request: ScorerValidationRequest, current_user=Depends(get_current_user)) -> bool:
-=======
 @router.post(
     "/validate",
     response_model=ScorerValidationResponse,
@@ -931,7 +874,6 @@
 async def validate_scorer_config(
     request: ScorerValidationRequest, current_user: User = Depends(get_current_user)
 ) -> ScorerValidationResponse:
->>>>>>> 27377bc4
     """Validate a scorer configuration before creation."""
     try:
 
@@ -1000,13 +942,9 @@
 
 
 @router.get("/health", response_model=ScorerHealthResponse, summary="Get scorer system health")
-<<<<<<< HEAD
-async def get_scorer_health(current_user: Any = Depends(get_current_user)) -> Any:
-=======
 async def get_scorer_health(
     current_user: User = Depends(get_current_user),
 ) -> ScorerHealthResponse:
->>>>>>> 27377bc4
     """Get health status of scorer system."""
     try:
 
