--- conflicted
+++ resolved
@@ -1,15 +1,8 @@
-<<<<<<< HEAD
-# # Copyright (c) 2024 ViolentUTF Project
-# # Licensed under MIT License
-
-"""Red-teaming endpoints for PyRIT and Garak integration."""
-=======
 # Copyright (c) 2025 ViolentUTF Contributors.
 # Licensed under the MIT License.
 #
 # This file is part of ViolentUTF - An AI Red Teaming Platform.
 # See LICENSE file in the project root for license information.
->>>>>>> 27377bc4
 
 """Red-teaming endpoints for PyRIT and Garak integration"""
 import logging
@@ -83,10 +76,6 @@
     results: Dict[str, Any]
 
 
-<<<<<<< HEAD
-@router.get("/status", response_model=RedTeamStatusResponse, summary="Get red-teaming tools status")
-async def get_redteam_status(current_user: Any = Depends(get_current_user)) -> Any:
-=======
 @router.get(
     "/status",
     response_model=RedTeamStatusResponse,
@@ -95,7 +84,6 @@
 async def get_redteam_status(
     current_user: User = Depends(get_current_user),
 ) -> RedTeamStatusResponse:
->>>>>>> 27377bc4
     """Get status of PyRIT and Garak availability."""
     try:
 
@@ -128,13 +116,9 @@
 
 
 @router.post("/pyrit/target", summary="Create PyRIT target")
-<<<<<<< HEAD
-async def create_pyrit_target(request: PyRITTargetRequest, current_user=Depends(get_current_user)) -> Any:
-=======
 async def create_pyrit_target(
     request: PyRITTargetRequest, current_user: User = Depends(get_current_user)
 ) -> Optional[Dict[str, Any]]:
->>>>>>> 27377bc4
     """Create a PyRIT target for red-teaming."""
     try:
 
@@ -177,13 +161,9 @@
 
 
 @router.post("/pyrit/orchestrate", summary="Run PyRIT orchestration")
-<<<<<<< HEAD
-async def run_pyrit_orchestration(request: PyRITOrchestrationRequest, current_user=Depends(get_current_user)) -> Any:
-=======
 async def run_pyrit_orchestration(
     request: PyRITOrchestrationRequest, current_user: User = Depends(get_current_user)
 ) -> Optional[Dict[str, Any]]:
->>>>>>> 27377bc4
     """Run PyRIT red-teaming orchestration."""
     try:
 
@@ -218,14 +198,6 @@
         }
 
     except Exception as e:
-<<<<<<< HEAD
-        logger.error(f"Error running PyRIT orchestration: {e}")
-        raise HTTPException(status_code=500, detail=f"Orchestration failed: {str(e)}")
-
-
-@router.get("/garak/probes", response_model=GarakProbesResponse, summary="List Garak vulnerability probes")
-async def list_garak_probes(current_user: Any = Depends(get_current_user)) -> Any:
-=======
         logger.error("Error running PyRIT orchestration: %s", e)
         raise HTTPException(status_code=500, detail=f"Orchestration failed: {str(e)}") from e
 
@@ -238,7 +210,6 @@
 async def list_garak_probes(
     current_user: User = Depends(get_current_user),
 ) -> GarakProbesResponse:
->>>>>>> 27377bc4
     """List all available Garak vulnerability probes."""
     try:
 
@@ -257,13 +228,9 @@
 
 
 @router.get("/garak/generators", summary="List Garak generators")
-<<<<<<< HEAD
-async def list_garak_generators(current_user: Any = Depends(get_current_user)) -> Any:
-=======
 async def list_garak_generators(
     current_user: User = Depends(get_current_user),
 ) -> Dict[str, Any]:
->>>>>>> 27377bc4
     """List all available Garak generators."""
     try:
 
@@ -277,14 +244,6 @@
         return {"generators": generators, "total": len(generators)}
 
     except Exception as e:
-<<<<<<< HEAD
-        logger.error(f"Error listing Garak generators: {e}")
-        raise HTTPException(status_code=500, detail=f"Failed to list generators: {str(e)}")
-
-
-@router.post("/garak/scan", response_model=GarakScanResponse, summary="Run Garak vulnerability scan")
-async def run_garak_scan(request: GarakScanRequest, current_user=Depends(get_current_user)) -> Any:
-=======
         logger.error("Error listing Garak generators: %s", e)
         raise HTTPException(status_code=500, detail=f"Failed to list generators: {str(e)}") from e
 
@@ -297,7 +256,6 @@
 async def run_garak_scan(
     request: GarakScanRequest, current_user: User = Depends(get_current_user)
 ) -> GarakScanResponse:
->>>>>>> 27377bc4
     """Run Garak vulnerability scan against a target."""
     try:
 
@@ -326,11 +284,7 @@
 
 
 @router.get("/garak/scan/{scan_id}", summary="Get Garak scan results")
-<<<<<<< HEAD
-async def get_garak_scan_results(scan_id: str, current_user=Depends(get_current_user)) -> Any:
-=======
 async def get_garak_scan_results(scan_id: str, current_user: User = Depends(get_current_user)) -> Dict[str, Any]:
->>>>>>> 27377bc4
     """Get results for a specific Garak scan."""
     try:
 
