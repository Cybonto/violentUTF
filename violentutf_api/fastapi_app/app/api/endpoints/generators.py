--- conflicted
+++ resolved
@@ -1,10 +1,3 @@
-<<<<<<< HEAD
-# # Copyright (c) 2024 ViolentUTF Project
-# # Licensed under MIT License
-
-"""
-FastAPI endpoints for generator management.
-=======
 # Copyright (c) 2025 ViolentUTF Contributors.
 # Licensed under the MIT License.
 #
@@ -12,7 +5,6 @@
 # See LICENSE file in the project root for license information.
 
 """FastAPI endpoints for generator management.
->>>>>>> 27377bc4
 
 Implements API backend for 1_Configure_Generators.py page
 SECURITY: Enhanced with secure error handling to prevent information disclosure
@@ -47,40 +39,6 @@
 router = APIRouter()
 
 
-<<<<<<< HEAD
-def _get_openai_endpoint(model: str) -> str:
-    """Get OpenAI model endpoint mapping."""
-    openai_mappings = {
-        "gpt-4": "/ai/openai/gpt4",
-        "gpt-3.5-turbo": "/ai/openai/gpt35",
-        "gpt-4-turbo": "/ai/openai/gpt4-turbo",
-        "gpt-4o": "/ai/openai/gpt4o",
-        "gpt-4o-mini": "/ai/openai/gpt4o-mini",
-        "gpt-4.1": "/ai/openai/gpt41",
-        "gpt-4.1-mini": "/ai/openai/gpt41-mini",
-        "gpt-4.1-nano": "/ai/openai/gpt41-nano",
-        "o1-preview": "/ai/openai/o1-preview",
-        "o1-mini": "/ai/openai/o1-mini",
-        "o3-mini": "/ai/openai/o3-mini",
-        "o4-mini": "/ai/openai/o4-mini",
-    }
-    return openai_mappings.get(model)
-
-
-def _get_anthropic_endpoint(model: str) -> str:
-    """Get Anthropic model endpoint mapping."""
-    anthropic_mappings = {
-        "claude-3-opus-20240229": "/ai/anthropic/claude3-opus",
-        "claude-3-sonnet-20240229": "/ai/anthropic/claude3-sonnet",
-        "claude-3-haiku-20240307": "/ai/anthropic/claude3-haiku",
-        "claude-3-5-sonnet-20241022": "/ai/anthropic/claude35-sonnet",
-        "claude-3-5-haiku-20241022": "/ai/anthropic/claude35-haiku",
-        "claude-3-7-sonnet-latest": "/ai/anthropic/sonnet37",
-        "claude-sonnet-4-20250514": "/ai/anthropic/sonnet4",
-        "claude-opus-4-20250514": "/ai/anthropic/opus4",
-    }
-    return anthropic_mappings.get(model)
-=======
 def get_apisix_endpoint_for_model(provider: str, model: str) -> Optional[str]:
     """Map AI provider and model to APISIX endpoint path.
 
@@ -104,20 +62,31 @@
             "o4-mini": "/ai/openai/o4-mini",
         }
         return openai_mappings.get(model)
->>>>>>> 27377bc4
-
-
-<<<<<<< HEAD
-def _get_ollama_endpoint(model: str) -> str:
-    """Get Ollama model endpoint mapping."""
-    ollama_mappings = {
-        "llama2": "/ai/ollama/llama2",
-        "codellama": "/ai/ollama/codellama",
-        "mistral": "/ai/ollama/mistral",
-        "llama3": "/ai/ollama/llama3",
-    }
-    return ollama_mappings.get(model)
-=======
+
+    # Anthropic model mappings
+    elif provider == "anthropic":
+        anthropic_mappings = {
+            "claude-3-opus-20240229": "/ai/anthropic/claude3-opus",
+            "claude-3-sonnet-20240229": "/ai/anthropic/claude3-sonnet",
+            "claude-3-haiku-20240307": "/ai/anthropic/claude3-haiku",
+            "claude-3-5-sonnet-20241022": "/ai/anthropic/claude35-sonnet",
+            "claude-3-5-haiku-20241022": "/ai/anthropic/claude35-haiku",
+            "claude-3-7-sonnet-latest": "/ai/anthropic/sonnet37",
+            "claude-sonnet-4-20250514": "/ai/anthropic/sonnet4",
+            "claude-opus-4-20250514": "/ai/anthropic/opus4",
+        }
+        return anthropic_mappings.get(model)
+
+    # Ollama model mappings
+    elif provider == "ollama":
+        ollama_mappings = {
+            "llama2": "/ai/ollama/llama2",
+            "codellama": "/ai/ollama/codellama",
+            "mistral": "/ai/ollama/mistral",
+            "llama3": "/ai/ollama/llama3",
+        }
+        return ollama_mappings.get(model)
+
     # Open WebUI model mappings
     elif provider == "webui":
         webui_mappings = {
@@ -125,25 +94,26 @@
             "codellama": "/ai/webui/codellama",
         }
         return webui_mappings.get(model)
->>>>>>> 27377bc4
-
-
-def _get_webui_endpoint(model: str) -> str:
-    """Get WebUI model endpoint mapping."""
-    webui_mappings = {"llama2": "/ai/webui/llama2", "codellama": "/ai/webui/codellama"}
-    return webui_mappings.get(model)
-
-
-def _get_openapi_gsai_endpoint(model: str) -> str:
-    """Get GSAi static endpoint."""
-    return "/ai/gsai-api-1/chat/completions"
-
-<<<<<<< HEAD
-
-def _get_openapi_dynamic_endpoint(provider: str, model: str) -> str:
-    """Get dynamic OpenAPI provider endpoint by querying APISIX."""
-    provider_id = provider.replace("openapi-", "")
-=======
+
+    # AWS Bedrock - REMOVED (not supported)
+
+    # GSAi (Government Services AI) - Static route we created
+    elif provider == "openapi-gsai":
+        # Use the static GSAi route we configured in the setup
+        return "/ai/gsai-api-1/chat/completions"
+
+    # OpenAPI provider mappings
+    elif provider.startswith("openapi-"):
+        # For OpenAPI providers, we need to find the chat completions endpoint
+        # The model is passed as a parameter, not part of the URL
+        provider_id = provider.replace("openapi-", "")
+
+        # Query APISIX to find the chat completions route
+        try:
+            # When running in Docker, use container name; when local, use localhost
+            apisix_admin_url = os.getenv("APISIX_ADMIN_URL", "http://apisix:9180")
+            apisix_admin_key = os.getenv("APISIX_ADMIN_KEY", "2exEp0xPj8qlOBABX3tAQkVz6OANnVRB")
+
             logger.info("Querying APISIX admin API at %s for OpenAPI routes", apisix_admin_url)
             response = requests.get(
                 f"{apisix_admin_url}/apisix/admin/routes",
@@ -164,91 +134,12 @@
                         total_routes,
                         len(openapi_routes),
                     )
->>>>>>> 27377bc4
-
-    try:
-        apisix_admin_url = os.getenv("APISIX_ADMIN_URL", "http://apisix:9180")
-        apisix_admin_key = os.getenv("APISIX_ADMIN_KEY", "2exEp0xPj8qlOBABX3tAQkVz6OANnVRB")
-
-<<<<<<< HEAD
-        logger.info(f"Querying APISIX admin API at {apisix_admin_url} for OpenAPI routes")
-        response = requests.get(
-            f"{apisix_admin_url}/apisix/admin/routes", headers={"X-API-KEY": apisix_admin_key}, timeout=5
-        )
-
-        if response.status_code == 200:
-            routes_data = response.json()
-            if "list" in routes_data:
-                return _find_openapi_route(routes_data["list"], provider_id, provider)
-        else:
-            logger.error(f"Failed to query APISIX admin API: HTTP {response.status_code}")
-            logger.error(f"Response: {response.text}")
-
-        logger.warning(f"No chat completions endpoint found for OpenAPI provider {provider}")
-
-    except requests.exceptions.RequestException as e:
-        logger.error(f"Network error querying APISIX admin API: {e}")
-    except Exception as e:
-        logger.error(f"Error finding OpenAPI endpoint for {provider}/{model}: {e}", exc_info=True)
-
-    return None
-
-
-def _find_openapi_route(routes_list: list, provider_id: str, provider: str) -> str:
-    """Find OpenAPI route from APISIX routes list."""
-    total_routes = len(routes_list)
-    openapi_routes = [r for r in routes_list if r.get("value", {}).get("id", "").startswith("openapi-")]
-    logger.info(f"Found {total_routes} total routes, {len(openapi_routes)} OpenAPI routes")
-
-    # First pass: look for chat completions endpoint
-    for route_item in routes_list:
-        route = route_item.get("value", {})
-        route_id = route.get("id", "")
-        uri = route.get("uri", "")
-
-        if route_id.startswith(f"openapi-{provider_id}-"):
-            logger.debug(f"Checking route: id={route_id}, uri={uri}")
-
-        if (
-            route_id.startswith(f"openapi-{provider_id}-")
-            and uri.endswith("/chat/completions")
-            and f"/openapi/{provider_id}/" in uri
-        ):
-            logger.info(f"Found OpenAPI chat endpoint for {provider}: {uri}")
-            return uri
-
-    # Second pass: look for converse operation
-    for route_item in routes_list:
-        route = route_item.get("value", {})
-        route_id = route.get("id", "")
-        uri = route.get("uri", "")
-
-        if (
-            route_id.startswith(f"openapi-{provider_id}-")
-            and "converse" in route_id.lower()
-            and f"/openapi/{provider_id}/" in uri
-        ):
-            logger.info(f"Found OpenAPI converse endpoint for {provider}: {uri}")
-            return uri
-
-    return None
-
-
-def get_apisix_endpoint_for_model(provider: str, model: str) -> str:
-    """
-    Map AI provider and model to APISIX endpoint path.
-
-    Based on the setup_macos.sh AI proxy route configuration
-    """
-    # Dispatch dictionary for provider endpoint functions
-    provider_handlers = {
-        "openai": _get_openai_endpoint,
-        "anthropic": _get_anthropic_endpoint,
-        "ollama": _get_ollama_endpoint,
-        "webui": _get_webui_endpoint,
-        "openapi-gsai": _get_openapi_gsai_endpoint,
-    }
-=======
+
+                    for route_item in routes_data["list"]:
+                        route = route_item.get("value", {})
+                        route_id = route.get("id", "")
+                        uri = route.get("uri", "")
+
                         # Log routes that match the provider
                         if route_id.startswith(f"openapi-{provider_id}-"):
                             logger.debug("Checking route: id=%s, uri=%s", route_id, uri)
@@ -297,15 +188,8 @@
                 e,
                 exc_info=True,
             )
->>>>>>> 27377bc4
-
-    # Handle standard providers
-    if provider in provider_handlers:
-        return provider_handlers[provider](model)
-
-    # Handle dynamic OpenAPI providers
-    if provider.startswith("openapi-"):
-        return _get_openapi_dynamic_endpoint(provider, model)
+
+        return None
 
     return None
 
@@ -425,16 +309,12 @@
 
 # Dynamic model discovery from APISIX routes
 def discover_apisix_models(provider: str) -> List[str]:
-<<<<<<< HEAD
-    """
-    Dynamically discover available models for a provider by querying APISIX routes.
-=======
     """Dynamically discover available models for a provider by querying APISIX routes
->>>>>>> 27377bc4
 
     This replaces hardcoded model lists with real-time discovery
     """
     try:
+
         apisix_admin_url = os.getenv("APISIX_ADMIN_URL", "http://localhost:9180")
         apisix_admin_key = os.getenv("APISIX_ADMIN_KEY", "2exEp0xPj8qlOBABX3tAQkVz6OANnVRB")
 
@@ -458,9 +338,59 @@
                 route = route_item.get("value", {})
                 uri = route.get("uri", "")
 
-                # Use dispatch pattern for provider handling
-                extracted_models = _extract_models_for_provider(provider, uri, route)
-                models.extend(extracted_models)
+                # Match provider-specific URI patterns
+                if provider == "openai" and uri.startswith("/ai/openai/"):
+                    # Extract model from URI like /ai/openai/gpt4 -> gpt-4
+                    model_key = uri.replace("/ai/openai/", "")
+                    actual_model = map_uri_to_model("openai", model_key)
+                    if actual_model:
+                        models.append(actual_model)
+
+                elif provider == "anthropic" and uri.startswith("/ai/anthropic/"):
+                    # Extract model from URI like /ai/anthropic/opus -> claude-3-opus-20240229
+                    model_key = uri.replace("/ai/anthropic/", "")
+                    actual_model = map_uri_to_model("anthropic", model_key)
+                    if actual_model:
+                        models.append(actual_model)
+
+                elif provider == "ollama" and uri.startswith("/ai/ollama/"):
+                    # Extract model from URI like /ai/ollama/llama2 -> llama2
+                    model_key = uri.replace("/ai/ollama/", "")
+                    models.append(model_key)
+
+                elif provider == "webui" and uri.startswith("/ai/webui/"):
+                    # Extract model from URI like /ai/webui/llama2 -> llama2
+                    model_key = uri.replace("/ai/webui/", "")
+                    models.append(model_key)
+
+                elif provider.startswith("openapi-") and uri.startswith("/ai/openapi/"):
+                    # Extract OpenAPI provider routes
+                    # URI format: /ai/openapi/{provider-id}/{path}
+                    parts = uri.split("/")
+                    if len(parts) >= 4:
+                        provider_id = parts[3]
+                        if provider == f"openapi-{provider_id}":
+                            # Get operation ID from route description or ID
+                            route_id = route.get("id", "")
+                            desc = route.get("desc", "")
+
+                            # Extract operation ID from route ID
+                            # New format: openapi-{provider-id}-{operation-id}-{hash}
+                            if route_id.startswith(f"openapi-{provider_id}-"):
+                                # Remove prefix
+                                temp = route_id.replace(f"openapi-{provider_id}-", "")
+                                # Remove the last -xxxxxxxx (8 char hash)
+                                if len(temp) > 9 and temp[-9] == "-":
+                                    operation_id = temp[:-9]
+                                else:
+                                    operation_id = temp
+                                # Convert back from safe format
+                                operation_id = operation_id.replace("-", "_")
+                                models.append(operation_id)
+                            elif desc and ":" in desc:
+                                # Fallback: extract from description
+                                operation_id = desc.split(":")[-1].strip()
+                                models.append(operation_id)
 
         # Remove duplicates and sort
         models = list(set(models))
@@ -484,111 +414,10 @@
         return get_fallback_models(provider)
 
 
-def _extract_models_for_provider(provider: str, uri: str, route: Dict[str, Any]) -> List[str]:
-    """Extract models for a specific provider from URI and route data."""
-    # Dispatch dictionary for provider handlers
-    provider_handlers = {
-        "openai": _extract_openai_models,
-        "anthropic": _extract_anthropic_models,
-        "ollama": _extract_ollama_models,
-        "webui": _extract_webui_models,
-    }
-
-    # Handle standard providers
-    if provider in provider_handlers:
-        return provider_handlers[provider](uri, route)
-
-    # Handle OpenAPI providers
-    if provider.startswith("openapi-"):
-        return _extract_openapi_models(provider, uri, route)
-
-    return []
-
-
-def _extract_openai_models(uri: str, route: Dict[str, Any]) -> List[str]:
-    """Extract OpenAI models from route URI."""
-    if uri.startswith("/ai/openai/"):
-        model_key = uri.replace("/ai/openai/", "")
-        actual_model = map_uri_to_model("openai", model_key)
-        return [actual_model] if actual_model else []
-    return []
-
-
-def _extract_anthropic_models(uri: str, route: Dict[str, Any]) -> List[str]:
-    """Extract Anthropic models from route URI."""
-    if uri.startswith("/ai/anthropic/"):
-        model_key = uri.replace("/ai/anthropic/", "")
-        actual_model = map_uri_to_model("anthropic", model_key)
-        return [actual_model] if actual_model else []
-    return []
-
-
-def _extract_ollama_models(uri: str, route: Dict[str, Any]) -> List[str]:
-    """Extract Ollama models from route URI."""
-    if uri.startswith("/ai/ollama/"):
-        model_key = uri.replace("/ai/ollama/", "")
-        return [model_key]
-    return []
-
-
-def _extract_webui_models(uri: str, route: Dict[str, Any]) -> List[str]:
-    """Extract WebUI models from route URI."""
-    if uri.startswith("/ai/webui/"):
-        model_key = uri.replace("/ai/webui/", "")
-        return [model_key]
-    return []
-
-
-def _extract_openapi_models(provider: str, uri: str, route: Dict[str, Any]) -> List[str]:
-    """Extract OpenAPI provider models from route data."""
-    if not uri.startswith("/ai/openapi/"):
-        return []
-
-    # URI format: /ai/openapi/{provider-id}/{path}
-    parts = uri.split("/")
-    if len(parts) < 4:
-        return []
-
-    provider_id = parts[3]
-    if provider != f"openapi-{provider_id}":
-        return []
-
-    # Get operation ID from route description or ID
-    route_id = route.get("id", "")
-    desc = route.get("desc", "")
-
-    # Extract operation ID from route ID
-    # New format: openapi-{provider-id}-{operation-id}-{hash}
-    if route_id.startswith(f"openapi-{provider_id}-"):
-        # Remove prefix
-        temp = route_id.replace(f"openapi-{provider_id}-", "")
-        # Remove the last -xxxxxxxx (8 char hash)
-        if len(temp) > 9 and temp[-9] == "-":
-            operation_id = temp[:-9]
-        else:
-            operation_id = temp
-        # Convert back from safe format
-        operation_id = operation_id.replace("-", "_")
-        return [operation_id]
-    elif desc and ":" in desc:
-        # Fallback: extract from description
-        operation_id = desc.split(":")[-1].strip()
-        return [operation_id]
-
-    return []
-
-
 def map_uri_to_model(provider: str, uri_key: str) -> str:
-<<<<<<< HEAD
-    """
-    Map URI key back to actual model name based on setup_macos.sh configuration.
-    """
-    # OpenAI URI mappings (reverse of setup_macos.sh).
-=======
     """Map URI key back to actual model name based on setup_macos.sh configuration"""
     # OpenAI URI mappings (reverse of setup_macos.sh)
 
->>>>>>> 27377bc4
     if provider == "openai":
         uri_to_model = {
             "gpt4": "gpt-4",
@@ -630,11 +459,7 @@
 
 
 def get_fallback_models(provider: str) -> List[str]:
-<<<<<<< HEAD
-    """Fallback model lists if APISIX discovery fails."""
-=======
     """Fallback model lists if APISIX discovery fails"""
->>>>>>> 27377bc4
     fallback_mappings = {
         "openai": ["gpt-4", "gpt-4-turbo", "gpt-3.5-turbo", "gpt-4o", "gpt-4o-mini"],
         "anthropic": [
@@ -669,12 +494,7 @@
 
 
 async def discover_openapi_models_from_provider(provider_id: str, base_url: str, auth_token: str) -> List[str]:
-<<<<<<< HEAD
-    """
-    Discover available models directly from OpenAPI provider's /api/v1/models endpoint.
-=======
     """Discover available models directly from OpenAPI provider's /api/v1/models endpoint
->>>>>>> 27377bc4
 
     Phase 1 Enhancement: Query actual provider APIs for real-time model discovery
     """
@@ -751,21 +571,12 @@
 
 
 def get_openapi_provider_config(provider_id: str) -> Dict[str, Optional[str]]:
-<<<<<<< HEAD
-    """
-    Get configuration for an OpenAPI provider from settings.
-
-    Phase 1 Enhancement: Centralized provider configuration mapping
-    """
-    # Try numbered format first (OPENAPI_1_*, OPENAPI_2_*, etc.).
-=======
     """Get configuration for an OpenAPI provider from settings
 
     Phase 1 Enhancement: Centralized provider configuration mapping
     """
     # Try numbered format first (OPENAPI_1_*, OPENAPI_2_*, etc.)
 
->>>>>>> 27377bc4
     for i in range(1, 11):  # Support up to 10 providers
         # Use getattr to access settings dynamically
         id_value = getattr(settings, f"OPENAPI_{i}_ID", None)
@@ -802,12 +613,7 @@
 
 
 async def discover_apisix_models_enhanced(provider: str) -> List[str]:
-<<<<<<< HEAD
-    """
-    Enhanced model discovery that queries actual OpenAPI providers.
-=======
     """Enhanced model discovery that queries actual OpenAPI providers
->>>>>>> 27377bc4
 
     Phase 1 Enhancement: Dynamic model discovery with fallback to route parsing
     """
@@ -875,10 +681,6 @@
     return discover_apisix_models(provider)
 
 
-<<<<<<< HEAD
-@router.get("/types", response_model=GeneratorTypesResponse, summary="Get available generator types")
-async def get_generator_types(current_user: Any = Depends(get_current_user)) -> Any:
-=======
 @router.get(
     "/types",
     response_model=GeneratorTypesResponse,
@@ -887,7 +689,6 @@
 async def get_generator_types(
     current_user: User = Depends(get_current_user),
 ) -> GeneratorTypesResponse:
->>>>>>> 27377bc4
     """Get list of available generator types."""
     try:
 
@@ -907,13 +708,9 @@
     response_model=GeneratorParametersResponse,
     summary="Get parameter definitions for a generator type",
 )
-<<<<<<< HEAD
-async def get_generator_type_params(generator_type: str, current_user=Depends(get_current_user)) -> Any:
-=======
 async def get_generator_type_params(
     generator_type: str, current_user: User = Depends(get_current_user)
 ) -> GeneratorParametersResponse:
->>>>>>> 27377bc4
     """Get parameter definitions for a specific generator type."""
     try:
 
@@ -1005,13 +802,9 @@
 
 
 @router.get("", response_model=GeneratorsListResponse, summary="Get configured generators")
-<<<<<<< HEAD
-async def get_generators(current_user: Any = Depends(get_current_user)) -> Any:
-=======
 async def get_generators(
     current_user: User = Depends(get_current_user),
 ) -> GeneratorsListResponse:
->>>>>>> 27377bc4
     """Get list of configured generators."""
     try:
 
@@ -1063,13 +856,9 @@
 
 
 @router.post("", response_model=GeneratorInfo, summary="Create a new generator")
-<<<<<<< HEAD
-async def create_generator(request: GeneratorCreateRequest, current_user=Depends(get_current_user)) -> Any:
-=======
 async def create_generator(
     request: GeneratorCreateRequest, current_user: User = Depends(get_current_user)
 ) -> GeneratorInfo:
->>>>>>> 27377bc4
     """Create a new generator configuration."""
     try:
 
@@ -1124,10 +913,6 @@
         raise safe_error_response("Failed to create generator", status_code=500) from e
 
 
-<<<<<<< HEAD
-@router.delete("/{generator_id}", response_model=GeneratorDeleteResponse, summary="Delete a generator")
-async def delete_generator(generator_id: str, current_user=Depends(get_current_user)) -> Any:
-=======
 @router.delete(
     "/{generator_id}",
     response_model=GeneratorDeleteResponse,
@@ -1136,7 +921,6 @@
 async def delete_generator(
     generator_id: str, current_user: User = Depends(get_current_user)
 ) -> GeneratorDeleteResponse:
->>>>>>> 27377bc4
     """Delete a generator configuration."""
     try:
 
@@ -1179,14 +963,9 @@
     summary="Get available models from APISIX AI Gateway",
 )
 async def get_apisix_models(
-<<<<<<< HEAD
-    provider: str = Query(..., description="AI provider name"), current_user=Depends(get_current_user)
-) -> Any:
-=======
     provider: str = Query(..., description="AI provider name"),
     current_user: User = Depends(get_current_user),
 ) -> object:
->>>>>>> 27377bc4
     """Get available models for a specific APISIX AI Gateway provider."""
     try:
 
@@ -1214,15 +993,10 @@
 
 @router.put("/{generator_id}", response_model=GeneratorInfo, summary="Update a generator")
 async def update_generator(
-<<<<<<< HEAD
-    generator_id: str, request: GeneratorUpdateRequest, current_user=Depends(get_current_user)
-) -> Any:
-=======
     generator_id: str,
     request: GeneratorUpdateRequest,
     current_user: User = Depends(get_current_user),
 ) -> GeneratorInfo:
->>>>>>> 27377bc4
     """Update an existing generator configuration."""
     try:
 
@@ -1289,11 +1063,7 @@
 
 
 def get_openapi_providers() -> List[str]:
-<<<<<<< HEAD
-    """Discover available OpenAPI providers from APISIX routes."""
-=======
     """Discover available OpenAPI providers from APISIX routes"""
->>>>>>> 27377bc4
     try:
 
         apisix_admin_url = os.getenv("APISIX_ADMIN_URL", "http://localhost:9180")
@@ -1335,10 +1105,6 @@
         return []
 
 
-<<<<<<< HEAD
-@router.get("/apisix/openapi-providers", response_model=List[str], summary="Get list of available OpenAPI providers")
-async def get_openapi_providers_endpoint(current_user: Any = Depends(get_current_user)) -> List[str]:
-=======
 @router.get(
     "/apisix/openapi-providers",
     response_model=List[str],
@@ -1347,7 +1113,6 @@
 async def get_openapi_providers_endpoint(
     current_user: User = Depends(get_current_user),
 ) -> List[str]:
->>>>>>> 27377bc4
     """Get list of available OpenAPI providers."""
     try:
 
@@ -1367,16 +1132,10 @@
     response_model=Dict[str, List[str]],
     summary="Get models for all OpenAPI providers",
 )
-<<<<<<< HEAD
-async def get_all_openapi_models(current_user: Any = Depends(get_current_user)) -> Dict[str, List[str]]:
-    """
-    Get available models for all configured OpenAPI providers.
-=======
 async def get_all_openapi_models(
     current_user: User = Depends(get_current_user),
 ) -> Dict[str, List[str]]:
     """Get available models for all configured OpenAPI providers
->>>>>>> 27377bc4
 
     Phase 1 Enhancement: Provides comprehensive model listing for debugging and validation
     """
@@ -1420,16 +1179,10 @@
 
 
 @router.get("/apisix/openapi-debug", summary="Debug OpenAPI provider configurations")
-<<<<<<< HEAD
-async def debug_openapi_providers(current_user: Any = Depends(get_current_user)) -> Dict[str, Any]:
-    """
-    Debug endpoint for OpenAPI provider configurations.
-=======
 async def debug_openapi_providers(
     current_user: User = Depends(get_current_user),
 ) -> Dict[str, object]:
     """Debug endpoint for OpenAPI provider configurations
->>>>>>> 27377bc4
 
     Phase 1 Enhancement: Provides detailed debugging information
     """
