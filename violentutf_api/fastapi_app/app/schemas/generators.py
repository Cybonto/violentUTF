--- conflicted
+++ resolved
@@ -1,10 +1,3 @@
-<<<<<<< HEAD
-# # Copyright (c) 2024 ViolentUTF Project
-# # Licensed under MIT License
-
-"""
-Pydantic schemas for generator management API endpoints.
-=======
 # Copyright (c) 2025 ViolentUTF Contributors.
 # Licensed under the MIT License.
 #
@@ -12,7 +5,6 @@
 # See LICENSE file in the project root for license information.
 
 """Pydantic schemas for generator management API endpoints
->>>>>>> 27377bc4
 
 SECURITY: Enhanced with comprehensive input validation to prevent injection attacks
 """
@@ -61,14 +53,9 @@
     type: str = Field(..., min_length=3, max_length=50, description="Generator type")
     parameters: Dict[str, Any] = Field(..., description="Generator configuration parameters")
 
-<<<<<<< HEAD
-    @validator("name")
-    def validate_name_field(cls: type["GeneratorCreateRequest"], v: Any) -> bool:
-=======
     @field_validator("name")
     @classmethod
     def validate_name_field(cls: Type["GeneratorCreateRequest"], v: str) -> str:
->>>>>>> 27377bc4
         """Validate generator name."""
         v = sanitize_string(v)
 
@@ -76,14 +63,9 @@
             raise ValueError("Name must contain only alphanumeric characters, dots, underscores, and hyphens")
         return v
 
-<<<<<<< HEAD
-    @validator("type")
-    def validate_type_field(cls: type["GeneratorCreateRequest"], v: Any) -> bool:
-=======
     @field_validator("type")
     @classmethod
     def validate_type_field(cls: Type["GeneratorCreateRequest"], v: str) -> str:
->>>>>>> 27377bc4
         """Validate generator type."""
         v = sanitize_string(v)
 
@@ -91,16 +73,11 @@
             raise ValueError("Type must contain only alphanumeric characters, spaces, underscores, and hyphens")
         return v
 
-<<<<<<< HEAD
-    @validator("parameters")
-    def validate_parameters_field(cls: type["GeneratorCreateRequest"], v: Any) -> bool:
-=======
     @field_validator("parameters")
     @classmethod
     def validate_parameters_field(
         cls: Type["GeneratorCreateRequest"], v: Dict[str, Any]
     ) -> Dict[str, Any]:  # noqa: E501
->>>>>>> 27377bc4
         """Validate generator parameters."""
         return validate_generator_parameters(v)
 
@@ -112,14 +89,9 @@
 
     parameters: Optional[Dict[str, Any]] = Field(default=None, description="Updated parameters")
 
-<<<<<<< HEAD
-    @validator("name")
-    def validate_name_field(cls: type["GeneratorUpdateRequest"], v: Any) -> bool:
-=======
     @field_validator("name")
     @classmethod
     def validate_name_field(cls: Type["GeneratorUpdateRequest"], v: Optional[str]) -> Optional[str]:
->>>>>>> 27377bc4
         """Validate generator name if provided."""
         if v is not None:
 
