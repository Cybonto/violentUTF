--- conflicted
+++ resolved
@@ -1,10 +1,3 @@
-<<<<<<< HEAD
-# # Copyright (c) 2024 ViolentUTF Project
-# # Licensed under MIT License
-
-"""
-Authentication and authorization schemas.
-=======
 # Copyright (c) 2025 ViolentUTF Contributors.
 # Licensed under the MIT License.
 #
@@ -12,18 +5,13 @@
 # See LICENSE file in the project root for license information.
 
 """Authentication and authorization schemas.
->>>>>>> 27377bc4
 
 SECURITY: Enhanced with comprehensive input validation to prevent injection attacks
 """
 # pylint: disable=no-self-argument  # Pydantic validators use cls, not self
 import re
 from datetime import datetime
-<<<<<<< HEAD
-from typing import Any, Dict, List, Optional
-=======
 from typing import List, Optional, Type
->>>>>>> 27377bc4
 
 from app.core.password_policy import validate_password_strength
 from app.core.validation import (
@@ -43,14 +31,9 @@
     token_type: str = Field(default="bearer", pattern="^bearer$", description="Token type")
     expires_in: int = Field(..., gt=0, le=86400, description="Token expiration time in seconds")
 
-<<<<<<< HEAD
-    @validator("access_token")
-    def validate_access_token(cls: type["Token"], v: Any) -> str:
-=======
     @field_validator("access_token")
     @classmethod
     def validate_access_token(cls: Type["Token"], v: str) -> str:
->>>>>>> 27377bc4
         """Validate JWT token format."""
         if not ValidationPatterns.JWT_TOKEN.match(v):
 
@@ -66,28 +49,18 @@
     email: Optional[EmailStr] = None
     roles: List[str] = Field(default_factory=list, description="User roles", max_length=20)
 
-<<<<<<< HEAD
-    @validator("username")
-    def validate_username_field(cls: type["TokenData"], v: Any) -> str:
-=======
     @field_validator("username")
     @classmethod
     def validate_username_field(cls: Type["TokenData"], v: Optional[str]) -> Optional[str]:
->>>>>>> 27377bc4
         """Validate username format."""
         if v is not None:
 
             return str(validate_username(v))
         return v
 
-<<<<<<< HEAD
-    @validator("roles")
-    def validate_roles_field(cls: type["TokenData"], v: Any) -> List[str]:
-=======
     @field_validator("roles")
     @classmethod
     def validate_roles_field(cls: Type["TokenData"], v: List[str]) -> List[str]:
->>>>>>> 27377bc4
         """Validate roles list."""
         return validate_role_list(v)
 
@@ -100,15 +73,6 @@
     email: Optional[EmailStr] = None
     roles: List[str] = Field(default_factory=list, description="User roles", max_length=20)
 
-<<<<<<< HEAD
-    @validator("username")
-    def validate_username_field(cls: type["UserInfo"], v: Any) -> str:
-        """Validate username format."""
-        return validate_username(v)
-
-    @validator("roles")
-    def validate_roles_field(cls: type["UserInfo"], v: Any) -> List[str]:
-=======
     @field_validator("username")
     @classmethod
     def validate_username_field(cls: Type["UserInfo"], v: str) -> str:
@@ -118,7 +82,6 @@
     @field_validator("roles")
     @classmethod
     def validate_roles_field(cls: Type["UserInfo"], v: List[str]) -> List[str]:
->>>>>>> 27377bc4
         """Validate roles list."""
         return validate_role_list(v)
 
@@ -126,16 +89,6 @@
 class APIKeyCreate(BaseModel):
     """Request to create a new API key."""
 
-<<<<<<< HEAD
-    name: str = Field(..., min_length=3, max_length=100, description="Name/description for the API key")
-    permissions: List[str] = Field(default=["api:access"], max_items=20, description="List of permissions for this key")
-
-    @validator("name")
-    def validate_name_field(cls: type["APIKeyCreate"], v: Any) -> bool:
-        """Validate API key name."""
-        v = sanitize_string(v)
-        if not ValidationPatterns.SAFE_NAME.match(v):
-=======
     name: str = Field(
         ...,
         min_length=3,
@@ -155,18 +108,12 @@
         """Validate API key name."""
         v_str = sanitize_string(v)
         if not ValidationPatterns.SAFE_NAME.match(v_str):
->>>>>>> 27377bc4
             raise ValueError("Name contains invalid characters")
         return v_str
 
-<<<<<<< HEAD
-    @validator("permissions")
-    def validate_permissions_field(cls: type["APIKeyCreate"], v: Any) -> bool:
-=======
     @field_validator("permissions")
     @classmethod
     def validate_permissions_field(cls: Type["APIKeyCreate"], v: List[str]) -> List[str]:
->>>>>>> 27377bc4
         """Validate permissions list."""
         validated = []
 
@@ -232,14 +179,9 @@
     )
     check_ai_access: Optional[bool] = Field(default=True)
 
-<<<<<<< HEAD
-    @validator("required_roles")
-    def validate_required_roles_field(cls: type["TokenValidationRequest"], v: Any) -> bool:
-=======
     @field_validator("required_roles")
     @classmethod
     def validate_required_roles_field(cls: Type["TokenValidationRequest"], v: List[str]) -> List[str]:
->>>>>>> 27377bc4
         """Validate required roles list."""
         if v:
             return validate_role_list(v)
@@ -266,16 +208,6 @@
     password: str = Field(..., min_length=8, max_length=128)
     remember_me: Optional[bool] = Field(default=False)
 
-<<<<<<< HEAD
-    @validator("username")
-    def validate_username_field(cls: type["LoginRequest"], v: Any) -> bool:
-        """Validate username format."""
-        return validate_username(v)
-
-    @validator("password")
-    def validate_password_field(cls: type["LoginRequest"], v: Any, values: Dict[str, Any]) -> bool:
-        """Validate password strength and security requirements."""
-=======
     @field_validator("username")
     @classmethod
     def validate_username_field(cls: Type["LoginRequest"], v: str) -> str:
@@ -287,7 +219,6 @@
     def validate_password_field(cls: type, v: str, info) -> str:  # noqa: ANN001
         """Validate password strength and security requirements."""
         values = info.data if info else {}
->>>>>>> 27377bc4
         username = values.get("username")
 
         # Comprehensive password strength validation
