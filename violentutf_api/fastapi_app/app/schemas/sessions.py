--- conflicted
+++ resolved
@@ -1,13 +1,8 @@
-<<<<<<< HEAD
-# # Copyright (c) 2024 ViolentUTF Project
-# # Licensed under MIT License
-=======
 # Copyright (c) 2025 ViolentUTF Contributors.
 # Licensed under the MIT License.
 #
 # This file is part of ViolentUTF - An AI Red Teaming Platform.
 # See LICENSE file in the project root for license information.
->>>>>>> 27377bc4
 
 """Session management schemas."""
 
