--- conflicted
+++ resolved
@@ -17,11 +17,7 @@
 
 # Model Context Protocol (MCP) SDK
 mcp>=0.1.0
-<<<<<<< HEAD
-numpy>=1.26.4,<2.0.0  # Constrained for accelerate compatibility
-=======
 numpy>=1.26.4,<3.0.0  # Constrained for accelerate compatibility
->>>>>>> 27377bc4
 openai
 pandas
 passlib[bcrypt]>=1.7.4
@@ -36,10 +32,6 @@
 python-jose[cryptography]>=3.3.0
 python-multipart>=0.0.6
 PyYAML>=6.0.2
-<<<<<<< HEAD
-requests>=2.31.0
-=======
->>>>>>> 27377bc4
 
 # Additional dependencies for PyRIT and Garak (constrained for compatibility)
 requests>=2.31.0
