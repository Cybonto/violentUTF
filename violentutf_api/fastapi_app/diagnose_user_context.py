--- conflicted
+++ resolved
@@ -1,17 +1,8 @@
-<<<<<<< HEAD
-#!/usr/bin/env python3
-# # Copyright (c) 2024 ViolentUTF Project
-# # Licensed under MIT License
-
-"""
-Diagnostic script for ViolentUTF user context issues.
-=======
 # Copyright (c) 2025 ViolentUTF Contributors.
 # Licensed under the MIT License.
 #
 # This file is part of ViolentUTF - An AI Red Teaming Platform.
 # See LICENSE file in the project root for license information.
->>>>>>> 27377bc4
 
 """Diagnose User Context module."""
 
@@ -25,11 +16,7 @@
 sys.path.append(str(Path(__file__).parent / "app"))
 
 
-<<<<<<< HEAD
-def diagnose_user_contexts() -> None:
-=======
 def diagnose_user_context() -> None:
->>>>>>> 27377bc4
     """Diagnose what user contexts have data."""
     print("🔍 ViolentUTF User Context Diagnostic")
 
