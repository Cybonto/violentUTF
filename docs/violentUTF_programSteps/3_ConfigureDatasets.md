--- conflicted
+++ resolved
@@ -44,7 +44,6 @@
 #### 3b.A.1 Display Dataset Categories
 
 **Display:**
-<<<<<<< HEAD
 - Dropdown list of dataset categories organized by purpose and functionality:
   - **AI Safety & Harm Evaluation** - General AI safety, harmful behavior detection, and security vulnerabilities
   - **Bias & Fairness Testing** - Detecting demographic bias, stereotyping, and fairness issues
@@ -54,11 +53,6 @@
   - **Domain-Specific Reasoning** - Specialized knowledge domains and professional reasoning
   - **Specialized Security & Compliance** - Specialized security testing and regulatory compliance
 - Default "-- Select Category --" option to prevent premature loading
-=======
-- Dropdown list of PyRIT-supported datasets loaded via `data_loaders.get_pyrit_datasets()`
-- Default "-- Select --" option to prevent premature loading
-- **Special support for OllaGen1 Cognitive Assessment** dataset with automatic splitting for large files
->>>>>>> dab6a7fc
 
 **Action:**
 - User selects a dataset category from the dropdown
