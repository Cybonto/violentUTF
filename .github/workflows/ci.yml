--- conflicted
+++ resolved
@@ -97,11 +97,7 @@
             // Use branch name for workflow_dispatch, not SHA
             let ref;
             if (context.eventName === 'pull_request') {
-<<<<<<< HEAD
-              // Use PR source branch name, not SHA
-=======
-              // For PRs, use the head branch name
->>>>>>> 27377bc4
+              // For PRs, use the head branch name
               ref = context.payload.pull_request.head.ref;
               console.log(`Using PR head branch: ${ref}`);
             } else {
@@ -132,11 +128,7 @@
             // Use branch name for workflow_dispatch, not SHA
             let ref;
             if (context.eventName === 'pull_request') {
-<<<<<<< HEAD
-              // Use PR source branch name, not SHA
-=======
-              // For PRs, use the head branch name
->>>>>>> 27377bc4
+              // For PRs, use the head branch name
               ref = context.payload.pull_request.head.ref;
               console.log(`Using PR head branch: ${ref}`);
             } else {
@@ -167,11 +159,7 @@
             // Use branch name for workflow_dispatch, not SHA
             let ref;
             if (context.eventName === 'pull_request') {
-<<<<<<< HEAD
-              // Use PR source branch name, not SHA
-=======
-              // For PRs, use the head branch name
->>>>>>> 27377bc4
+              // For PRs, use the head branch name
               ref = context.payload.pull_request.head.ref;
               console.log(`Using PR head branch: ${ref}`);
             } else {
@@ -203,11 +191,7 @@
             // Use branch name for workflow_dispatch, not SHA
             let ref;
             if (context.eventName === 'pull_request') {
-<<<<<<< HEAD
-              // Use PR source branch name, not SHA
-=======
-              // For PRs, use the head branch name
->>>>>>> 27377bc4
+              // For PRs, use the head branch name
               ref = context.payload.pull_request.head.ref;
               console.log(`Using PR head branch: ${ref}`);
             } else {
