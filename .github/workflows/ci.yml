name: CI Dispatcher

on:
  push:
    branches: [main, dev_*, develop]
  pull_request:
    branches: [main, dev_*, develop]
  workflow_dispatch:
    inputs:
      workflow_type:
        description: 'Workflow type to run'
        required: false
        default: 'auto'
        type: choice
        options:
          - auto
          - quick
          - pr-validation
          - full
          - nightly

permissions:
  contents: read
  actions: write
  pull-requests: write
  checks: write

jobs:
<<<<<<< HEAD
  # Phase A: Foundation - Multi-platform testing infrastructure
  test-matrix:
    name: Test (${{ matrix.os }}, Python ${{ matrix.python-version }})
    runs-on: ${{ matrix.os }}
    strategy:
      fail-fast: false
      matrix:
        os: [ubuntu-22.04, macos-13, windows-2022]
        python-version: ["3.10", "3.11", "3.12"]
        include:
          - os: ubuntu-22.04
            platform: linux
            arch: amd64
          - os: macos-13
            platform: darwin
            arch: arm64
          - os: windows-2022
            platform: windows
            arch: amd64
    
    steps:
      - name: Checkout code
        uses: actions/checkout@11bd71901bbe5b1630ceea73d27597364c9af683 # v4.2.2
        with:
          fetch-depth: 0

      - name: Set up Python
        uses: actions/setup-python@0a5c61591373683505ea898e09a3ea4f39ef2b9c # v5.0.0
        with:
          python-version: ${{ matrix.python-version }}
          cache: 'pip'
          cache-dependency-path: |
            requirements.txt
            violentutf/requirements.txt
            violentutf_api/fastapi_app/requirements.txt

      - name: Install system dependencies (Ubuntu)
        if: matrix.platform == 'linux'
        run: |
          sudo apt-get update
          sudo apt-get install -y \
            build-essential \
            libpq-dev \
            libssl-dev \
            libffi-dev \
            python3-dev

      - name: Install system dependencies (macOS)
        if: matrix.platform == 'darwin'
        run: |
          brew install postgresql libpq
=======
  # Determine which workflow to trigger based on context
  dispatch-decision:
    name: Determine Workflow
    runs-on: ubuntu-latest
    outputs:
      workflow: ${{ steps.decide.outputs.workflow }}
>>>>>>> 16a6ea27

    steps:
      - name: Analyze context and decide workflow
        id: decide
        run: |
          # Check if manual dispatch with specific workflow
          if [[ "${{ github.event_name }}" == "workflow_dispatch" ]] && [[ "${{ inputs.workflow_type }}" != "auto" ]]; then
            echo "workflow=${{ inputs.workflow_type }}" >> $GITHUB_OUTPUT
            echo "Manual dispatch: ${{ inputs.workflow_type }}"
            exit 0
          fi

          # Check if commit message contains special flags
          if [[ "${{ github.event.head_commit.message }}" == *"[full-ci]"* ]]; then
            echo "workflow=full" >> $GITHUB_OUTPUT
            echo "Full CI requested via commit message"
            exit 0
          fi

          if [[ "${{ github.event.head_commit.message }}" == *"[skip ci]"* ]] || \
             [[ "${{ github.event.head_commit.message }}" == *"[ci skip]"* ]]; then
            echo "workflow=skip" >> $GITHUB_OUTPUT
            echo "CI skipped via commit message"
            exit 0
          fi

          # Pull request logic
          if [[ "${{ github.event_name }}" == "pull_request" ]]; then
            echo "workflow=pr-validation" >> $GITHUB_OUTPUT
            echo "Pull request validation workflow"
            exit 0
          fi

          # Branch-based logic
          if [[ "${{ github.ref }}" == "refs/heads/main" ]]; then
            echo "workflow=full" >> $GITHUB_OUTPUT
            echo "Main branch: full CI"
          elif [[ "${{ github.ref }}" =~ ^refs/heads/dev_ ]]; then
            echo "workflow=quick" >> $GITHUB_OUTPUT
            echo "Dev branch: quick checks"
          else
            echo "workflow=pr-validation" >> $GITHUB_OUTPUT
            echo "Other branch: PR validation level"
          fi

<<<<<<< HEAD
      - name: Upload test results
        if: always()
        uses: actions/upload-artifact@ea165f8d65b6e75b540449e92b4886f43607fa02 # v4.6.2
        with:
          name: test-results-${{ matrix.os }}-${{ matrix.python-version }}
          path: |
            junit-*.xml
            coverage-*.xml
          retention-days: 7

      - name: Setup tmate session for debugging
        if: ${{ failure() && inputs.debug_enabled }}
        uses: mxschmitt/action-tmate@a283f9441d2d96eb62436dc46d7014f5d357ac22 # v3.17
=======
  # Quick checks for development branches
  trigger-quick-checks:
    name: Trigger Quick Checks
    needs: dispatch-decision
    if: needs.dispatch-decision.outputs.workflow == 'quick'
    runs-on: ubuntu-latest
>>>>>>> 16a6ea27

    steps:
<<<<<<< HEAD
      - name: Checkout code
        uses: actions/checkout@11bd71901bbe5b1630ceea73d27597364c9af683 # v4.2.2

      - name: Set up Python
        uses: actions/setup-python@0a5c61591373683505ea898e09a3ea4f39ef2b9c # v5.0.0
=======
      - name: Trigger quick checks workflow
        uses: actions/github-script@d7906e4ad0b1822421a7e6a35d5ca353c962f410 # v6.4.1
>>>>>>> 16a6ea27
        with:
          script: |
            await github.rest.actions.createWorkflowDispatch({
              owner: context.repo.owner,
              repo: context.repo.repo,
              workflow_id: 'quick-checks.yml',
              ref: context.ref
            });
            console.log('Triggered quick-checks workflow');

<<<<<<< HEAD
      - name: Upload security scan results
        uses: actions/upload-artifact@ea165f8d65b6e75b540449e92b4886f43607fa02 # v4.6.2
        with:
          name: bandit-results
          path: bandit-results.json
          retention-days: 30
=======
  # PR validation for pull requests
  trigger-pr-validation:
    name: Trigger PR Validation
    needs: dispatch-decision
    if: needs.dispatch-decision.outputs.workflow == 'pr-validation'
    runs-on: ubuntu-latest
>>>>>>> 16a6ea27

    steps:
<<<<<<< HEAD
      - name: Checkout code
        uses: actions/checkout@11bd71901bbe5b1630ceea73d27597364c9af683 # v4.2.2

      - name: Set up Python
        uses: actions/setup-python@0a5c61591373683505ea898e09a3ea4f39ef2b9c # v5.0.0
=======
      - name: Trigger PR validation workflow
        uses: actions/github-script@d7906e4ad0b1822421a7e6a35d5ca353c962f410 # v6.4.1
>>>>>>> 16a6ea27
        with:
          script: |
            await github.rest.actions.createWorkflowDispatch({
              owner: context.repo.owner,
              repo: context.repo.repo,
              workflow_id: 'pr-validation.yml',
              ref: context.ref
            });
            console.log('Triggered pr-validation workflow');

<<<<<<< HEAD
      - name: Upload security reports
        uses: actions/upload-artifact@ea165f8d65b6e75b540449e92b4886f43607fa02 # v4.6.2
        with:
          name: dependency-security-reports
          path: |
            safety-report.json
            pip-audit-report.json
          retention-days: 30
=======
  # Full CI for main branch and releases
  trigger-full-ci:
    name: Trigger Full CI
    needs: dispatch-decision
    if: needs.dispatch-decision.outputs.workflow == 'full'
    runs-on: ubuntu-latest
>>>>>>> 16a6ea27

    steps:
<<<<<<< HEAD
      - name: Download all artifacts
        uses: actions/download-artifact@d3f86a106a0bac45b974a628896c90dbdf5c8093 # v4.3.0
=======
      - name: Trigger full CI workflow
        uses: actions/github-script@d7906e4ad0b1822421a7e6a35d5ca353c962f410 # v6.4.1
>>>>>>> 16a6ea27
        with:
          script: |
            await github.rest.actions.createWorkflowDispatch({
              owner: context.repo.owner,
              repo: context.repo.repo,
              workflow_id: 'full-ci.yml',
              ref: context.ref
            });
            console.log('Triggered full-ci workflow');

  # Nightly testing
  trigger-nightly:
    name: Trigger Nightly Tests
    needs: dispatch-decision
    if: needs.dispatch-decision.outputs.workflow == 'nightly'
    runs-on: ubuntu-latest

    steps:
      - name: Trigger nightly workflow
        uses: actions/github-script@d7906e4ad0b1822421a7e6a35d5ca353c962f410 # v6.4.1
        with:
          script: |
            await github.rest.actions.createWorkflowDispatch({
              owner: context.repo.owner,
              repo: context.repo.repo,
              workflow_id: 'nightly.yml',
              ref: context.ref
            });
            console.log('Triggered nightly workflow');

  # Skip notification
  skip-notification:
    name: CI Skipped
    needs: dispatch-decision
    if: needs.dispatch-decision.outputs.workflow == 'skip'
    runs-on: ubuntu-latest

    steps:
      - name: Log skip
        run: |
          echo "CI skipped as requested via commit message"
          echo "## CI Skipped" >> $GITHUB_STEP_SUMMARY
          echo "CI was skipped via [skip ci] flag in commit message" >> $GITHUB_STEP_SUMMARY

  # Summary status
  dispatcher-status:
    name: Dispatcher Status
    needs: [dispatch-decision, trigger-quick-checks, trigger-pr-validation, trigger-full-ci, trigger-nightly, skip-notification]
    if: always()
    runs-on: ubuntu-latest

    steps:
      - name: Summary
        run: |
          echo "## CI Dispatcher Summary" >> $GITHUB_STEP_SUMMARY
          echo "" >> $GITHUB_STEP_SUMMARY
          echo "**Workflow Selected**: ${{ needs.dispatch-decision.outputs.workflow }}" >> $GITHUB_STEP_SUMMARY
          echo "**Trigger**: ${{ github.event_name }}" >> $GITHUB_STEP_SUMMARY
          echo "**Branch**: ${{ github.ref_name }}" >> $GITHUB_STEP_SUMMARY
          echo "**Commit**: ${{ github.sha }}" >> $GITHUB_STEP_SUMMARY
          echo "" >> $GITHUB_STEP_SUMMARY

          # Show which workflow was triggered
          case "${{ needs.dispatch-decision.outputs.workflow }}" in
            "quick")
              echo "✅ Triggered quick development checks (5-10 minutes)" >> $GITHUB_STEP_SUMMARY
              ;;
            "pr-validation")
              echo "✅ Triggered PR validation suite (15-20 minutes)" >> $GITHUB_STEP_SUMMARY
              ;;
            "full")
              echo "✅ Triggered full CI matrix (20-30 minutes)" >> $GITHUB_STEP_SUMMARY
              ;;
            "nightly")
              echo "✅ Triggered nightly deep testing (60-90 minutes)" >> $GITHUB_STEP_SUMMARY
              ;;
            "skip")
              echo "⏭️ CI skipped as requested" >> $GITHUB_STEP_SUMMARY
              ;;
            *)
              echo "❓ Unknown workflow: ${{ needs.dispatch-decision.outputs.workflow }}" >> $GITHUB_STEP_SUMMARY
              ;;
          esac<|MERGE_RESOLUTION|>--- conflicted
+++ resolved
@@ -26,66 +26,12 @@
   checks: write
 
 jobs:
-<<<<<<< HEAD
-  # Phase A: Foundation - Multi-platform testing infrastructure
-  test-matrix:
-    name: Test (${{ matrix.os }}, Python ${{ matrix.python-version }})
-    runs-on: ${{ matrix.os }}
-    strategy:
-      fail-fast: false
-      matrix:
-        os: [ubuntu-22.04, macos-13, windows-2022]
-        python-version: ["3.10", "3.11", "3.12"]
-        include:
-          - os: ubuntu-22.04
-            platform: linux
-            arch: amd64
-          - os: macos-13
-            platform: darwin
-            arch: arm64
-          - os: windows-2022
-            platform: windows
-            arch: amd64
-    
-    steps:
-      - name: Checkout code
-        uses: actions/checkout@11bd71901bbe5b1630ceea73d27597364c9af683 # v4.2.2
-        with:
-          fetch-depth: 0
-
-      - name: Set up Python
-        uses: actions/setup-python@0a5c61591373683505ea898e09a3ea4f39ef2b9c # v5.0.0
-        with:
-          python-version: ${{ matrix.python-version }}
-          cache: 'pip'
-          cache-dependency-path: |
-            requirements.txt
-            violentutf/requirements.txt
-            violentutf_api/fastapi_app/requirements.txt
-
-      - name: Install system dependencies (Ubuntu)
-        if: matrix.platform == 'linux'
-        run: |
-          sudo apt-get update
-          sudo apt-get install -y \
-            build-essential \
-            libpq-dev \
-            libssl-dev \
-            libffi-dev \
-            python3-dev
-
-      - name: Install system dependencies (macOS)
-        if: matrix.platform == 'darwin'
-        run: |
-          brew install postgresql libpq
-=======
   # Determine which workflow to trigger based on context
   dispatch-decision:
     name: Determine Workflow
     runs-on: ubuntu-latest
     outputs:
       workflow: ${{ steps.decide.outputs.workflow }}
->>>>>>> 16a6ea27
 
     steps:
       - name: Analyze context and decide workflow
@@ -131,40 +77,16 @@
             echo "Other branch: PR validation level"
           fi
 
-<<<<<<< HEAD
-      - name: Upload test results
-        if: always()
-        uses: actions/upload-artifact@ea165f8d65b6e75b540449e92b4886f43607fa02 # v4.6.2
-        with:
-          name: test-results-${{ matrix.os }}-${{ matrix.python-version }}
-          path: |
-            junit-*.xml
-            coverage-*.xml
-          retention-days: 7
-
-      - name: Setup tmate session for debugging
-        if: ${{ failure() && inputs.debug_enabled }}
-        uses: mxschmitt/action-tmate@a283f9441d2d96eb62436dc46d7014f5d357ac22 # v3.17
-=======
   # Quick checks for development branches
   trigger-quick-checks:
     name: Trigger Quick Checks
     needs: dispatch-decision
     if: needs.dispatch-decision.outputs.workflow == 'quick'
     runs-on: ubuntu-latest
->>>>>>> 16a6ea27
-
-    steps:
-<<<<<<< HEAD
-      - name: Checkout code
-        uses: actions/checkout@11bd71901bbe5b1630ceea73d27597364c9af683 # v4.2.2
-
-      - name: Set up Python
-        uses: actions/setup-python@0a5c61591373683505ea898e09a3ea4f39ef2b9c # v5.0.0
-=======
+
+    steps:
       - name: Trigger quick checks workflow
         uses: actions/github-script@d7906e4ad0b1822421a7e6a35d5ca353c962f410 # v6.4.1
->>>>>>> 16a6ea27
         with:
           script: |
             await github.rest.actions.createWorkflowDispatch({
@@ -175,33 +97,15 @@
             });
             console.log('Triggered quick-checks workflow');
 
-<<<<<<< HEAD
-      - name: Upload security scan results
-        uses: actions/upload-artifact@ea165f8d65b6e75b540449e92b4886f43607fa02 # v4.6.2
-        with:
-          name: bandit-results
-          path: bandit-results.json
-          retention-days: 30
-=======
   # PR validation for pull requests
   trigger-pr-validation:
     name: Trigger PR Validation
     needs: dispatch-decision
     if: needs.dispatch-decision.outputs.workflow == 'pr-validation'
     runs-on: ubuntu-latest
->>>>>>> 16a6ea27
-
-    steps:
-<<<<<<< HEAD
-      - name: Checkout code
-        uses: actions/checkout@11bd71901bbe5b1630ceea73d27597364c9af683 # v4.2.2
-
-      - name: Set up Python
-        uses: actions/setup-python@0a5c61591373683505ea898e09a3ea4f39ef2b9c # v5.0.0
-=======
+    steps:
       - name: Trigger PR validation workflow
         uses: actions/github-script@d7906e4ad0b1822421a7e6a35d5ca353c962f410 # v6.4.1
->>>>>>> 16a6ea27
         with:
           script: |
             await github.rest.actions.createWorkflowDispatch({
@@ -211,33 +115,16 @@
               ref: context.ref
             });
             console.log('Triggered pr-validation workflow');
-
-<<<<<<< HEAD
-      - name: Upload security reports
-        uses: actions/upload-artifact@ea165f8d65b6e75b540449e92b4886f43607fa02 # v4.6.2
-        with:
-          name: dependency-security-reports
-          path: |
-            safety-report.json
-            pip-audit-report.json
-          retention-days: 30
-=======
   # Full CI for main branch and releases
   trigger-full-ci:
     name: Trigger Full CI
     needs: dispatch-decision
     if: needs.dispatch-decision.outputs.workflow == 'full'
     runs-on: ubuntu-latest
->>>>>>> 16a6ea27
-
-    steps:
-<<<<<<< HEAD
-      - name: Download all artifacts
-        uses: actions/download-artifact@d3f86a106a0bac45b974a628896c90dbdf5c8093 # v4.3.0
-=======
+
+    steps:
       - name: Trigger full CI workflow
         uses: actions/github-script@d7906e4ad0b1822421a7e6a35d5ca353c962f410 # v6.4.1
->>>>>>> 16a6ea27
         with:
           script: |
             await github.rest.actions.createWorkflowDispatch({
