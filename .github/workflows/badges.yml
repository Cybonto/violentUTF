--- conflicted
+++ resolved
@@ -16,13 +16,7 @@
     runs-on: ubuntu-22.04
     steps:
       - name: Checkout code
-<<<<<<< HEAD
-        uses: actions/checkout@11bd71901bbe5b1630ceea73d27597364c9af683 # v4.2.2
-        
-=======
         uses: actions/checkout@b4ffde65f46336ab88eb53be808477a3936bae11 # v4.1.1
-
->>>>>>> 16a6ea27
       - name: Create badges directory
         run: mkdir -p .github/badges
 
