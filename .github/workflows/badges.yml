--- conflicted
+++ resolved
@@ -61,13 +61,6 @@
           ![Python][python-badge]
           ![License][license-badge]
 
-<<<<<<< HEAD
-          [ci-badge]: https://img.shields.io/github/actions/workflow/status/ViolentUTF/ViolentUTF/ci.yml?branch=main&label=CI
-          [coverage-badge]: https://img.shields.io/codecov/c/github/ViolentUTF/ViolentUTF?label=coverage
-          [security-badge]: https://img.shields.io/github/actions/workflow/status/ViolentUTF/ViolentUTF/ci.yml?branch=main&label=security
-          [python-badge]: https://img.shields.io/badge/python-3.10%20%7C%203.11%20%7C%203.12-blue
-          [license-badge]: https://img.shields.io/github/license/ViolentUTF/ViolentUTF
-=======
           [ci-badge]: https://img.shields.io/github/actions/workflow/status/\
             ViolentUTF/ViolentUTF/ci.yml?branch=main&label=CI
           [coverage-badge]: https://img.shields.io/codecov/c/github/\
@@ -78,7 +71,6 @@
             python-3.10%20%7C%203.11%20%7C%203.12-blue
           [license-badge]: https://img.shields.io/github/license/\
             ViolentUTF/ViolentUTF
->>>>>>> 2e1518b4
 
           EOF
               cat README.md >> README_new.md
