--- conflicted
+++ resolved
@@ -115,11 +115,7 @@
       - name: Checkout code
         uses: actions/checkout@b4ffde65f46336ab88eb53be808477a3936bae11 # v4.1.1
       - name: Set up QEMU
-<<<<<<< HEAD
-        uses: docker/setup-qemu-action@68827325e0b33c7199eb31dd4e31fbe9023e06e3  # v3.0.0
-=======
         uses: docker/setup-qemu-action@29109295f81e9208d7d86ff1c6c12d2833863392 # v3.6.0
->>>>>>> e4d02564
 
       - name: Set up Docker Buildx
         uses: docker/setup-buildx-action@f95db51fddba0c2d1ec667646a06c2ce06100226  # v3.0.0
@@ -183,11 +179,7 @@
           cd ..
 
       - name: Create GitHub Release
-<<<<<<< HEAD
-        uses: softprops/action-gh-release@de2c0eb89ae2a093876385947365aca7b0e5f844  # v1
-=======
         uses: softprops/action-gh-release@72f2c25fcb47643c292f7107632f7a47c1df5cd8 # v2.3.2
->>>>>>> e4d02564
         with:
           tag_name: v${{ needs.validate.outputs.version }}
           name: ViolentUTF v${{ needs.validate.outputs.version }}
