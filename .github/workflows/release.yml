--- conflicted
+++ resolved
@@ -109,13 +109,7 @@
         service: [violentutf, violentutf_api]
     steps:
       - name: Checkout code
-<<<<<<< HEAD
-        uses: actions/checkout@11bd71901bbe5b1630ceea73d27597364c9af683 # v4.2.2
-        
-=======
         uses: actions/checkout@b4ffde65f46336ab88eb53be808477a3936bae11 # v4.1.1
-
->>>>>>> 16a6ea27
       - name: Set up QEMU
         uses: docker/setup-qemu-action@68827325e0b33c7199eb31dd4e31fbe9023e06e3 # v3.0.0
 
@@ -161,13 +155,7 @@
     runs-on: ubuntu-22.04
     steps:
       - name: Checkout code
-<<<<<<< HEAD
-        uses: actions/checkout@11bd71901bbe5b1630ceea73d27597364c9af683 # v4.2.2
-        
-=======
         uses: actions/checkout@b4ffde65f46336ab88eb53be808477a3936bae11 # v4.1.1
-
->>>>>>> 16a6ea27
       - name: Create release artifacts
         run: |
           # Create release directory
